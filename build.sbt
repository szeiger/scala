--- conflicted
+++ resolved
@@ -769,16 +769,9 @@
   .settings(
     name := "scala-compiler-doc",
     description := "Scala Documentation Generator",
-<<<<<<< HEAD
     Compile / unmanagedResources / includeFilter := "*.html" | "*.css" | "*.gif" | "*.png" | "*.js" | "*.txt" | "*.svg" | "*.eot" | "*.woff" | "*.ttf",
-    libraryDependencies ++= ScaladocSettings.webjarResoources,
+    libraryDependencies ++= ScaladocSettings.webjarResources,
     Compile / resourceGenerators += ScaladocSettings.extractResourcesFromWebjar
-=======
-    libraryDependencies ++= Seq(scalaXmlDep),
-    includeFilter in unmanagedResources in Compile := "*.html" | "*.css" | "*.gif" | "*.png" | "*.js" | "*.txt" | "*.svg" | "*.eot" | "*.woff" | "*.ttf",
-    libraryDependencies ++= ScaladocSettings.webjarResources,
-    resourceGenerators in Compile += ScaladocSettings.extractResourcesFromWebjar
->>>>>>> d05af801
   )
   .dependsOn(compiler)
 
