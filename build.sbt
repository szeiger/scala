--- conflicted
+++ resolved
@@ -586,15 +586,6 @@
     // TODO remove this when we upgrade scalacheck
     testFrameworks := Seq(TestFramework("org.scalacheck.CustomScalaCheckFramework")),
     javaOptions in Test += "-Xss1M",
-<<<<<<< HEAD
-=======
-    testOptions ++= {
-      if ((fork in Test).value) Nil
-      else List(Tests.Cleanup { loader =>
-        ModuleUtilities.getObject("scala.TestCleanup", loader).asInstanceOf[Runnable].run()
-      })
-    },
->>>>>>> df4a883c
     libraryDependencies ++= Seq(scalacheckDep),
     unmanagedSourceDirectories in Compile := Nil,
     unmanagedSourceDirectories in Test := List(baseDirectory.value)
@@ -671,11 +662,7 @@
   )
 
 lazy val test = project
-<<<<<<< HEAD
   .dependsOn(compiler, interactive, replFrontend, scalap, partestExtras, partestJavaAgent, scaladoc)
-=======
-  .dependsOn(compiler, interactive, replJlineEmbedded, scalap, partestExtras, partestJavaAgent, scaladoc)
->>>>>>> df4a883c
   .disablePlugins(plugins.JUnitXmlReportPlugin)
   .configs(IntegrationTest)
   .settings(commonSettings)
