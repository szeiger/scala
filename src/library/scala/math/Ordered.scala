/*                     __                                               *\
**     ________ ___   / /  ___     Scala API                            **
**    / __/ __// _ | / /  / _ |    (c) 2003-2011, LAMP/EPFL             **
**  __\ \/ /__/ __ |/ /__/ __ |    http://scala-lang.org/               **
** /____/\___/_/ |_/____/_/ | |                                         **
**                          |/                                          **
\*                                                                      */

package scala.math

/** A trait for data that have a single, natural ordering.  See
 *  [[scala.math.Ordering]] before using this trait for
 *  more information about whether to use [[scala.math.Ordering]] instead.
 *
 *  Classes that implement this trait can be sorted with
 *  [[scala.utils.Sorting]] and can be compared with standard comparison operators
 *  (e.g. > and <).
 *
 *  Ordered should be used for data with a single, natural ordering (like
 *  integers) while Ordering allows for multiple ordering implementations.
 *  An Ordering instance will be implicitly created if necessary.
 *
 *  [[scala.math.Ordering]] is an alternative to this trait that allows multiple orderings to be
 *  defined for the same type.
 *
 *  [[scala.math.PartiallyOrdered]] is an alternative to this trait for partially ordered data.
 *
 *  For example, to create a simple class that implements Ordered and then sort it with [[scala.utils.Sorting]]:
 *  {{{
 *  class OrderedClass(n:Int) extends Ordered[OrderedClass] {
 *  	def compare(that: OrderedClass) =  this.n - that.n
 *  }
 *
 *  val x = List(new MyClass(1), new MyClass(5), new MyClass(3))
 *  val result = scala.utils.Sorting.quickSort(x)
 *  }}}
 *
 *  It is important that the `equals` method for an instance of `Ordered[A]` be consistent with the
 *  compare method. However, due to limitations inherent in the type erasure semantics, there is no
 *  reasonable way to provide a default implementation of equality for instances of `Ordered[A]`.
 *  Therefore, if you need to be able to use equality on an instance of `Ordered[A]` you must
 *  provide it yourself either when inheriting or instantiating.
 *
 *  It is important that the `hashCode` method for an instance of `Ordered[A]` be consistent with
 *  the `compare` method. However, it is not possible to provide a sensible default implementation.
 *  Therefore, if you need to be able compute the hash of an instance of `Ordered[A]` you must
 *  provide it yourself either when inheriting or instantiating.
 *
 *  @see [[scala.math.Ordering]], [[scala.math.PartiallyOrdered]]
 *  @author  Martin Odersky
 *  @version 1.1, 2006-07-24
 */
<<<<<<< HEAD
trait Ordered[A] extends /*Any with*/ java.lang.Comparable[A] {
=======
trait Ordered[A] extends Any with java.lang.Comparable[A] {
>>>>>>> 54e284d6

  /** Result of comparing `this` with operand `that`.
   *
   * Implement this method to determine how instances of A will be sorted.
   *
   * Returns `x` where:
   *
   *   - `x < 0` when `this < that`
   *
   *   - `x == 0` when `this == that`
   *
   *   - `x > 0` when  `this > that`
   *
   */
  def compare(that: A): Int

  /** Returns true if `this` is less than `that`
    */
  def <  (that: A): Boolean = (this compare that) <  0

  /** Returns true if `this` is greater than `that`.
    */
  def >  (that: A): Boolean = (this compare that) >  0

  /** Returns true if `this` is less than or equal to `that`.
    */
  def <= (that: A): Boolean = (this compare that) <= 0

  /** Returns true if `this` is greater than or equal to `that`.
    */
  def >= (that: A): Boolean = (this compare that) >= 0

  /** Result of comparing `this` with operand `that`.
    */
  def compareTo(that: A): Int = compare(that)
}

object Ordered {
  /** Lens from `Ordering[T]` to `Ordered[T]` */
  implicit def orderingToOrdered[T](x: T)(implicit ord: Ordering[T]): Ordered[T] =
    new Ordered[T] { def compare(that: T): Int = ord.compare(x, that) }
}<|MERGE_RESOLUTION|>--- conflicted
+++ resolved
@@ -50,11 +50,7 @@
  *  @author  Martin Odersky
  *  @version 1.1, 2006-07-24
  */
-<<<<<<< HEAD
-trait Ordered[A] extends /*Any with*/ java.lang.Comparable[A] {
-=======
 trait Ordered[A] extends Any with java.lang.Comparable[A] {
->>>>>>> 54e284d6
 
   /** Result of comparing `this` with operand `that`.
    *
