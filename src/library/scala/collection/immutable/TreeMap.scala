--- conflicted
+++ resolved
@@ -256,6 +256,11 @@
     val t2 = RB.transform[K, V, W](tree, f)
     if(t2 eq tree) this.asInstanceOf[TreeMap[K, W]]
     else new TreeMap(t2)
+  }
+
+  override def equals(obj: Any): Boolean = obj match {
+    case that: TreeMap[K, V] if ordering == that.ordering => RB.entriesEqual(tree, that.tree0)
+    case _ => super.equals(obj)
   }
 
   override protected[this] def className = "TreeMap"
@@ -284,27 +289,6 @@
         }
         new TreeMap[K, V](t)
     }
-<<<<<<< HEAD
-=======
-  }
-  override def keySet: SortedSet[A] = new TreeSet[A](tree)(ordering)
-
-  override def equals(obj: Any): Boolean = obj match {
-    case that: TreeMap[A, B] if ordering == that.ordering => RB.entriesEqual(tree, that.tree0)
-    case _ => super.equals(obj)
-  }
-
-  override def values: scala.Iterable[B] = new DefaultValuesIterable {
-    override def foreach[U](f: B => U): Unit = RB.foreachEntry(tree0, {(_: A, value: B) => f(value)})
-  }
-  override private[scala] def filterImpl(f: ((A, B)) => Boolean, isFlipped: Boolean) =
-    newMapOrSelf(RB.filterEntries[A, B](tree, (k, v) => isFlipped ^ f((k, v))))
-
-  override def partition(p: ((A, B)) => Boolean): (TreeMap[A, B], TreeMap[A, B]) = {
-    val (l, r) = RB.partitionEntries[A, B](tree, (k, v) => p((k, v)))
-    (newMapOrSelf(l), newMapOrSelf(r))
-  }
->>>>>>> aae454ca
 
   def newBuilder[K, V](implicit ordering: Ordering[K]): ReusableBuilder[(K, V), TreeMap[K, V]] = new ReusableBuilder[(K, V), TreeMap[K, V]] {
     private[this] var tree: RB.Tree[K, V] = null
