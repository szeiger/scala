--- conflicted
+++ resolved
@@ -122,11 +122,7 @@
 
     import checker._
 
-<<<<<<< HEAD
-    override def canAdaptAnnotations(tree: Tree, mode: Mode, pt: Type): Boolean = {
-=======
-    override def canAdaptAnnotations(tree: Tree, typer: Typer, mode: Int, pt: Type): Boolean = {
->>>>>>> f3cdf146
+    override def canAdaptAnnotations(tree: Tree, typer: Typer, mode: Mode, pt: Type): Boolean = {
       if (!cpsEnabled) return false
       vprintln("can adapt annotations? " + tree + " / " + tree.tpe + " / " + mode + " / " + pt)
 
@@ -192,11 +188,7 @@
       } else false
     }
 
-<<<<<<< HEAD
-    override def adaptAnnotations(tree: Tree, mode: Mode, pt: Type): Tree = {
-=======
-    override def adaptAnnotations(tree: Tree, typer: Typer, mode: Int, pt: Type): Tree = {
->>>>>>> f3cdf146
+    override def adaptAnnotations(tree: Tree, typer: Typer, mode: Mode, pt: Type): Tree = {
       if (!cpsEnabled) return tree
 
       vprintln("adapt annotations " + tree + " / " + tree.tpe + " / " + mode + " / " + pt)
@@ -407,7 +399,7 @@
     /** Modify the type that has thus far been inferred
      *  for a tree.  All this should do is add annotations. */
 
-    override def pluginsTyped(tpe: Type, typer: Typer, tree: Tree, mode: Int, pt: Type): Type = {
+    override def pluginsTyped(tpe: Type, typer: Typer, tree: Tree, mode: Mode, pt: Type): Type = {
       import scala.util.control._
       if (!cpsEnabled) {
         val report = try hasCpsParamTypes(tpe) catch { case _: MissingRequirementError => false }
