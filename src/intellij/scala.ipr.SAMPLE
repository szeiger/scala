<?xml version="1.0" encoding="UTF-8"?>
<project version="4">
  <component name="CompilerConfiguration">
    <wildcardResourcePatterns>
      <entry name="!?*.java"/>
      <entry name="!?*.form"/>
      <entry name="!?*.class"/>
      <entry name="!?*.groovy"/>
      <entry name="!?*.scala"/>
      <entry name="!?*.flex"/>
      <entry name="!?*.kt"/>
      <entry name="!?*.clj"/>
    </wildcardResourcePatterns>
  </component>
  <component name="CopyrightManager" default="Scala">
    <copyright>
      <option name="notice" value="Scala (https://www.scala-lang.org)&#10;&#10;Copyright EPFL and Lightbend, Inc.&#10;&#10;Licensed under Apache License 2.0&#10;(http://www.apache.org/licenses/LICENSE-2.0).&#10;&#10;See the NOTICE file distributed with this work for&#10;additional information regarding copyright ownership." />
      <option name="myName" value="Scala" />
    </copyright>
  </component>
  <component name="Encoding">
    <file charset="UTF-8" url="PROJECT"/>
  </component>
  <component name="InspectionProjectProfileManager">
    <profile version="1.0">
      <option value="Project Default" name="myName"/>
<<<<<<< HEAD
=======
      <inspection_tool enabled_by_default="false" level="WARNING" enabled="false" class="EmptyCheck"/>
>>>>>>> 6990ee36
    </profile>
    <version value="1.0"/>
  </component>
  <component name="IssueNavigationConfiguration">
    <option name="links">
      <list>
        <IssueNavigationLink>
          <option value="scala/([\w.-]+)#([0-9]+)" name="issueRegexp"/>
          <option value="https://github.com/scala/$1/pull/$2" name="linkRegexp"/>
        </IssueNavigationLink>
      </list>
    </option>
  </component>
  <component name="Palette2">
    <group name="Swing">
      <item can-attach-label="false" auto-create-binding="false" removable="false" icon="/com/intellij/uiDesigner/icons/hspacer.png" tooltip-text="Horizontal Spacer" class="com.intellij.uiDesigner.HSpacer">
        <default-constraints fill="1" anchor="0" hsize-policy="6" vsize-policy="1"/>
      </item>
      <item can-attach-label="false" auto-create-binding="false" removable="false" icon="/com/intellij/uiDesigner/icons/vspacer.png" tooltip-text="Vertical Spacer" class="com.intellij.uiDesigner.VSpacer">
        <default-constraints fill="2" anchor="0" hsize-policy="1" vsize-policy="6"/>
      </item>
      <item can-attach-label="false" auto-create-binding="false" removable="false" icon="/com/intellij/uiDesigner/icons/panel.png" class="javax.swing.JPanel">
        <default-constraints fill="3" anchor="0" hsize-policy="3" vsize-policy="3"/>
      </item>
      <item can-attach-label="true" auto-create-binding="false" removable="false" icon="/com/intellij/uiDesigner/icons/scrollPane.png" class="javax.swing.JScrollPane">
        <default-constraints fill="3" anchor="0" hsize-policy="7" vsize-policy="7"/>
      </item>
      <item can-attach-label="false" auto-create-binding="true" removable="false" icon="/com/intellij/uiDesigner/icons/button.png" class="javax.swing.JButton">
        <default-constraints fill="1" anchor="0" hsize-policy="3" vsize-policy="0"/>
        <initial-values>
          <property value="Button" name="text"/>
        </initial-values>
      </item>
      <item can-attach-label="false" auto-create-binding="true" removable="false" icon="/com/intellij/uiDesigner/icons/radioButton.png" class="javax.swing.JRadioButton">
        <default-constraints fill="0" anchor="8" hsize-policy="3" vsize-policy="0"/>
        <initial-values>
          <property value="RadioButton" name="text"/>
        </initial-values>
      </item>
      <item can-attach-label="false" auto-create-binding="true" removable="false" icon="/com/intellij/uiDesigner/icons/checkBox.png" class="javax.swing.JCheckBox">
        <default-constraints fill="0" anchor="8" hsize-policy="3" vsize-policy="0"/>
        <initial-values>
          <property value="CheckBox" name="text"/>
        </initial-values>
      </item>
      <item can-attach-label="false" auto-create-binding="false" removable="false" icon="/com/intellij/uiDesigner/icons/label.png" class="javax.swing.JLabel">
        <default-constraints fill="0" anchor="8" hsize-policy="0" vsize-policy="0"/>
        <initial-values>
          <property value="Label" name="text"/>
        </initial-values>
      </item>
      <item can-attach-label="true" auto-create-binding="true" removable="false" icon="/com/intellij/uiDesigner/icons/textField.png" class="javax.swing.JTextField">
        <default-constraints fill="1" anchor="8" hsize-policy="6" vsize-policy="0">
          <preferred-size height="-1" width="150"/>
        </default-constraints>
      </item>
      <item can-attach-label="true" auto-create-binding="true" removable="false" icon="/com/intellij/uiDesigner/icons/passwordField.png" class="javax.swing.JPasswordField">
        <default-constraints fill="1" anchor="8" hsize-policy="6" vsize-policy="0">
          <preferred-size height="-1" width="150"/>
        </default-constraints>
      </item>
      <item can-attach-label="true" auto-create-binding="true" removable="false" icon="/com/intellij/uiDesigner/icons/formattedTextField.png" class="javax.swing.JFormattedTextField">
        <default-constraints fill="1" anchor="8" hsize-policy="6" vsize-policy="0">
          <preferred-size height="-1" width="150"/>
        </default-constraints>
      </item>
      <item can-attach-label="true" auto-create-binding="true" removable="false" icon="/com/intellij/uiDesigner/icons/textArea.png" class="javax.swing.JTextArea">
        <default-constraints fill="3" anchor="0" hsize-policy="6" vsize-policy="6">
          <preferred-size height="50" width="150"/>
        </default-constraints>
      </item>
      <item can-attach-label="true" auto-create-binding="true" removable="false" icon="/com/intellij/uiDesigner/icons/textPane.png" class="javax.swing.JTextPane">
        <default-constraints fill="3" anchor="0" hsize-policy="6" vsize-policy="6">
          <preferred-size height="50" width="150"/>
        </default-constraints>
      </item>
      <item can-attach-label="true" auto-create-binding="true" removable="false" icon="/com/intellij/uiDesigner/icons/editorPane.png" class="javax.swing.JEditorPane">
        <default-constraints fill="3" anchor="0" hsize-policy="6" vsize-policy="6">
          <preferred-size height="50" width="150"/>
        </default-constraints>
      </item>
      <item can-attach-label="true" auto-create-binding="true" removable="false" icon="/com/intellij/uiDesigner/icons/comboBox.png" class="javax.swing.JComboBox">
        <default-constraints fill="1" anchor="8" hsize-policy="2" vsize-policy="0"/>
      </item>
      <item can-attach-label="false" auto-create-binding="true" removable="false" icon="/com/intellij/uiDesigner/icons/table.png" class="javax.swing.JTable">
        <default-constraints fill="3" anchor="0" hsize-policy="6" vsize-policy="6">
          <preferred-size height="50" width="150"/>
        </default-constraints>
      </item>
      <item can-attach-label="false" auto-create-binding="true" removable="false" icon="/com/intellij/uiDesigner/icons/list.png" class="javax.swing.JList">
        <default-constraints fill="3" anchor="0" hsize-policy="2" vsize-policy="6">
          <preferred-size height="50" width="150"/>
        </default-constraints>
      </item>
      <item can-attach-label="false" auto-create-binding="true" removable="false" icon="/com/intellij/uiDesigner/icons/tree.png" class="javax.swing.JTree">
        <default-constraints fill="3" anchor="0" hsize-policy="6" vsize-policy="6">
          <preferred-size height="50" width="150"/>
        </default-constraints>
      </item>
      <item can-attach-label="false" auto-create-binding="true" removable="false" icon="/com/intellij/uiDesigner/icons/tabbedPane.png" class="javax.swing.JTabbedPane">
        <default-constraints fill="3" anchor="0" hsize-policy="3" vsize-policy="3">
          <preferred-size height="200" width="200"/>
        </default-constraints>
      </item>
      <item can-attach-label="false" auto-create-binding="false" removable="false" icon="/com/intellij/uiDesigner/icons/splitPane.png" class="javax.swing.JSplitPane">
        <default-constraints fill="3" anchor="0" hsize-policy="3" vsize-policy="3">
          <preferred-size height="200" width="200"/>
        </default-constraints>
      </item>
      <item can-attach-label="true" auto-create-binding="true" removable="false" icon="/com/intellij/uiDesigner/icons/spinner.png" class="javax.swing.JSpinner">
        <default-constraints fill="1" anchor="8" hsize-policy="6" vsize-policy="0"/>
      </item>
      <item can-attach-label="false" auto-create-binding="true" removable="false" icon="/com/intellij/uiDesigner/icons/slider.png" class="javax.swing.JSlider">
        <default-constraints fill="1" anchor="8" hsize-policy="6" vsize-policy="0"/>
      </item>
      <item can-attach-label="false" auto-create-binding="false" removable="false" icon="/com/intellij/uiDesigner/icons/separator.png" class="javax.swing.JSeparator">
        <default-constraints fill="3" anchor="0" hsize-policy="6" vsize-policy="6"/>
      </item>
      <item can-attach-label="false" auto-create-binding="true" removable="false" icon="/com/intellij/uiDesigner/icons/progressbar.png" class="javax.swing.JProgressBar">
        <default-constraints fill="1" anchor="0" hsize-policy="6" vsize-policy="0"/>
      </item>
      <item can-attach-label="false" auto-create-binding="false" removable="false" icon="/com/intellij/uiDesigner/icons/toolbar.png" class="javax.swing.JToolBar">
        <default-constraints fill="1" anchor="0" hsize-policy="6" vsize-policy="0">
          <preferred-size height="20" width="-1"/>
        </default-constraints>
      </item>
      <item can-attach-label="false" auto-create-binding="false" removable="false" icon="/com/intellij/uiDesigner/icons/toolbarSeparator.png" class="javax.swing.JToolBar$Separator">
        <default-constraints fill="1" anchor="0" hsize-policy="0" vsize-policy="0"/>
      </item>
      <item can-attach-label="false" auto-create-binding="true" removable="false" icon="/com/intellij/uiDesigner/icons/scrollbar.png" class="javax.swing.JScrollBar">
        <default-constraints fill="2" anchor="0" hsize-policy="0" vsize-policy="6"/>
      </item>
    </group>
  </component>
  <component settingsEditedManually="false" name="ProjectLevelVcsManager">
    <OptionsSetting id="Add" value="true"/>
    <OptionsSetting id="Remove" value="true"/>
    <OptionsSetting id="Checkout" value="true"/>
    <OptionsSetting id="Update" value="true"/>
    <OptionsSetting id="Status" value="true"/>
    <OptionsSetting id="Edit" value="true"/>
    <ConfirmationsSetting id="Add" value="0"/>
    <ConfirmationsSetting id="Remove" value="0"/>
  </component>
  <component name="ProjectModuleManager">
    <modules>
      <module filepath="$PROJECT_DIR$/benchmarks.iml" fileurl="file://$PROJECT_DIR$/benchmarks.iml"/>
      <module filepath="$PROJECT_DIR$/compiler.iml" fileurl="file://$PROJECT_DIR$/compiler.iml"/>
      <module filepath="$PROJECT_DIR$/compilerOptionsExporter.iml" fileurl="file://$PROJECT_DIR$/compilerOptionsExporter.iml"/>
      <module filepath="$PROJECT_DIR$/interactive.iml" fileurl="file://$PROJECT_DIR$/interactive.iml"/>
      <module filepath="$PROJECT_DIR$/junit.iml" fileurl="file://$PROJECT_DIR$/junit.iml"/>
      <module filepath="$PROJECT_DIR$/library.iml" fileurl="file://$PROJECT_DIR$/library.iml"/>
      <module filepath="$PROJECT_DIR$/manual.iml" fileurl="file://$PROJECT_DIR$/manual.iml"/>
      <module filepath="$PROJECT_DIR$/partest.iml" fileurl="file://$PROJECT_DIR$/partest.iml"/>
      <module filepath="$PROJECT_DIR$/partest-javaagent.iml" fileurl="file://$PROJECT_DIR$/partest-javaagent.iml"/>
      <module filepath="$PROJECT_DIR$/reflect.iml" fileurl="file://$PROJECT_DIR$/reflect.iml"/>
      <module filepath="$PROJECT_DIR$/repl.iml" fileurl="file://$PROJECT_DIR$/repl.iml"/>
      <module filepath="$PROJECT_DIR$/repl-frontend.iml" fileurl="file://$PROJECT_DIR$/repl-frontend.iml"/>
      <module filepath="$PROJECT_DIR$/scala.iml" fileurl="file://$PROJECT_DIR$/scala.iml"/>
      <module filepath="$PROJECT_DIR$/scala-build.iml" fileurl="file://$PROJECT_DIR$/scala-build.iml"/>
      <module filepath="$PROJECT_DIR$/scalacheck-src.iml" fileurl="file://$PROJECT_DIR$/scalacheck-src.iml"/>
      <module filepath="$PROJECT_DIR$/scalacheck-test.iml" fileurl="file://$PROJECT_DIR$/scalacheck-test.iml"/>
      <module filepath="$PROJECT_DIR$/scaladoc.iml" fileurl="file://$PROJECT_DIR$/scaladoc.iml"/>
      <module filepath="$PROJECT_DIR$/scalap.iml" fileurl="file://$PROJECT_DIR$/scalap.iml"/>
      <module filepath="$PROJECT_DIR$/test.iml" fileurl="file://$PROJECT_DIR$/test.iml"/>
      <module filepath="$PROJECT_DIR$/testkit.iml" fileurl="file://$PROJECT_DIR$/testkit.iml"/>
    </modules>
  </component>
  <component project-jdk-type="JavaSDK" project-jdk-name="1.8" default="true" languageLevel="JDK_1_8" version="2" name="ProjectRootManager">
    <output url="file://$PROJECT_DIR$/../../out"/>
  </component>
  <component name="ScalaCompilerConfiguration">
    <parameters>
      <parameter value="-sourcepath"/>
      <parameter value="$PROJECT_DIR$/../library"/>
    </parameters>
  </component>
  <component name="VcsDirectoryMappings">
    <mapping vcs="Git" directory="$PROJECT_DIR$/../.."/>
  </component>
  <component name="libraryTable">
    <library name="bench-deps">
      <CLASSES>
        <root url="jar://$USER_HOME$/.ivy2/cache/org.scala-lang.modules/scala-asm/bundles/scala-asm-7.0.0-scala-1.jar!/" />
        <root url="jar://$USER_HOME$/.ivy2/cache/jline/jline/jars/jline-2.14.6.jar!/" />
        <root url="jar://$USER_HOME$/.ivy2/cache/pl.project13.scala/sbt-jmh-extras/jars/sbt-jmh-extras-0.3.3.jar!/" />
        <root url="jar://$USER_HOME$/.ivy2/cache/org.openjdk.jmh/jmh-core/jars/jmh-core-1.20.jar!/" />
        <root url="jar://$USER_HOME$/.ivy2/cache/net.sf.jopt-simple/jopt-simple/jars/jopt-simple-4.6.jar!/" />
        <root url="jar://$USER_HOME$/.ivy2/cache/org.apache.commons/commons-math3/jars/commons-math3-3.2.jar!/" />
        <root url="jar://$USER_HOME$/.ivy2/cache/org.openjdk.jmh/jmh-generator-bytecode/jars/jmh-generator-bytecode-1.20.jar!/" />
        <root url="jar://$USER_HOME$/.ivy2/cache/org.openjdk.jmh/jmh-generator-reflection/jars/jmh-generator-reflection-1.20.jar!/" />
        <root url="jar://$USER_HOME$/.ivy2/cache/org.openjdk.jmh/jmh-generator-asm/jars/jmh-generator-asm-1.20.jar!/" />
        <root url="jar://$USER_HOME$/.ivy2/cache/org.ow2.asm/asm/jars/asm-5.0.3.jar!/" />
        <root url="jar://$USER_HOME$/.ivy2/cache/org.openjdk.jol/jol-core/jars/jol-core-0.6.jar!/" />
      </CLASSES>
      <JAVADOC />
      <SOURCES />
    </library>
    <library name="compiler-deps">
      <CLASSES>
        <root url="jar://$USER_HOME$/.ivy2/cache/org.scala-lang.modules/scala-asm/bundles/scala-asm-7.0.0-scala-1.jar!/" />
        <root url="jar://$USER_HOME$/.ivy2/cache/jline/jline/jars/jline-2.14.6.jar!/" />
      </CLASSES>
      <JAVADOC />
      <SOURCES />
    </library>
    <library name="compilerOptionsExporter-deps">
      <CLASSES>
        <root url="jar://$USER_HOME$/.ivy2/cache/org.scala-lang.modules/scala-asm/bundles/scala-asm-7.0.0-scala-1.jar!/" />
        <root url="jar://$USER_HOME$/.ivy2/cache/jline/jline/jars/jline-2.14.6.jar!/" />
        <root url="jar://$USER_HOME$/.ivy2/cache/com.fasterxml.jackson.core/jackson-core/bundles/jackson-core-2.9.7.jar!/" />
        <root url="jar://$USER_HOME$/.ivy2/cache/com.fasterxml.jackson.core/jackson-annotations/bundles/jackson-annotations-2.9.7.jar!/" />
        <root url="jar://$USER_HOME$/.ivy2/cache/com.fasterxml.jackson.core/jackson-databind/bundles/jackson-databind-2.9.7.jar!/" />
        <root url="jar://$USER_HOME$/.ivy2/cache/com.fasterxml.jackson.dataformat/jackson-dataformat-yaml/bundles/jackson-dataformat-yaml-2.9.7.jar!/" />
        <root url="jar://$USER_HOME$/.ivy2/cache/org.yaml/snakeyaml/bundles/snakeyaml-1.23.jar!/" />
      </CLASSES>
      <JAVADOC />
      <SOURCES />
    </library>
    <library name="interactive-deps">
      <CLASSES>
        <root url="jar://$USER_HOME$/.ivy2/cache/org.scala-lang.modules/scala-asm/bundles/scala-asm-7.0.0-scala-1.jar!/" />
        <root url="jar://$USER_HOME$/.ivy2/cache/jline/jline/jars/jline-2.14.6.jar!/" />
      </CLASSES>
      <JAVADOC />
      <SOURCES />
    </library>
    <library name="junit-deps">
      <CLASSES>
        <root url="jar://$USER_HOME$/.ivy2/cache/junit/junit/jars/junit-4.12.jar!/" />
        <root url="jar://$USER_HOME$/.ivy2/cache/org.hamcrest/hamcrest-core/jars/hamcrest-core-1.3.jar!/" />
        <root url="jar://$USER_HOME$/.ivy2/cache/org.scala-lang.modules/scala-asm/bundles/scala-asm-7.0.0-scala-1.jar!/" />
        <root url="jar://$USER_HOME$/.ivy2/cache/jline/jline/jars/jline-2.14.6.jar!/" />
        <root url="jar://$USER_HOME$/.ivy2/cache/org.openjdk.jol/jol-core/jars/jol-core-0.9.jar!/" />
      </CLASSES>
      <JAVADOC />
      <SOURCES />
    </library>
    <library name="manual-deps">
      <CLASSES>
        <root url="jar://$USER_HOME$/.ivy2/cache/org.scala-lang/scala-library/jars/scala-library-2.13.0-M5-1775dba.jar!/" />
      </CLASSES>
      <JAVADOC />
      <SOURCES />
    </library>
    <library name="partest-deps">
      <CLASSES>
        <root url="jar://$USER_HOME$/.ivy2/cache/org.scala-lang.modules/scala-asm/bundles/scala-asm-7.0.0-scala-1.jar!/" />
        <root url="jar://$USER_HOME$/.ivy2/cache/jline/jline/jars/jline-2.14.6.jar!/" />
        <root url="jar://$USER_HOME$/.ivy2/cache/junit/junit/jars/junit-4.12.jar!/" />
        <root url="jar://$USER_HOME$/.ivy2/cache/org.hamcrest/hamcrest-core/jars/hamcrest-core-1.3.jar!/" />
        <root url="jar://$USER_HOME$/.ivy2/cache/org.scala-sbt/test-interface/jars/test-interface-1.0.jar!/" />
        <root url="jar://$USER_HOME$/.ivy2/cache/com.googlecode.java-diff-utils/diffutils/jars/diffutils-1.3.0.jar!/" />
      </CLASSES>
      <JAVADOC />
      <SOURCES />
    </library>
    <library name="partest-javaagent-deps">
      <CLASSES>
        <root url="jar://$USER_HOME$/.ivy2/cache/org.scala-lang.modules/scala-asm/bundles/scala-asm-7.0.0-scala-1.jar!/" />
      </CLASSES>
      <JAVADOC />
      <SOURCES />
    </library>
    <library name="repl-deps">
      <CLASSES>
        <root url="jar://$USER_HOME$/.ivy2/cache/org.scala-lang.modules/scala-asm/bundles/scala-asm-7.0.0-scala-1.jar!/" />
        <root url="jar://$USER_HOME$/.ivy2/cache/jline/jline/jars/jline-2.14.6.jar!/" />
      </CLASSES>
      <JAVADOC />
      <SOURCES />
    </library>
    <library name="repl-frontend-deps">
      <CLASSES>
        <root url="jar://$USER_HOME$/.ivy2/cache/org.scala-lang.modules/scala-asm/bundles/scala-asm-7.0.0-scala-1.jar!/" />
        <root url="jar://$USER_HOME$/.ivy2/cache/jline/jline/jars/jline-2.14.6.jar!/" />
      </CLASSES>
      <JAVADOC />
      <SOURCES />
    </library>
    <library name="scala-build-deps">
      <CLASSES>
        <root url="jar://$USER_HOME$/.ivy2/cache/org.apache.commons/commons-lang3/jars/commons-lang3-3.3.2.jar!/" />
        <root url="jar://$USER_HOME$/.ivy2/cache/biz.aQute.bnd/biz.aQute.bnd/jars/biz.aQute.bnd-2.4.1.jar!/" />
        <root url="jar://$USER_HOME$/.ivy2/cache/scala_2.12/sbt_1.0/com.typesafe/sbt-mima-plugin/jars/sbt-mima-plugin-0.1.18.jar!/" />
        <root url="jar://$USER_HOME$/.ivy2/cache/com.typesafe/mima-reporter_2.12/jars/mima-reporter_2.12-0.1.18.jar!/" />
        <root url="jar://$USER_HOME$/.sbt/boot/scala-2.12.7/lib/scala-library.jar!/" />
        <root url="jar://$USER_HOME$/.ivy2/cache/com.typesafe/mima-core_2.12/jars/mima-core_2.12-0.1.18.jar!/" />
        <root url="jar://$USER_HOME$/.sbt/boot/scala-2.12.7/lib/scala-compiler.jar!/" />
        <root url="jar://$USER_HOME$/.sbt/boot/scala-2.12.7/lib/scala-reflect.jar!/" />
        <root url="jar://$USER_HOME$/.ivy2/cache/org.scala-lang.modules/scala-xml_2.12/bundles/scala-xml_2.12-1.0.6.jar!/" />
        <root url="jar://$USER_HOME$/.ivy2/cache/scala_2.12/sbt_1.0/com.dwijnand/sbt-compat/jars/sbt-compat-1.0.0.jar!/" />
        <root url="jar://$USER_HOME$/.ivy2/cache/org.eclipse.jgit/org.eclipse.jgit/jars/org.eclipse.jgit-4.6.0.201612231935-r.jar!/" />
        <root url="jar://$USER_HOME$/.ivy2/cache/com.googlecode.javaewah/JavaEWAH/bundles/JavaEWAH-1.1.6.jar!/" />
        <root url="jar://$USER_HOME$/.ivy2/cache/org.apache.httpcomponents/httpclient/jars/httpclient-4.3.6.jar!/" />
        <root url="jar://$USER_HOME$/.ivy2/cache/org.apache.httpcomponents/httpcore/jars/httpcore-4.3.3.jar!/" />
        <root url="jar://$USER_HOME$/.ivy2/cache/commons-logging/commons-logging/jars/commons-logging-1.1.3.jar!/" />
        <root url="jar://$USER_HOME$/.ivy2/cache/commons-codec/commons-codec/jars/commons-codec-1.6.jar!/" />
        <root url="jar://$USER_HOME$/.ivy2/cache/org.slf4j/slf4j-nop/jars/slf4j-nop-1.7.23.jar!/" />
        <root url="jar://$USER_HOME$/.ivy2/cache/com.googlecode.java-diff-utils/diffutils/jars/diffutils-1.3.0.jar!/" />
        <root url="jar://$USER_HOME$/.ivy2/cache/scala_2.12/sbt_1.0/pl.project13.scala/sbt-jmh/jars/sbt-jmh-0.3.3.jar!/" />
        <root url="jar://$USER_HOME$/.ivy2/cache/pl.project13.scala/sbt-jmh-extras/jars/sbt-jmh-extras-0.3.3.jar!/" />
        <root url="jar://$USER_HOME$/.ivy2/cache/org.openjdk.jmh/jmh-core/jars/jmh-core-1.20.jar!/" />
        <root url="jar://$USER_HOME$/.ivy2/cache/net.sf.jopt-simple/jopt-simple/jars/jopt-simple-4.6.jar!/" />
        <root url="jar://$USER_HOME$/.ivy2/cache/org.apache.commons/commons-math3/jars/commons-math3-3.2.jar!/" />
        <root url="jar://$USER_HOME$/.ivy2/cache/org.openjdk.jmh/jmh-generator-bytecode/jars/jmh-generator-bytecode-1.20.jar!/" />
        <root url="jar://$USER_HOME$/.ivy2/cache/org.openjdk.jmh/jmh-generator-reflection/jars/jmh-generator-reflection-1.20.jar!/" />
        <root url="jar://$USER_HOME$/.ivy2/cache/org.openjdk.jmh/jmh-generator-asm/jars/jmh-generator-asm-1.20.jar!/" />
        <root url="jar://$USER_HOME$/.ivy2/cache/org.ow2.asm/asm/jars/asm-5.0.3.jar!/" />
        <root url="jar://$USER_HOME$/.ivy2/cache/scala_2.12/sbt_1.0/de.heikoseeberger/sbt-header/jars/sbt-header-5.0.0.jar!/" />
        <root url="jar://$USER_HOME$/.ivy2/cache/org.scala-sbt/sbt/jars/sbt-1.2.8.jar!/" />
        <root url="jar://$USER_HOME$/.ivy2/cache/org.scala-sbt/main_2.12/jars/main_2.12-1.2.8.jar!/" />
        <root url="jar://$USER_HOME$/.ivy2/cache/org.scala-sbt/logic_2.12/jars/logic_2.12-1.2.8.jar!/" />
        <root url="jar://$USER_HOME$/.ivy2/cache/org.scala-sbt/collections_2.12/jars/collections_2.12-1.2.8.jar!/" />
        <root url="jar://$USER_HOME$/.ivy2/cache/com.eed3si9n/sjson-new-scalajson_2.12/jars/sjson-new-scalajson_2.12-0.8.2.jar!/" />
        <root url="jar://$USER_HOME$/.ivy2/cache/com.eed3si9n/sjson-new-core_2.12/jars/sjson-new-core_2.12-0.8.2.jar!/" />
        <root url="jar://$USER_HOME$/.ivy2/cache/com.eed3si9n/shaded-scalajson_2.12/jars/shaded-scalajson_2.12-1.0.0-M4.jar!/" />
        <root url="jar://$USER_HOME$/.ivy2/cache/org.spire-math/jawn-parser_2.12/jars/jawn-parser_2.12-0.10.4.jar!/" />
        <root url="jar://$USER_HOME$/.ivy2/cache/org.scala-sbt/util-position_2.12/jars/util-position_2.12-1.2.4.jar!/" />
        <root url="jar://$USER_HOME$/.ivy2/cache/org.scala-sbt/util-relation_2.12/jars/util-relation_2.12-1.2.4.jar!/" />
        <root url="jar://$USER_HOME$/.ivy2/cache/org.scala-sbt/actions_2.12/jars/actions_2.12-1.2.8.jar!/" />
        <root url="jar://$USER_HOME$/.ivy2/cache/org.scala-sbt/completion_2.12/jars/completion_2.12-1.2.8.jar!/" />
        <root url="jar://$USER_HOME$/.ivy2/cache/jline/jline/jars/jline-2.14.6.jar!/" />
        <root url="jar://$USER_HOME$/.ivy2/cache/org.scala-sbt/io_2.12/jars/io_2.12-1.2.2.jar!/" />
        <root url="jar://$USER_HOME$/.ivy2/cache/com.swoval/apple-file-events/jars/apple-file-events-1.3.2.jar!/" />
        <root url="jar://$USER_HOME$/.ivy2/cache/net.java.dev.jna/jna/jars/jna-4.5.0.jar!/" />
        <root url="jar://$USER_HOME$/.ivy2/cache/net.java.dev.jna/jna-platform/jars/jna-platform-4.5.0.jar!/" />
        <root url="jar://$USER_HOME$/.ivy2/cache/org.scala-sbt/util-control_2.12/jars/util-control_2.12-1.2.4.jar!/" />
        <root url="jar://$USER_HOME$/.ivy2/cache/org.scala-sbt/run_2.12/jars/run_2.12-1.2.8.jar!/" />
        <root url="jar://$USER_HOME$/.ivy2/cache/org.scala-sbt/util-logging_2.12/jars/util-logging_2.12-1.2.4.jar!/" />
        <root url="jar://$USER_HOME$/.ivy2/cache/org.scala-sbt/util-interface/jars/util-interface-1.2.4.jar!/" />
        <root url="jar://$USER_HOME$/.ivy2/cache/org.apache.logging.log4j/log4j-api/jars/log4j-api-2.11.1.jar!/" />
        <root url="jar://$USER_HOME$/.ivy2/cache/org.apache.logging.log4j/log4j-core/jars/log4j-core-2.11.1.jar!/" />
        <root url="jar://$USER_HOME$/.ivy2/cache/com.lmax/disruptor/jars/disruptor-3.4.2.jar!/" />
        <root url="jar://$USER_HOME$/.ivy2/cache/org.scala-sbt/zinc-classpath_2.12/jars/zinc-classpath_2.12-1.2.5.jar!/" />
        <root url="jar://$USER_HOME$/.ivy2/cache/org.scala-sbt/compiler-interface/jars/compiler-interface-1.2.5.jar!/" />
        <root url="jar://$USER_HOME$/.ivy2/cache/org.scala-sbt/launcher-interface/jars/launcher-interface-1.0.4.jar!/" />
        <root url="jar://$USER_HOME$/.ivy2/cache/org.scala-sbt/task-system_2.12/jars/task-system_2.12-1.2.8.jar!/" />
        <root url="jar://$USER_HOME$/.ivy2/cache/org.scala-sbt/tasks_2.12/jars/tasks_2.12-1.2.8.jar!/" />
        <root url="jar://$USER_HOME$/.ivy2/cache/org.scala-sbt/util-cache_2.12/jars/util-cache_2.12-1.2.4.jar!/" />
        <root url="jar://$USER_HOME$/.ivy2/cache/com.eed3si9n/sjson-new-murmurhash_2.12/jars/sjson-new-murmurhash_2.12-0.8.2.jar!/" />
        <root url="jar://$USER_HOME$/.ivy2/cache/org.scala-sbt/testing_2.12/jars/testing_2.12-1.2.8.jar!/" />
        <root url="jar://$USER_HOME$/.ivy2/cache/org.scala-sbt/test-agent/jars/test-agent-1.2.8.jar!/" />
        <root url="jar://$USER_HOME$/.ivy2/cache/org.scala-sbt/test-interface/jars/test-interface-1.0.jar!/" />
        <root url="jar://$USER_HOME$/.ivy2/cache/org.scala-sbt/util-tracking_2.12/jars/util-tracking_2.12-1.2.4.jar!/" />
        <root url="jar://$USER_HOME$/.ivy2/cache/org.scala-sbt/zinc-apiinfo_2.12/jars/zinc-apiinfo_2.12-1.2.5.jar!/" />
        <root url="jar://$USER_HOME$/.ivy2/cache/org.scala-sbt/compiler-bridge_2.12/jars/compiler-bridge_2.12-1.2.5.jar!/" />
        <root url="jar://$USER_HOME$/.ivy2/cache/org.scala-sbt/zinc-classfile_2.12/jars/zinc-classfile_2.12-1.2.5.jar!/" />
        <root url="jar://$USER_HOME$/.ivy2/cache/org.scala-sbt/librarymanagement-core_2.12/jars/librarymanagement-core_2.12-1.2.4.jar!/" />
        <root url="jar://$USER_HOME$/.ivy2/cache/com.jcraft/jsch/jars/jsch-0.1.54.jar!/" />
        <root url="jar://$USER_HOME$/.ivy2/cache/com.eed3si9n/gigahorse-okhttp_2.12/jars/gigahorse-okhttp_2.12-0.3.0.jar!/" />
        <root url="jar://$USER_HOME$/.ivy2/cache/com.eed3si9n/gigahorse-core_2.12/jars/gigahorse-core_2.12-0.3.0.jar!/" />
        <root url="jar://$USER_HOME$/.ivy2/cache/com.typesafe/ssl-config-core_2.12/bundles/ssl-config-core_2.12-0.2.2.jar!/" />
        <root url="jar://$USER_HOME$/.ivy2/cache/com.typesafe/config/bundles/config-1.2.0.jar!/" />
        <root url="jar://$USER_HOME$/.ivy2/cache/org.reactivestreams/reactive-streams/jars/reactive-streams-1.0.0.jar!/" />
        <root url="jar://$USER_HOME$/.ivy2/cache/org.slf4j/slf4j-api/jars/slf4j-api-1.7.25.jar!/" />
        <root url="jar://$USER_HOME$/.ivy2/cache/com.squareup.okhttp3/okhttp/jars/okhttp-3.7.0.jar!/" />
        <root url="jar://$USER_HOME$/.ivy2/cache/com.squareup.okio/okio/jars/okio-1.12.0.jar!/" />
        <root url="jar://$USER_HOME$/.ivy2/cache/com.squareup.okhttp3/okhttp-urlconnection/jars/okhttp-urlconnection-3.7.0.jar!/" />
        <root url="jar://$USER_HOME$/.ivy2/cache/org.scala-sbt/zinc-ivy-integration_2.12/jars/zinc-ivy-integration_2.12-1.2.5.jar!/" />
        <root url="jar://$USER_HOME$/.ivy2/cache/org.scala-sbt/zinc-compile-core_2.12/jars/zinc-compile-core_2.12-1.2.5.jar!/" />
        <root url="jar://$USER_HOME$/.ivy2/cache/org.scala-lang.modules/scala-parser-combinators_2.12/bundles/scala-parser-combinators_2.12-1.0.5.jar!/" />
        <root url="jar://$USER_HOME$/.ivy2/cache/org.scala-sbt/zinc_2.12/jars/zinc_2.12-1.2.5.jar!/" />
        <root url="jar://$USER_HOME$/.ivy2/cache/org.scala-sbt/zinc-core_2.12/jars/zinc-core_2.12-1.2.5.jar!/" />
        <root url="jar://$USER_HOME$/.ivy2/cache/org.scala-sbt/zinc-persist_2.12/jars/zinc-persist_2.12-1.2.5.jar!/" />
        <root url="jar://$USER_HOME$/.ivy2/cache/com.trueaccord.scalapb/scalapb-runtime_2.12/jars/scalapb-runtime_2.12-0.6.0.jar!/" />
        <root url="jar://$USER_HOME$/.ivy2/cache/com.trueaccord.lenses/lenses_2.12/jars/lenses_2.12-0.4.12.jar!/" />
        <root url="jar://$USER_HOME$/.ivy2/cache/com.lihaoyi/fastparse_2.12/jars/fastparse_2.12-0.4.2.jar!/" />
        <root url="jar://$USER_HOME$/.ivy2/cache/com.lihaoyi/fastparse-utils_2.12/jars/fastparse-utils_2.12-0.4.2.jar!/" />
        <root url="jar://$USER_HOME$/.ivy2/cache/com.lihaoyi/sourcecode_2.12/jars/sourcecode_2.12-0.1.3.jar!/" />
        <root url="jar://$USER_HOME$/.ivy2/cache/com.google.protobuf/protobuf-java/bundles/protobuf-java-3.3.1.jar!/" />
        <root url="jar://$USER_HOME$/.ivy2/cache/org.scala-sbt/sbinary_2.12/jars/sbinary_2.12-0.5.0.jar!/" />
        <root url="jar://$USER_HOME$/.ivy2/cache/org.scala-sbt/main-settings_2.12/jars/main-settings_2.12-1.2.8.jar!/" />
        <root url="jar://$USER_HOME$/.ivy2/cache/org.scala-sbt/command_2.12/jars/command_2.12-1.2.8.jar!/" />
        <root url="jar://$USER_HOME$/.ivy2/cache/org.scala-sbt/protocol_2.12/jars/protocol_2.12-1.2.8.jar!/" />
        <root url="jar://$USER_HOME$/.ivy2/cache/org.scala-sbt.ipcsocket/ipcsocket/jars/ipcsocket-1.0.0.jar!/" />
        <root url="jar://$USER_HOME$/.ivy2/cache/org.scala-sbt/template-resolver/jars/template-resolver-0.1.jar!/" />
        <root url="jar://$USER_HOME$/.ivy2/cache/org.scala-sbt/core-macros_2.12/jars/core-macros_2.12-1.2.8.jar!/" />
        <root url="jar://$USER_HOME$/.ivy2/cache/org.scala-sbt/scripted-sbt-redux_2.12/jars/scripted-sbt-redux_2.12-1.2.8.jar!/" />
        <root url="jar://$USER_HOME$/.ivy2/cache/org.scala-sbt/util-scripted_2.12/jars/util-scripted_2.12-1.2.4.jar!/" />
        <root url="jar://$USER_HOME$/.ivy2/cache/org.scala-sbt/scripted-plugin_2.12/jars/scripted-plugin_2.12-1.2.8.jar!/" />
        <root url="jar://$USER_HOME$/.ivy2/cache/org.apache.logging.log4j/log4j-slf4j-impl/jars/log4j-slf4j-impl-2.11.1.jar!/" />
        <root url="jar://$USER_HOME$/.ivy2/cache/com.github.cb372/scalacache-caffeine_2.12/jars/scalacache-caffeine_2.12-0.20.0.jar!/" />
        <root url="jar://$USER_HOME$/.ivy2/cache/com.github.cb372/scalacache-core_2.12/jars/scalacache-core_2.12-0.20.0.jar!/" />
        <root url="jar://$USER_HOME$/.ivy2/cache/com.github.ben-manes.caffeine/caffeine/jars/caffeine-2.5.6.jar!/" />
        <root url="jar://$USER_HOME$/.ivy2/cache/org.scala-sbt/librarymanagement-ivy_2.12/jars/librarymanagement-ivy_2.12-1.2.4.jar!/" />
        <root url="jar://$USER_HOME$/.ivy2/cache/org.scala-sbt.ivy/ivy/jars/ivy-2.3.0-sbt-cb9cc189e9f3af519f9f102e6c5d446488ff6832.jar!/" />
        <root url="jar://$USER_HOME$/.ivy2/cache/org.scala-sbt/zinc-compile_2.12/jars/zinc-compile_2.12-1.2.5.jar!/" />
      </CLASSES>
      <JAVADOC />
      <SOURCES />
    </library>
    <library name="scalacheck-src-deps">
      <CLASSES>
        <root url="jar://$USER_HOME$/.ivy2/cache/org.scala-sbt/test-interface/jars/test-interface-1.0.jar!/" />
      </CLASSES>
      <JAVADOC />
      <SOURCES />
    </library>
    <library name="scalacheck-test-deps">
      <CLASSES>
        <root url="jar://$USER_HOME$/.ivy2/cache/org.scala-lang.modules/scala-asm/bundles/scala-asm-7.0.0-scala-1.jar!/" />
        <root url="jar://$USER_HOME$/.ivy2/cache/jline/jline/jars/jline-2.14.6.jar!/" />
        <root url="jar://$USER_HOME$/.ivy2/cache/org.scala-sbt/test-interface/jars/test-interface-1.0.jar!/" />
      </CLASSES>
      <JAVADOC />
      <SOURCES />
    </library>
    <library name="scaladoc-deps">
      <CLASSES>
        <root url="jar://$USER_HOME$/.ivy2/cache/org.scala-lang.modules/scala-asm/bundles/scala-asm-7.0.0-scala-1.jar!/" />
        <root url="jar://$USER_HOME$/.ivy2/cache/jline/jline/jars/jline-2.14.6.jar!/" />
      </CLASSES>
      <JAVADOC />
      <SOURCES />
    </library>
    <library name="scalap-deps">
      <CLASSES>
        <root url="jar://$USER_HOME$/.ivy2/cache/org.scala-lang.modules/scala-asm/bundles/scala-asm-7.0.0-scala-1.jar!/" />
        <root url="jar://$USER_HOME$/.ivy2/cache/jline/jline/jars/jline-2.14.6.jar!/" />
      </CLASSES>
      <JAVADOC />
      <SOURCES />
    </library>
    <library name="starr" type="Scala">
      <properties>
        <compiler-classpath>
          <root url="file://$USER_HOME$/.ivy2/cache/org.scala-lang/scala-compiler/jars/scala-compiler-2.13.0-M5-1775dba.jar" />
          <root url="file://$USER_HOME$/.ivy2/cache/org.scala-lang/scala-library/jars/scala-library-2.13.0-M5-1775dba.jar" />
          <root url="file://$USER_HOME$/.ivy2/cache/org.scala-lang/scala-reflect/jars/scala-reflect-2.13.0-M5-1775dba.jar" />
          <root url="file://$USER_HOME$/.ivy2/cache/jline/jline/jars/jline-2.14.6.jar" />
        </compiler-classpath>
      </properties>
      <CLASSES />
      <JAVADOC />
      <SOURCES />
    </library>
    <library name="test-deps">
      <CLASSES>
        <root url="jar://$USER_HOME$/.ivy2/cache/org.scala-lang.modules/scala-asm/bundles/scala-asm-7.0.0-scala-1.jar!/" />
        <root url="jar://$USER_HOME$/.ivy2/cache/jline/jline/jars/jline-2.14.6.jar!/" />
        <root url="jar://$USER_HOME$/.ivy2/cache/junit/junit/jars/junit-4.12.jar!/" />
        <root url="jar://$USER_HOME$/.ivy2/cache/org.hamcrest/hamcrest-core/jars/hamcrest-core-1.3.jar!/" />
        <root url="jar://$USER_HOME$/.ivy2/cache/org.scala-sbt/test-interface/jars/test-interface-1.0.jar!/" />
        <root url="jar://$USER_HOME$/.ivy2/cache/com.googlecode.java-diff-utils/diffutils/jars/diffutils-1.3.0.jar!/" />
        <root url="jar://$USER_HOME$/.ivy2/cache/org.scala-lang.scala-sha-bootstrap.test.files.lib/annotations/jars/annotations-02fe2ed93766323a13f22c7a7e2ecdcd84259b6c.jar!/" />
        <root url="jar://$USER_HOME$/.ivy2/cache/org.scala-lang.scala-sha-bootstrap.test.files.lib/enums/jars/enums-981392dbd1f727b152cd1c908c5fce60ad9d07f7.jar!/" />
        <root url="jar://$USER_HOME$/.ivy2/cache/org.scala-lang.scala-sha-bootstrap.test.files.lib/genericNest/jars/genericNest-b1ec8a095cec4902b3609d74d274c04365c59c04.jar!/" />
        <root url="jar://$USER_HOME$/.ivy2/cache/org.scala-lang.scala-sha-bootstrap.test.files.lib/jsoup-1.3.1/jars/jsoup-1.3.1-346d3dff4088839d6b4d163efa2892124039d216.jar!/" />
        <root url="jar://$USER_HOME$/.ivy2/cache/org.scala-lang.scala-sha-bootstrap.test.files.lib/macro210/jars/macro210-3794ec22d9b27f2b179bd34e9b46db771b934ec3.jar!/" />
        <root url="jar://$USER_HOME$/.ivy2/cache/org.scala-lang.scala-sha-bootstrap.test.files.lib/methvsfield/jars/methvsfield-be8454d5e7751b063ade201c225dcedefd252775.jar!/" />
        <root url="jar://$USER_HOME$/.ivy2/cache/org.scala-lang.scala-sha-bootstrap.test.files.lib/nest/jars/nest-cd33e0a0ea249eb42363a2f8ba531186345ff68c.jar!/" />
      </CLASSES>
      <JAVADOC />
      <SOURCES />
    </library>
    <library name="testkit-deps">
      <CLASSES>
        <root url="jar://$USER_HOME$/.ivy2/cache/junit/junit/jars/junit-4.12.jar!/" />
        <root url="jar://$USER_HOME$/.ivy2/cache/org.scala-lang.modules/scala-asm/bundles/scala-asm-7.0.0-scala-1.jar!/" />
      </CLASSES>
      <JAVADOC />
      <SOURCES />
    </library>
  </component>
</project><|MERGE_RESOLUTION|>--- conflicted
+++ resolved
@@ -24,10 +24,7 @@
   <component name="InspectionProjectProfileManager">
     <profile version="1.0">
       <option value="Project Default" name="myName"/>
-<<<<<<< HEAD
-=======
       <inspection_tool enabled_by_default="false" level="WARNING" enabled="false" class="EmptyCheck"/>
->>>>>>> 6990ee36
     </profile>
     <version value="1.0"/>
   </component>
