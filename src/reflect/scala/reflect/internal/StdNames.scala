/*
 * Scala (https://www.scala-lang.org)
 *
 * Copyright EPFL and Lightbend, Inc.
 *
 * Licensed under Apache License 2.0
 * (http://www.apache.org/licenses/LICENSE-2.0).
 *
 * See the NOTICE file distributed with this work for
 * additional information regarding copyright ownership.
 */

package scala
package reflect
package internal

import java.security.MessageDigest
import Chars.isOperatorPart
import scala.annotation.switch
import scala.collection.immutable
import scala.io.Codec

trait StdNames {
  self: SymbolTable =>

  def encode(str: String): TermName = newTermNameCached(NameTransformer.encode(str))

  /** Tensions: would like the keywords to be the very first names entered into the names
   *  storage so their ids count from 0, which simplifies the parser. Switched to abstract
   *  classes to avoid all the indirection which is generated with implementation-containing
   *  traits. Since all these classes use eager vals, that means the constructor with the
   *  keywords must run first. If it's the top in the superclass chain, then CommonNames
   *  must inherit from it, which means TypeNames would inherit keywords as well.
   *
   *  Solution: Keywords extends CommonNames and uses early defs to beat the
   *  CommonNames constructor out of the starting gate.  This is its builder.
   */
  private class KeywordSetBuilder {
    private[this] var kws: Set[TermName] = Set()
    def apply(s: String): TermName = {
      val result = newTermNameCached(s)
      kws = kws + result
      result
    }
    def result: Set[TermName] = try kws finally kws = null
  }

  private[reflect] def compactifyName(orig: String): String = compactify(orig)
  private final object compactify extends (String => String) {
    val md5 = MessageDigest.getInstance("MD5")

    /**
     * COMPACTIFY
     *
     * The maximum length of a filename on some platforms is 240 chars (docker).
     * Therefore, compactify names that would create a filename longer than that.
     * A compactified name looks like
     *     prefix + $$$$ + md5 + $$$$ + suffix,
     * where the prefix and suffix are the first and last quarter of the name,
     * respectively.
     *
     * So how long is too long? For a (flattened class) name, the resulting file
     * will be called "name.class", or, if it's a module class, "name$.class"
     * (see scala/bug#8199). Therefore the maximum suffix is 7 characters, and
     * names that are over (240 - 7) characters get compactified.
     */
    final val marker          = "$$$$"
    final val MaxSuffixLength = 7 // "$.class".length + 1 // potential module class suffix and file extension
    final val MaxNameLength   = 240 - MaxSuffixLength
    def toMD5(s: String, edge: Int): String = {
      val prefix = s take edge
      val suffix = s takeRight edge

      val cs = s.toArray
      val bytes = Codec.toUTF8(new scala.runtime.ArrayCharSequence(cs, 0, cs.length))
      md5 update bytes
      val md5chars = (md5.digest() map (b => (b & 0xFF).toHexString)).mkString

      prefix + marker + md5chars + marker + suffix
    }
    def apply(s: String): String = (
      if (s.length <= MaxNameLength) s
      else toMD5(s, MaxNameLength / 4)
    )
  }

  abstract class CommonNames extends NamesApi {
    type NameType >: Null <: Name
    protected def nameType(name: String): NameType

    def flattenedName(owner: Symbol, name: Name): NameType = {
      val flat = owner.name.toString + NAME_JOIN_STRING + name.toString
      val nameString = if (owner.isJava) flat else compactify(flat) // scala/bug#11277
      nameType(nameString)
    }

    // TODO: what is the purpose of all this duplication!?!?!
    // I made these constants because we cannot change them without bumping our major version anyway.
    final val NAME_JOIN_STRING                 = NameTransformer.NAME_JOIN_STRING
    final val MODULE_SUFFIX_STRING             = NameTransformer.MODULE_SUFFIX_STRING
    final val MODULE_VAR_SUFFIX_STRING         = NameTransformer.MODULE_VAR_SUFFIX_STRING
    final val LOCAL_SUFFIX_STRING              = NameTransformer.LOCAL_SUFFIX_STRING
    final val LAZY_LOCAL_SUFFIX_STRING         = NameTransformer.LAZY_LOCAL_SUFFIX_STRING
    final val TRAIT_SETTER_SEPARATOR_STRING    = NameTransformer.TRAIT_SETTER_SEPARATOR_STRING
    final val SINGLETON_SUFFIX                 = ".type"

    val ANON_CLASS_NAME: NameType              = nameType("$anon")
    val DELAMBDAFY_LAMBDA_CLASS_NAME: NameType = nameType("$lambda")
    val ANON_FUN_NAME: NameType                = nameType("$anonfun")
    val EMPTY: NameType                        = nameType("")
    val EMPTY_PACKAGE_NAME: NameType           = nameType("<empty>")
    val IMPORT: NameType                       = nameType("<import>")
    val MODULE_SUFFIX_NAME: NameType           = nameType(MODULE_SUFFIX_STRING)
    val MODULE_VAR_SUFFIX: NameType            = nameType(MODULE_VAR_SUFFIX_STRING)
    val PACKAGE: NameType                      = nameType("package")
    val ROOT: NameType                         = nameType("<root>")
    val SPECIALIZED_SUFFIX: NameType           = nameType("$sp")
    val CASE_ACCESSOR: NameType                = nameType("$access")

    val NESTED_IN: String                      = "$nestedIn"
    val NESTED_IN_ANON_CLASS: String           = NESTED_IN + ANON_CLASS_NAME.toString.replace("$", "")
    val NESTED_IN_ANON_FUN: String             = NESTED_IN + ANON_FUN_NAME.toString.replace("$", "")
    val NESTED_IN_LAMBDA: String               = NESTED_IN + DELAMBDAFY_LAMBDA_CLASS_NAME.toString.replace("$", "")

    val NON_LOCAL_RETURN_KEY_STRING: String    = "nonLocalReturnKey"
    val LIFTED_TREE: String                    = "liftedTree"

    /**
     * Ensures that name mangling does not accidentally make a class respond `true` to any of
     * isAnonymousClass, isAnonymousFunction, isDelambdafyFunction, e.g. by introducing "$anon".
     */
    def ensureNonAnon(name: String) = {
      name
        .replace(nme.ANON_CLASS_NAME.toString, NESTED_IN_ANON_CLASS)
        .replace(nme.ANON_FUN_NAME.toString, NESTED_IN_ANON_FUN)
        .replace(nme.DELAMBDAFY_LAMBDA_CLASS_NAME.toString, NESTED_IN_LAMBDA)
    }


    // value types (and AnyRef) are all used as terms as well
    // as (at least) arguments to the @specialize annotation.
    final val Boolean: NameType = nameType("Boolean")
    final val Byte: NameType    = nameType("Byte")
    final val Char: NameType    = nameType("Char")
    final val Double: NameType  = nameType("Double")
    final val Float: NameType   = nameType("Float")
    final val Int: NameType     = nameType("Int")
    final val Long: NameType    = nameType("Long")
    final val Short: NameType   = nameType("Short")
    final val Unit: NameType    = nameType("Unit")

    // some types whose companions we utilize
    final val AnyRef: NameType        = nameType("AnyRef")
    final val Array: NameType         = nameType("Array")
    final val List: NameType          = nameType("List")
    final val Option: NameType        = nameType("Option")
    final val Seq: NameType           = nameType("Seq")
    final val Symbol: NameType        = nameType("Symbol")
    final val WeakTypeTag: NameType   = nameType("WeakTypeTag")
    final val TypeTag : NameType      = nameType("TypeTag")
    final val Expr: NameType          = nameType("Expr")
    final val String: NameType        = nameType("String")

    // some names whose name we utilize
    final val StringContextName: NameType = nameType("StringContext")

    // fictions we use as both types and terms
    final val ERROR: NameType    = nameType("<error>")
    final val NO_NAME: NameType  = nameType("<none>")  // formerly NOSYMBOL
    final val WILDCARD: NameType = nameType("_")
  }

  /** This should be the first trait in the linearization. */
  // abstract class Keywords extends CommonNames {
  abstract class Keywords extends {
    private[this] val kw = new KeywordSetBuilder

    final val ABSTRACTkw: TermName  = kw("abstract")
    final val CASEkw: TermName      = kw("case")
    final val CLASSkw: TermName     = kw("class")
    final val CATCHkw: TermName     = kw("catch")
    final val DEFkw: TermName       = kw("def")
    final val DOkw: TermName        = kw("do")
    final val ELSEkw: TermName      = kw("else")
    final val EXTENDSkw: TermName   = kw("extends")
    final val FALSEkw: TermName     = kw("false")
    final val FINALkw: TermName     = kw("final")
    final val FINALLYkw: TermName   = kw("finally")
    final val FORkw: TermName       = kw("for")
    final val FORSOMEkw: TermName   = kw("forSome")
    final val IFkw: TermName        = kw("if")
    final val IMPLICITkw: TermName  = kw("implicit")
    final val IMPORTkw: TermName    = kw("import")
    final val LAZYkw: TermName      = kw("lazy")
    final val MACROkw: TermName     = kw("macro")
    final val MATCHkw: TermName     = kw("match")
    final val NEWkw: TermName       = kw("new")
    final val NULLkw: TermName      = kw("null")
    final val OBJECTkw: TermName    = kw("object")
    final val OVERRIDEkw: TermName  = kw("override")
    final val PACKAGEkw: TermName   = kw("package")
    final val PRIVATEkw: TermName   = kw("private")
    final val PROTECTEDkw: TermName = kw("protected")
    final val RETURNkw: TermName    = kw("return")
    final val SEALEDkw: TermName    = kw("sealed")
    final val SUPERkw: TermName     = kw("super")
    final val THENkw: TermName      = kw("then")
    final val THISkw: TermName      = kw("this")
    final val THROWkw: TermName     = kw("throw")
    final val TRAITkw: TermName     = kw("trait")
    final val TRUEkw: TermName      = kw("true")
    final val TRYkw: TermName       = kw("try")
    final val TYPEkw: TermName      = kw("type")
    final val VALkw: TermName       = kw("val")
    final val VARkw: TermName       = kw("var")
    final val WITHkw: TermName      = kw("with")
    final val WHILEkw: TermName     = kw("while")
    final val YIELDkw: TermName     = kw("yield")
    final val DOTkw: TermName       = kw(".")
    final val USCOREkw: TermName    = kw("_")
    final val COLONkw: TermName     = kw(":")
    final val EQUALSkw: TermName    = kw("=")
    final val ARROWkw: TermName     = kw("=>")
    final val LARROWkw: TermName    = kw("<-")
    final val SUBTYPEkw: TermName   = kw("<:")
    final val VIEWBOUNDkw: TermName = kw("<%")
    final val SUPERTYPEkw: TermName = kw(">:")
    final val HASHkw: TermName      = kw("#")
    final val ATkw: TermName        = kw("@")

    final val keywords = kw.result
  } with CommonNames {
    final val javaKeywords = new JavaKeywords()
  }

  abstract class TypeNames extends Keywords with TypeNamesApi {
    override type NameType = TypeName

    protected def nameType(name: String): TypeName = newTypeNameCached(name)

    final val BYNAME_PARAM_CLASS_NAME: NameType        = nameType("<byname>")
    final val JAVA_REPEATED_PARAM_CLASS_NAME: NameType = nameType("<repeated...>")
    final val LOCAL_CHILD: NameType                    = nameType("<local child>")
    final val REFINE_CLASS_NAME: NameType              = nameType("<refinement>")
    final val REPEATED_PARAM_CLASS_NAME: NameType      = nameType("<repeated>")
    final val WILDCARD_STAR: NameType                  = nameType("_*")
    final val REIFY_TREECREATOR_PREFIX: NameType       = nameType("$treecreator")
    final val REIFY_TYPECREATOR_PREFIX: NameType       = nameType("$typecreator")
    final val MACRO_BUNDLE_SUFFIX: NameType            = nameType("$Bundle")

    final val Any: NameType             = nameType("Any")
    final val AnyVal: NameType          = nameType("AnyVal")
    final val App: NameType             = nameType("App")
    final val FlagSet: NameType         = nameType("FlagSet")
    final val Mirror: NameType          = nameType("Mirror")
    final val Modifiers: NameType       = nameType("Modifiers")
    final val Nothing: NameType         = nameType("Nothing")
    final val Null: NameType            = nameType("Null")
    final val Object: NameType          = nameType("Object")
    final val PrefixType: NameType      = nameType("PrefixType")
    final val Product: NameType         = nameType("Product")
    final val Serializable: NameType    = nameType("Serializable")
    final val Singleton: NameType       = nameType("Singleton")
    final val Throwable: NameType       = nameType("Throwable")
    final val unchecked: NameType       = nameType("unchecked")
    final val ValueOf: NameType         = nameType("ValueOf")

    final val api: NameType                 = nameType("api")
    final val Annotation: NameType          = nameType("Annotation")
    final val CaseDef: NameType             = nameType("CaseDef")
    final val ClassManifest: NameType       = nameType("ClassManifest")
    final val Enum: NameType                = nameType("Enum")
    final val Group: NameType               = nameType("Group")
    final val implicitNotFound: NameType    = nameType("implicitNotFound")
    final val Liftable: NameType            = nameType("Liftable")
    final val Unliftable: NameType          = nameType("Unliftable")
    final val Name: NameType                = nameType("Name")
    final val StaticAnnotation: NameType    = nameType("StaticAnnotation")
    final val Tree: NameType                = nameType("Tree")
    final val Text: NameType                = nameType("Text")
    final val TermName: NameType            = nameType("TermName")
    final val Type : NameType               = nameType("Type")
    final val TypeName: NameType            = nameType("TypeName")
    final val TypeDef: NameType             = nameType("TypeDef")
    final val Quasiquote: NameType          = nameType("Quasiquote")

    // async
    final val stateMachine: NameType        = "stateMachine$async"

    // quasiquote-specific names
    final val QUASIQUOTE_FUNCTION: NameType     = nameType("$quasiquote$function$")
    final val QUASIQUOTE_MODS: NameType         = nameType("$quasiquote$mods$")
    final val QUASIQUOTE_TUPLE: NameType        = nameType("$quasiquote$tuple$")

    // Annotation simple names, used in Namer
    final val BeanPropertyAnnot: NameType        = nameType("BeanProperty")
    final val BooleanBeanPropertyAnnot: NameType = nameType("BooleanBeanProperty")

    // Classfile Attributes
    final val AnnotationDefaultATTR: NameType      = nameType("AnnotationDefault")
    final val BridgeATTR: NameType                 = nameType("Bridge")
    final val CodeATTR: NameType                   = nameType("Code")
    final val ConstantValueATTR: NameType          = nameType("ConstantValue")
    final val DeprecatedATTR: NameType             = nameType("Deprecated")
    final val ExceptionsATTR: NameType             = nameType("Exceptions")
    final val InnerClassesATTR: NameType           = nameType("InnerClasses")
    final val MethodParametersATTR: NameType       = nameType("MethodParameters")
    final val RuntimeAnnotationATTR: NameType      = nameType("RuntimeVisibleAnnotations") // RetentionPolicy.RUNTIME
    final val ScalaATTR: NameType                  = nameType("Scala")
    final val ScalaSignatureATTR: NameType         = nameType("ScalaSig")
    final val SignatureATTR: NameType              = nameType("Signature")
    final val SourceFileATTR: NameType             = nameType("SourceFile")
    final val SyntheticATTR: NameType              = nameType("Synthetic")

    final val scala_ : NameType = nameType("scala")

    def dropSingletonName(name: Name): TypeName = (name dropRight SINGLETON_SUFFIX.length).toTypeName
    def singletonName(name: Name): TypeName     = (name append SINGLETON_SUFFIX).toTypeName
  }

  abstract class TermNames extends Keywords with TermNamesApi {
    override type NameType = TermName

    protected def nameType(name: String): TermName = newTermNameCached(name)

    /** Base strings from which synthetic names are derived. */
    val BITMAP_PREFIX                  = "bitmap$"
    val CHECK_IF_REFUTABLE_STRING      = "check$ifrefutable$"
    val DEFAULT_GETTER_STRING          = "$default$"
    val DEFAULT_GETTER_INIT_STRING     = NameTransformer.encode("<init>") + DEFAULT_GETTER_STRING
    val DO_WHILE_PREFIX                = "doWhile$"
    val EVIDENCE_PARAM_PREFIX          = "evidence$"
    val EXCEPTION_RESULT_PREFIX        = "exceptionResult"
    val EXPAND_SEPARATOR_STRING        = "$$"
    val FRESH_TERM_NAME_PREFIX         = "x$"
    val INTERPRETER_IMPORT_LEVEL_UP    = NameTransformer.encode("{{")
    val INTERPRETER_IMPORT_WRAPPER     = "$iw"
    val INTERPRETER_WRAPPER            = "$read"
    val LOCALDUMMY_PREFIX              = "<local "       // owner of local blocks
    val PROTECTED_PREFIX               = "protected$"
    val PROTECTED_SET_PREFIX           = PROTECTED_PREFIX + "set"
    val SUPER_PREFIX_STRING            = "super$"
    val WHILE_PREFIX                   = "while$"
    val FRESH_PREFIX                   = "fresh"
    val FRESH_SUFFIX                   = "macro$" // uses a keyword to avoid collisions with mangled names
    val QUAL_PREFIX                    = "qual$"
    val NAMEDARG_PREFIX                = "x$"
    val RIGHT_ASSOC_OP_PREFIX          = "rassoc$"
    val STABILIZER_PREFIX              = "stabilizer$"

    // Compiler internal names
    val ANYname: NameType                  = nameType("<anyname>")
    val CONSTRUCTOR: NameType              = nameType("<init>")
    val CLASS_CONSTRUCTOR: NameType        = nameType("<clinit>")
    val DEFAULT_CASE: NameType             = nameType("defaultCase$")
    val EQEQ_LOCAL_VAR: NameType           = nameType("eqEqTemp$")
    val FAKE_LOCAL_THIS: NameType          = nameType("this$")
    val LAZY_SLOW_SUFFIX: NameType         = nameType("$lzycompute")
    val UNIVERSE_BUILD_PREFIX: NameType    = nameType("$u.internal.reificationSupport.")
    val UNIVERSE_PREFIX: NameType          = nameType("$u.")
    val UNIVERSE_SHORT: NameType           = nameType("$u")
    val MIRROR_PREFIX: NameType            = nameType("$m.")
    val MIRROR_SHORT: NameType             = nameType("$m")
    val MIRROR_UNTYPED: NameType           = nameType("$m$untyped")
    val REIFY_FREE_PREFIX: NameType        = nameType("free$")
    val REIFY_FREE_THIS_SUFFIX: NameType   = nameType("$this")
    val REIFY_FREE_VALUE_SUFFIX: NameType  = nameType("$" + "value") // looks like missing interpolator due to `value` in scopre
    val REIFY_SYMDEF_PREFIX: NameType      = nameType("symdef$")
    val QUASIQUOTE_CASE: NameType          = nameType("$quasiquote$case$")
    val QUASIQUOTE_EARLY_DEF: NameType     = nameType("$quasiquote$early$def$")
    val QUASIQUOTE_FILE: String            = "<quasiquote>"
    val QUASIQUOTE_FOR_ENUM: NameType      = nameType("$quasiquote$for$enum$")
    val QUASIQUOTE_NAME_PREFIX: String     = "nn$"
    val QUASIQUOTE_PACKAGE_STAT: NameType  = nameType("$quasiquote$package$stat$")
    val QUASIQUOTE_PARAM: NameType         = nameType("$quasiquote$param$")
    val QUASIQUOTE_PAT_DEF: NameType       = nameType("$quasiquote$pat$def$")
    val QUASIQUOTE_PREFIX: String          = "qq$"
    val QUASIQUOTE_REFINE_STAT: NameType   = nameType("$quasiquote$refine$stat$")
    val QUASIQUOTE_TUPLE: NameType         = nameType("$quasiquote$tuple$")
    val QUASIQUOTE_UNLIFT_HELPER: String   = "$quasiquote$unlift$helper$"
    val MIXIN_CONSTRUCTOR: NameType        = nameType("$init$")
    val MODULE_INSTANCE_FIELD: NameType    = nameType(NameTransformer.MODULE_INSTANCE_NAME) // "MODULE$"
    val OUTER: NameType                    = nameType("$outer")
    val OUTER_LOCAL: NameType              = OUTER.localName
    val OUTER_ARG: NameType                = nameType("arg" + OUTER)
    val OUTER_SYNTH: NameType              = nameType("<outer>") // emitted by virtual pattern matcher, replaced by outer accessor in explicitouter
    val ROOTPKG: NameType                  = nameType("_root_")
    val SELECTOR_DUMMY: NameType           = nameType("<unapply-selector>")
    val SELF: NameType                     = nameType("$this")
    val SETTER_SUFFIX: NameType            = nameType(NameTransformer.SETTER_SUFFIX_STRING)
    val SPECIALIZED_INSTANCE: NameType     = nameType("specInstance$")
    val STAR: NameType                     = nameType("*")
    val THIS: NameType                     = nameType("_$this")


    val annottees: NameType               = nameType("annottees")       // for macro annotations
    val macroTransform: NameType          = nameType("macroTransform")  // for macro annotations

    def isConstructorName(name: Name)       = name == CONSTRUCTOR || name == MIXIN_CONSTRUCTOR
    def isExceptionResultName(name: Name)   = name startsWith EXCEPTION_RESULT_PREFIX
    def isLocalDummyName(name: Name)        = name startsWith LOCALDUMMY_PREFIX
    def isLocalName(name: Name)             = name endsWith LOCAL_SUFFIX_STRING
    def isLoopHeaderLabel(name: Name)       = (name startsWith WHILE_PREFIX) || (name startsWith DO_WHILE_PREFIX)
    def isProtectedAccessorName(name: Name) = name startsWith PROTECTED_PREFIX
    def isReplWrapperName(name: Name)       = (name containsName INTERPRETER_WRAPPER) || (name containsName INTERPRETER_IMPORT_WRAPPER)
    def isSetterName(name: Name)            = name endsWith SETTER_SUFFIX
    def isTraitSetterName(name: Name)       = isSetterName(name) && (name containsName TRAIT_SETTER_SEPARATOR_STRING)
    def isSingletonName(name: Name)         = name endsWith SINGLETON_SUFFIX
    def isModuleName(name: Name)            = name endsWith MODULE_SUFFIX_NAME

    /** Is name a variable name? */
    def isVariableName(name: Name): Boolean = {
      val first = name.startChar
      (    ((first.isLower && first.isLetter) || first == '_')
        && (name != nme.false_)
        && (name != nme.true_)
        && (name != nme.null_)
      )
    }

    def isOpAssignmentName(name: Name) = name match {
      case raw.NE | raw.LE | raw.GE | EMPTY => false
      case _                                =>
      name.endChar == '=' && name.startChar != '=' && isOperatorPart(name.startChar)
    }

    /** Is name a left-associative operator? */
    def isLeftAssoc(operator: Name) = operator.nonEmpty && (operator.endChar != ':')

    private def expandedNameInternal(name: TermName, base: Symbol, separator: String): TermName =
      newTermNameCached(base.fullName('$') + separator + name)

    /** The expanded name of `name` relative to this class `base`
     */
    def expandedName(name: TermName, base: Symbol) = expandedNameInternal(name, base, EXPAND_SEPARATOR_STRING)

    /** The expanded setter name of `name` relative to this class `base`
    */
    def expandedSetterName(name: TermName, base: Symbol) = expandedNameInternal(name, base, TRAIT_SETTER_SEPARATOR_STRING)

    /** If `name` is an expandedName name, the original (unexpanded) name.
     *  Otherwise `name` itself.
     *  Look backward from the end of the string for "$$", and take the
     *  part of the string after that; but if the string is "$$$" or longer,
     *  be sure to retain the extra dollars.
     */
    def unexpandedName(name: Name): Name = {
      if (!name.containsChar('$')) name // lastIndexOf calls Name.toString, add a fast path to avoid that.
      else name lastIndexOf "$$" match {
        case 0 | -1 => name
        case idx0   =>
          // Sketchville - We've found $$ but if it's part of $$$ or $$$$
          // or something we need to keep the bonus dollars, so e.g. foo$$$outer
          // has an original name of $outer.
          var idx = idx0
          while (idx > 0 && name.charAt(idx - 1) == '$')
            idx -= 1
          name drop idx + 2
      }
    }

    @deprecated("use unexpandedName", "2.11.0") def originalName(name: Name): Name            = unexpandedName(name)
    @deprecated("use Name#dropModule", "2.11.0") def stripModuleSuffix(name: Name): Name      = name.dropModule
    @deprecated("use Name#dropLocal", "2.11.0") def localToGetter(name: TermName): TermName   = name.dropLocal
    @deprecated("use Name#dropLocal", "2.11.0") def dropLocalSuffix(name: Name): TermName     = name.dropLocal
    @deprecated("use Name#localName", "2.11.0") def getterToLocal(name: TermName): TermName   = name.localName
    @deprecated("use Name#setterName", "2.11.0") def getterToSetter(name: TermName): TermName = name.setterName
    @deprecated("use Name#getterName", "2.11.0") def getterName(name: TermName): TermName     = name.getterName
    @deprecated("use Name#getterName", "2.11.0") def setterToGetter(name: TermName): TermName = name.getterName

    /**
     * Convert `Tuple2$mcII` to `Tuple2`, or `T1$sp` to `T1`.
     */
    def unspecializedName(name: Name): Name = (
      // DUPLICATED LOGIC WITH `splitSpecializedName`
      if (name endsWith SPECIALIZED_SUFFIX)
        name.subName(0, name.lastIndexOf('m') - 1)
      else name
    )

    /** Return the original name and the types on which this name
    *  is specialized. For example,
    *  {{{
    *     splitSpecializedName("foo$mIcD$sp") == ('foo', "D", "I")
    *  }}}
    *  `foo$mIcD$sp` is the name of a method specialized on two type
    *  parameters, the first one belonging to the method itself, on Int,
    *  and another one belonging to the enclosing class, on Double.
    *
    *  @return (unspecializedName, class tparam specializations, method tparam specializations)
    */
    def splitSpecializedName(name: Name): (Name, String, String) =
      // DUPLICATED LOGIC WITH `unspecializedName`
    if (name endsWith SPECIALIZED_SUFFIX) {
      val name1 = name dropRight SPECIALIZED_SUFFIX.length
      val idxC  = name1 lastIndexOf 'c'
      val idxM  = name1 lastIndexOf 'm'

      (name1.subName(0, idxM - 1),
      name1.subName(idxC + 1, name1.length).toString,
      name1.subName(idxM + 1, idxC).toString)
    } else
    (name, "", "")

    // Nominally, name$default$N, encoded for <init>
    def defaultGetterName(name: Name, pos: Int): TermName = (
      if (isConstructorName(name))
        nameType(DEFAULT_GETTER_INIT_STRING + pos)
      else
        nameType(name.toString + DEFAULT_GETTER_STRING + pos)
    )
    // Nominally, name from name$default$N, CONSTRUCTOR for <init>
    def defaultGetterToMethod(name: Name): TermName = (
      if (name startsWith DEFAULT_GETTER_INIT_STRING)
        nme.CONSTRUCTOR
      else name indexOf DEFAULT_GETTER_STRING match {
        case -1  => name.toTermName
        case idx => name.toTermName take idx
      }
    )

    def splitDefaultGetterName(name: Name): (Name, Int) = {
      val (n, i) =
        if (name.startsWith(DEFAULT_GETTER_INIT_STRING)) (nme.CONSTRUCTOR, DEFAULT_GETTER_INIT_STRING.length)
        else name.indexOf(DEFAULT_GETTER_STRING) match {
          case -1  => (name.toTermName, -1)
          case idx => (name.toTermName.take(idx), idx + DEFAULT_GETTER_STRING.length)
        }
      if (i >= 0) (n, name.encoded.substring(i).toInt) else (n, -1)
    }

    def localDummyName(clazz: Symbol): TermName = newTermName(LOCALDUMMY_PREFIX + clazz.name + ">")
    def superName(name: Name, mix: Name = EMPTY): TermName = newTermName(SUPER_PREFIX_STRING + name + (if (mix.isEmpty) "" else "$" + mix))

    /** The name of an accessor for protected symbols. */
    def protName(name: Name): TermName = newTermName(PROTECTED_PREFIX + name)

    /** The name of a setter for protected symbols. Used for inherited Java fields. */
    def protSetterName(name: Name): TermName = newTermName(PROTECTED_SET_PREFIX + name)

    private[this] val existentialNames = (0 to 22).map(existentialName0)
    private def existentialName0(i: Int) = newTypeName("_" + i)
    final def existentialName(i: Int): TypeName = if (i < existentialNames.length) existentialNames(i) else existentialName0(i)

    final val Nil: NameType    = nameType("Nil")
    final val Predef: NameType = nameType("Predef")

    val _1 : NameType  = nameType("_1")
    val _2 : NameType  = nameType("_2")
    val _3 : NameType  = nameType("_3")
    val _4 : NameType  = nameType("_4")
    val _5 : NameType  = nameType("_5")
    val _6 : NameType  = nameType("_6")
    val _7 : NameType  = nameType("_7")
    val _8 : NameType  = nameType("_8")
    val _9 : NameType  = nameType("_9")
    val _10 : NameType = nameType("_10")
    val _11 : NameType = nameType("_11")
    val _12 : NameType = nameType("_12")
    val _13 : NameType = nameType("_13")
    val _14 : NameType = nameType("_14")
    val _15 : NameType = nameType("_15")
    val _16 : NameType = nameType("_16")
    val _17 : NameType = nameType("_17")
    val _18 : NameType = nameType("_18")
    val _19 : NameType = nameType("_19")
    val _20 : NameType = nameType("_20")
    val _21 : NameType = nameType("_21")
    val _22 : NameType = nameType("_22")

    val x_0 : NameType  = nameType("x$0")
    val x_1 : NameType  = nameType("x$1")
    val x_2 : NameType  = nameType("x$2")
    val x_3 : NameType  = nameType("x$3")
    val x_4 : NameType  = nameType("x$4")
    val x_5 : NameType  = nameType("x$5")
    val x_6 : NameType  = nameType("x$6")
    val x_7 : NameType  = nameType("x$7")
    val x_8 : NameType  = nameType("x$8")
    val x_9 : NameType  = nameType("x$9")

    def syntheticParamName(i: Int): TermName = (i: @switch) match {
      case 0  => nme.x_0
      case 1  => nme.x_1
      case 2  => nme.x_2
      case 3  => nme.x_3
      case 4  => nme.x_4
      case 5  => nme.x_5
      case 6  => nme.x_6
      case 7  => nme.x_7
      case 8  => nme.x_8
      case 9  => nme.x_9
      case _  => newTermName("x$" + i)
    }

    def productAccessorName(j: Int): TermName = (j: @switch) match {
      case 1  => nme._1
      case 2  => nme._2
      case 3  => nme._3
      case 4  => nme._4
      case 5  => nme._5
      case 6  => nme._6
      case 7  => nme._7
      case 8  => nme._8
      case 9  => nme._9
      case 10 => nme._10
      case 11 => nme._11
      case 12 => nme._12
      case 13 => nme._13
      case 14 => nme._14
      case 15 => nme._15
      case 16 => nme._16
      case 17 => nme._17
      case 18 => nme._18
      case 19 => nme._19
      case 20 => nme._20
      case 21 => nme._21
      case 22 => nme._22
      case _  => newTermName("_" + j)
    }

    val ??? = encode("???")
    val =:= = encode("=:=")
    val <:< = encode("<:<")

    val DummyImplicit: NameType    = nameType("DummyImplicit")

    val wrapRefArray: NameType     = nameType("wrapRefArray")
    val wrapByteArray: NameType    = nameType("wrapByteArray")
    val wrapShortArray: NameType   = nameType("wrapShortArray")
    val wrapCharArray: NameType    = nameType("wrapCharArray")
    val wrapIntArray: NameType     = nameType("wrapIntArray")
    val wrapLongArray: NameType    = nameType("wrapLongArray")
    val wrapFloatArray: NameType   = nameType("wrapFloatArray")
    val wrapDoubleArray: NameType  = nameType("wrapDoubleArray")
    val wrapBooleanArray: NameType = nameType("wrapBooleanArray")
    val wrapUnitArray: NameType    = nameType("wrapUnitArray")
    val genericWrapArray: NameType = nameType("genericWrapArray")

    val copyArrayToImmutableIndexedSeq: NameType = nameType("copyArrayToImmutableIndexedSeq")

    // Compiler utilized names

<<<<<<< HEAD
    val AnnotatedType: NameType        = nameType("AnnotatedType")
    val Annotation: NameType           = nameType("Annotation")
    val Any: NameType                  = nameType("Any")
    val AnyVal: NameType               = nameType("AnyVal")
    val Apply: NameType                = nameType("Apply")
    val ArrayAnnotArg: NameType        = nameType("ArrayAnnotArg")
    val CaseDef: NameType              = nameType("CaseDef")
    val ClassInfoType: NameType        = nameType("ClassInfoType")
    val ConstantType: NameType         = nameType("ConstantType")
    val EmptyPackage: NameType         = nameType("EmptyPackage")
    val EmptyPackageClass: NameType    = nameType("EmptyPackageClass")
    val ExistentialType: NameType      = nameType("ExistentialType")
    val Flag : NameType                = nameType("Flag")
    val FlagsRepr: NameType            = nameType("FlagsRepr")
    val Ident: NameType                = nameType("Ident")
    val ImplicitParams: NameType       = nameType("ImplicitParams")
    val Import: NameType               = nameType("Import")
    val Literal: NameType              = nameType("Literal")
    val LiteralAnnotArg: NameType      = nameType("LiteralAnnotArg")
    val MethodType: NameType           = nameType("MethodType")
    val Modifiers: NameType            = nameType("Modifiers")
    val NestedAnnotArg: NameType       = nameType("NestedAnnotArg")
    val New: NameType                  = nameType("New")
    val NoFlags: NameType              = nameType("NoFlags")
    val NoSymbol: NameType             = nameType("NoSymbol")
    val NoMods: NameType               = nameType("NoMods")
    val Nothing: NameType              = nameType("Nothing")
    val Null: NameType                 = nameType("Null")
    val NullaryMethodType: NameType    = nameType("NullaryMethodType")
    val Object: NameType               = nameType("Object")
    val PolyType: NameType             = nameType("PolyType")
    val RefinedType: NameType          = nameType("RefinedType")
    val RootPackage: NameType          = nameType("RootPackage")
    val RootClass: NameType            = nameType("RootClass")
    val Select: NameType               = nameType("Select")
    val SelectFromTypeTree: NameType   = nameType("SelectFromTypeTree")
    val SingleType: NameType           = nameType("SingleType")
    val SuperType: NameType            = nameType("SuperType")
    val This: NameType                 = nameType("This")
    val ThisType: NameType             = nameType("ThisType")
    val Tuple2: NameType               = nameType("Tuple2")
    val TYPE_ : NameType               = nameType("TYPE")
    val TypeBounds: NameType           = nameType("TypeBounds")
    val TypeRef: NameType              = nameType("TypeRef")
    val TypeTree: NameType             = nameType("TypeTree")
    val UNIT : NameType                = nameType("UNIT")
    val accessor: NameType             = nameType("accessor")
    val add_ : NameType                = nameType("add")
    val annotation: NameType           = nameType("annotation")
    val any2stringadd: NameType        = nameType("any2stringadd")
    val anyHash: NameType              = nameType("anyHash")
    val anyValClass: NameType          = nameType("anyValClass")
    val apply: NameType                = nameType("apply")
    val applyDynamic: NameType         = nameType("applyDynamic")
    val applyDynamicNamed: NameType    = nameType("applyDynamicNamed")
    val applyOrElse: NameType          = nameType("applyOrElse")
    val args : NameType                = nameType("args")
    val arrayClass: NameType           = nameType("arrayClass")
    val array_apply : NameType         = nameType("array_apply")
    val array_clone : NameType         = nameType("array_clone")
    val array_length : NameType        = nameType("array_length")
    val array_update : NameType        = nameType("array_update")
    val asModule: NameType             = nameType("asModule")
    val asType: NameType               = nameType("asType")
    val asInstanceOf_ : NameType       = nameType("asInstanceOf")
    val asInstanceOf_Ob : NameType     = nameType("$" + "asInstanceOf") // looks like missing interpolator due to Any member in scope
    val box: NameType                  = nameType("box")
    val bytes: NameType                = nameType("bytes")
    val c: NameType                    = nameType("c")
    val canEqual_ : NameType           = nameType("canEqual")
    val classOf: NameType              = nameType("classOf")
    val clone_ : NameType              = nameType("clone")
    val collection: NameType           = nameType("collection")
    val conforms: NameType             = nameType("$" + "conforms") // $ prefix to avoid shadowing Predef.conforms
    val copy: NameType                 = nameType("copy")
    val create: NameType               = nameType("create")
    val currentMirror: NameType        = nameType("currentMirror")
    val delayedInit: NameType          = nameType("delayedInit")
    val delayedInitArg: NameType       = nameType("delayedInit$body")
    val dollarScope: NameType          = nameType("$scope")
    val doubleHash: NameType           = nameType("doubleHash")
    val drop: NameType                 = nameType("drop")
    val elem: NameType                 = nameType("elem")
    val noSelfType: NameType           = nameType("noSelfType")
    val empty: NameType                = nameType("empty")
    val ensureAccessible : NameType    = nameType("ensureAccessible")
    val eq: NameType                   = nameType("eq")
    val equalsNumChar : NameType       = nameType("equalsNumChar")
    val equalsNumNum : NameType        = nameType("equalsNumNum")
    val equalsNumObject : NameType     = nameType("equalsNumObject")
    val equals_ : NameType             = nameType("equals")
    val error: NameType                = nameType("error")
    val ex: NameType                   = nameType("ex")
    val experimental: NameType         = nameType("experimental")
    val f: NameType                    = nameType("f")
    val false_ : NameType              = nameType("false")
    val filter: NameType               = nameType("filter")
    val finalize_ : NameType           = nameType("finalize")
    val find_ : NameType               = nameType("find")
    val flatMap: NameType              = nameType("flatMap")
    val floatHash: NameType            = nameType("floatHash")
    val foreach: NameType              = nameType("foreach")
    val freshTermName: NameType        = nameType("freshTermName")
    val freshTypeName: NameType        = nameType("freshTypeName")
    val get: NameType                  = nameType("get")
    val parameterTypes: NameType       = nameType("parameterTypes")
    val hashCode_ : NameType           = nameType("hashCode")
    val head : NameType                = nameType("head")
    val immutable: NameType            = nameType("immutable")
    val implicitly: NameType           = nameType("implicitly")
    val in: NameType                   = nameType("in")
    val initialize : NameType          = nameType("initialize")
    val initialized : NameType         = nameType("initialized")
    val internal: NameType             = nameType("internal")
    val inlinedEquals: NameType        = nameType("inlinedEquals")
    val ioobe : NameType               = nameType("ioobe")
    val isArray: NameType              = nameType("isArray")
    val isDefinedAt: NameType          = nameType("isDefinedAt")
    val isEmpty: NameType              = nameType("isEmpty")
    val isInstanceOf_ : NameType       = nameType("isInstanceOf")
    val isInstanceOf_Ob : NameType     = nameType("$" + "isInstanceOf") // looks like missing interpolator due to Any member in scope
    val java: NameType                 = nameType("java")
    val key: NameType                  = nameType("key")
    val lang: NameType                 = nameType("lang")
    val length: NameType               = nameType("length")
    val lengthCompare: NameType        = nameType("lengthCompare")
    val longHash: NameType             = nameType("longHash")
    val macroContext : NameType        = nameType("c")
    val main: NameType                 = nameType("main")
    val manifestToTypeTag: NameType    = nameType("manifestToTypeTag")
    val map: NameType                  = nameType("map")
    val materializeClassTag: NameType  = nameType("materializeClassTag")
    val materializeWeakTypeTag: NameType = nameType("materializeWeakTypeTag")
    val materializeTypeTag: NameType   = nameType("materializeTypeTag")
    val moduleClass : NameType         = nameType("moduleClass")
    val mkAnnotation: NameType         = nameType("mkAnnotation")
    val mkEarlyDef: NameType           = nameType("mkEarlyDef")
    val mkIdent: NameType              = nameType("mkIdent")
    val mkPackageStat: NameType        = nameType("mkPackageStat")
    val mkRefineStat: NameType         = nameType("mkRefineStat")
    val mkRefTree: NameType            = nameType("mkRefTree")
    val mkSelect: NameType             = nameType("mkSelect")
    val mkThis: NameType               = nameType("mkThis")
    val mkTypeTree: NameType           = nameType("mkTypeTree")
    val ne: NameType                   = nameType("ne")
    val newArray: NameType             = nameType("newArray")
    val newFreeTerm: NameType          = nameType("newFreeTerm")
    val newFreeType: NameType          = nameType("newFreeType")
    val newNestedSymbol: NameType      = nameType("newNestedSymbol")
    val newScopeWith: NameType         = nameType("newScopeWith")
    val notifyAll_ : NameType          = nameType("notifyAll")
    val notify_ : NameType             = nameType("notify")
    val null_ : NameType               = nameType("null")
    val pendingSuperCall: NameType     = nameType("pendingSuperCall")
    val prefix : NameType              = nameType("prefix")
    val productArity: NameType         = nameType("productArity")
    val productElement: NameType       = nameType("productElement")
    val productElementName: NameType   = nameType("productElementName")
    val productIterator: NameType      = nameType("productIterator")
    val productPrefix: NameType        = nameType("productPrefix")
    val raw_ : NameType                = nameType("raw")
    val readResolve: NameType          = nameType("readResolve")
    val releaseFence: NameType         = nameType("releaseFence")
    val refl: NameType                 = nameType("refl")
    val reify : NameType               = nameType("reify")
    val reificationSupport : NameType  = nameType("reificationSupport")
    val rootMirror : NameType          = nameType("rootMirror")
    val runtime: NameType              = nameType("runtime")
    val runtimeClass: NameType         = nameType("runtimeClass")
    val runtimeMirror: NameType        = nameType("runtimeMirror")
    val s: NameType                    = nameType("s")
    val scala_ : NameType              = nameType("scala")
    val selectDynamic: NameType        = nameType("selectDynamic")
    val selectOverloadedMethod: NameType = nameType("selectOverloadedMethod")
    val selectTerm: NameType           = nameType("selectTerm")
    val selectType: NameType           = nameType("selectType")
    val self: NameType                 = nameType("self")
    val setAnnotations: NameType       = nameType("setAnnotations")
    val setInfo: NameType              = nameType("setInfo")
    val setSymbol: NameType            = nameType("setSymbol")
    val setType: NameType              = nameType("setType")
    val splice: NameType               = nameType("splice")
    val staticClass : NameType         = nameType("staticClass")
    val staticModule : NameType        = nameType("staticModule")
    val staticPackage : NameType       = nameType("staticPackage")
    val synchronized_ : NameType       = nameType("synchronized")
    val ScalaDot: NameType             = nameType("ScalaDot")
    val TermName: NameType             = nameType("TermName")
    val this_ : NameType               = nameType("this")
    val thisPrefix : NameType          = nameType("thisPrefix")
    val toArray: NameType              = nameType("toArray")
    val toList: NameType               = nameType("toList")
    val toObjectArray : NameType       = nameType("toObjectArray")
    val toSeq: NameType                = nameType("toSeq")
    val toStats: NameType              = nameType("toStats")
    val TopScope: NameType             = nameType("TopScope")
    val toString_ : NameType           = nameType("toString")
    val toTypeConstructor: NameType    = nameType("toTypeConstructor")
    val tpe : NameType                 = nameType("tpe")
    val tree : NameType                = nameType("tree")
    val true_ : NameType               = nameType("true")
    val typedProductIterator: NameType = nameType("typedProductIterator")
    val TypeName: NameType             = nameType("TypeName")
    val typeTagToManifest: NameType    = nameType("typeTagToManifest")
    val unapply: NameType              = nameType("unapply")
    val unapplySeq: NameType           = nameType("unapplySeq")
    val unbox: NameType                = nameType("unbox")
    val universe: NameType             = nameType("universe")
    val UnliftListElementwise: NameType =nameType( "UnliftListElementwise")
    val UnliftListOfListsElementwise: NameType = nameType("UnliftListOfListsElementwise")
    val update: NameType               = nameType("update")
    val updateDynamic: NameType        = nameType("updateDynamic")
    val value: NameType                = nameType("value")
    val valueOf : NameType             = nameType("valueOf")
    val values : NameType              = nameType("values")
    val wait_ : NameType               = nameType("wait")
    val withFilter: NameType           = nameType("withFilter")
    val writeReplace: NameType         = nameType("writeReplace")
    val xml: NameType                  = nameType("xml")
    val zero: NameType                 = nameType("zero")
=======
    val AnnotatedType: NameType        = "AnnotatedType"
    val Annotation: NameType           = "Annotation"
    val Any: NameType                  = "Any"
    val AnyVal: NameType               = "AnyVal"
    val Apply: NameType                = "Apply"
    val ArrayAnnotArg: NameType        = "ArrayAnnotArg"
    val CaseDef: NameType              = "CaseDef"
    val ClassInfoType: NameType        = "ClassInfoType"
    val ConstantType: NameType         = "ConstantType"
    val EmptyPackage: NameType         = "EmptyPackage"
    val EmptyPackageClass: NameType    = "EmptyPackageClass"
    val ExistentialType: NameType      = "ExistentialType"
    val Flag : NameType                = "Flag"
    val FlagsRepr: NameType            = "FlagsRepr"
    val Ident: NameType                = "Ident"
    val ImplicitParams: NameType       = "ImplicitParams"
    val Import: NameType               = "Import"
    val Literal: NameType              = "Literal"
    val LiteralAnnotArg: NameType      = "LiteralAnnotArg"
    val MethodType: NameType           = "MethodType"
    val Modifiers: NameType            = "Modifiers"
    val NestedAnnotArg: NameType       = "NestedAnnotArg"
    val New: NameType                  = "New"
    val NoFlags: NameType              = "NoFlags"
    val NoSymbol: NameType             = "NoSymbol"
    val NoMods: NameType               = "NoMods"
    val Nothing: NameType              = "Nothing"
    val Null: NameType                 = "Null"
    val NullaryMethodType: NameType    = "NullaryMethodType"
    val Object: NameType               = "Object"
    val PolyType: NameType             = "PolyType"
    val RefinedType: NameType          = "RefinedType"
    val RootPackage: NameType          = "RootPackage"
    val RootClass: NameType            = "RootClass"
    val Select: NameType               = "Select"
    val SelectFromTypeTree: NameType   = "SelectFromTypeTree"
    val SingleType: NameType           = "SingleType"
    val SuperType: NameType            = "SuperType"
    val This: NameType                 = "This"
    val ThisType: NameType             = "ThisType"
    val Tuple2: NameType               = "Tuple2"
    val TYPE_ : NameType               = "TYPE"
    val TypeBounds: NameType           = "TypeBounds"
    val TypeRef: NameType              = "TypeRef"
    val TypeTree: NameType             = "TypeTree"
    val UNIT : NameType                = "UNIT"
    val accessor: NameType             = "accessor"
    val add_ : NameType                = "add"
    val annotation: NameType           = "annotation"
    val anyHash: NameType              = "anyHash"
    val anyValClass: NameType          = "anyValClass"
    val apply: NameType                = "apply"
    val applyDynamic: NameType         = "applyDynamic"
    val applyDynamicNamed: NameType    = "applyDynamicNamed"
    val applyOrElse: NameType          = "applyOrElse"
    val args : NameType                = "args"
    val arrayClass: NameType           = "arrayClass"
    val array_apply : NameType         = "array_apply"
    val array_clone : NameType         = "array_clone"
    val array_length : NameType        = "array_length"
    val array_update : NameType        = "array_update"
    val asModule: NameType             = "asModule"
    val asType: NameType               = "asType"
    val asInstanceOf_ : NameType       = "asInstanceOf"
    val asInstanceOf_Ob : NameType     = "$asInstanceOf"
    val async : NameType               = "async"
    val await : NameType               = "await"
    val box: NameType                  = "box"
    val bytes: NameType                = "bytes"
    val c: NameType                    = "c"
    val canEqual_ : NameType           = "canEqual"
    val classOf: NameType              = "classOf"
    val clone_ : NameType              = "clone"
    val collection: NameType           = "collection"
    val conforms: NameType             = "$conforms" // dollar prefix to avoid accidental shadowing
    val copy: NameType                 = "copy"
    val create: NameType               = "create"
    val currentMirror: NameType        = "currentMirror"
    val delayedInit: NameType          = "delayedInit"
    val delayedInitArg: NameType       = "delayedInit$body"
    val dollarScope: NameType          = "$scope"
    val doubleHash: NameType           = "doubleHash"
    val drop: NameType                 = "drop"
    val elem: NameType                 = "elem"
    val noSelfType: NameType           = "noSelfType"
    val empty: NameType                = "empty"
    val ensureAccessible : NameType    = "ensureAccessible"
    val eq: NameType                   = "eq"
    val equalsNumChar : NameType       = "equalsNumChar"
    val equalsNumNum : NameType        = "equalsNumNum"
    val equalsNumObject : NameType     = "equalsNumObject"
    val equals_ : NameType             = "equals"
    val error: NameType                = "error"
    val ex: NameType                   = "ex"
    val experimental: NameType         = "experimental"
    val f: NameType                    = "f"
    val false_ : NameType              = "false"
    val filter: NameType               = "filter"
    val finalize_ : NameType           = "finalize"
    val find_ : NameType               = "find"
    val flatMap: NameType              = "flatMap"
    val floatHash: NameType            = "floatHash"
    val foreach: NameType              = "foreach"
    val freshTermName: NameType        = "freshTermName"
    val freshTypeName: NameType        = "freshTypeName"
    val get: NameType                  = "get"
    val parameterTypes: NameType       = "parameterTypes"
    val hashCode_ : NameType           = "hashCode"
    val head : NameType                = "head"
    val immutable: NameType            = "immutable"
    val implicitly: NameType           = "implicitly"
    val in: NameType                   = "in"
    val initialize : NameType          = "initialize"
    val initialized : NameType         = "initialized"
    val internal: NameType             = "internal"
    val inlinedEquals: NameType        = "inlinedEquals"
    val isArray: NameType              = "isArray"
    val isDefinedAt: NameType          = "isDefinedAt"
    val isEmpty: NameType              = "isEmpty"
    val isInstanceOf_ : NameType       = "isInstanceOf"
    val isInstanceOf_Ob : NameType     = "$isInstanceOf"
    val java: NameType                 = "java"
    val key: NameType                  = "key"
    val lang: NameType                 = "lang"
    val length: NameType               = "length"
    val lengthCompare: NameType        = "lengthCompare"
    val locally: NameType              = "locally"
    val longHash: NameType             = "longHash"
    val macroContext : NameType        = "c"
    val main: NameType                 = "main"
    val manifestToTypeTag: NameType    = "manifestToTypeTag"
    val map: NameType                  = "map"
    val materializeClassTag: NameType  = "materializeClassTag"
    val materializeWeakTypeTag: NameType = "materializeWeakTypeTag"
    val materializeTypeTag: NameType   = "materializeTypeTag"
    val moduleClass : NameType         = "moduleClass"
    val mkAnnotation: NameType         = "mkAnnotation"
    val mkEarlyDef: NameType           = "mkEarlyDef"
    val mkIdent: NameType              = "mkIdent"
    val mkPackageStat: NameType        = "mkPackageStat"
    val mkRefineStat: NameType         = "mkRefineStat"
    val mkRefTree: NameType            = "mkRefTree"
    val mkSelect: NameType             = "mkSelect"
    val mkThis: NameType               = "mkThis"
    val mkTypeTree: NameType           = "mkTypeTree"
    val ne: NameType                   = "ne"
    val newArray: NameType             = "newArray"
    val newFreeTerm: NameType          = "newFreeTerm"
    val newFreeType: NameType          = "newFreeType"
    val newNestedSymbol: NameType      = "newNestedSymbol"
    val newScopeWith: NameType         = "newScopeWith"
    val notifyAll_ : NameType          = "notifyAll"
    val notify_ : NameType             = "notify"
    val null_ : NameType               = "null"
    val pendingSuperCall: NameType     = "pendingSuperCall"
    val prefix : NameType              = "prefix"
    val productArity: NameType         = "productArity"
    val productElement: NameType       = "productElement"
    val productIterator: NameType      = "productIterator"
    val productPrefix: NameType        = "productPrefix"
    val raw_ : NameType                = "raw"
    val readResolve: NameType          = "readResolve"
    val reify : NameType               = "reify"
    val reificationSupport : NameType  = "reificationSupport"
    val rootMirror : NameType          = "rootMirror"
    val runtime: NameType              = "runtime"
    val runtimeClass: NameType         = "runtimeClass"
    val runtimeMirror: NameType        = "runtimeMirror"
    val s: NameType                    = "s"
    val scala_ : NameType              = "scala"
    val selectDynamic: NameType        = "selectDynamic"
    val selectOverloadedMethod: NameType = "selectOverloadedMethod"
    val selectTerm: NameType           = "selectTerm"
    val selectType: NameType           = "selectType"
    val self: NameType                 = "self"
    val setAnnotations: NameType       = "setAnnotations"
    val setInfo: NameType              = "setInfo"
    val setSymbol: NameType            = "setSymbol"
    val setType: NameType              = "setType"
    val splice: NameType               = "splice"
    val staticClass : NameType         = "staticClass"
    val staticModule : NameType        = "staticModule"
    val staticPackage : NameType       = "staticPackage"
    val synchronized_ : NameType       = "synchronized"
    val ScalaDot: NameType             = "ScalaDot"
    val TermName: NameType             = "TermName"
    val this_ : NameType               = "this"
    val thisPrefix : NameType          = "thisPrefix"
    val toArray: NameType              = "toArray"
    val toList: NameType               = "toList"
    val toObjectArray : NameType       = "toObjectArray"
    val toStats: NameType              = "toStats"
    val TopScope: NameType             = "TopScope"
    val toString_ : NameType           = "toString"
    val toTypeConstructor: NameType    = "toTypeConstructor"
    val tpe : NameType                 = "tpe"
    val tree : NameType                = "tree"
    val true_ : NameType               = "true"
    val typedProductIterator: NameType = "typedProductIterator"
    val TypeName: NameType             = "TypeName"
    val typeTagToManifest: NameType    = "typeTagToManifest"
    val unapply: NameType              = "unapply"
    val unapplySeq: NameType           = "unapplySeq"
    val unbox: NameType                = "unbox"
    val unit: NameType                 = "unit"
    val universe: NameType             = "universe"
    val UnliftListElementwise: NameType = "UnliftListElementwise"
    val UnliftListOfListsElementwise: NameType = "UnliftListOfListsElementwise"
    val update: NameType               = "update"
    val updateDynamic: NameType        = "updateDynamic"
    val value: NameType                = "value"
    val valueOf : NameType             = "valueOf"
    val values : NameType              = "values"
    val wait_ : NameType               = "wait"
    val withFilter: NameType           = "withFilter"
    val xml: NameType                  = "xml"
    val zero: NameType                 = "zero"
>>>>>>> 6e2f3364

    // async
    val result           : NameType       = "result$async"
    val awaitable        : NameType       = "awaitable$async"
    val completed        : NameType       = "completed$async"
    val stateMachine     : NameType       = "stateMachine$async"
    val state            : NameType       = "state"
    val tr               : NameType       = "tr$async"
    val t                : NameType       = "throwable$async"

    // quasiquote interpolators:
    val q: NameType  = nameType("q")
    val tq: NameType = nameType("tq")
    val cq: NameType = nameType("cq")
    val pq: NameType = nameType("pq")
    val fq: NameType = nameType("fq")

    // quasiquote's syntactic combinators
    val SyntacticAnnotatedType: NameType    = nameType("SyntacticAnnotatedType")
    val SyntacticApplied: NameType          = nameType("SyntacticApplied")
    val SyntacticAppliedType: NameType      = nameType("SyntacticAppliedType")
    val SyntacticAssign: NameType           = nameType("SyntacticAssign")
    val SyntacticBlock: NameType            = nameType("SyntacticBlock")
    val SyntacticClassDef: NameType         = nameType("SyntacticClassDef")
    val SyntacticCompoundType: NameType     = nameType("SyntacticCompoundType")
    val SyntacticDefDef: NameType           = nameType("SyntacticDefDef")
    val SyntacticEmptyTypeTree: NameType    = nameType("SyntacticEmptyTypeTree")
    val SyntacticExistentialType: NameType  = nameType("SyntacticExistentialType")
    val SyntacticFilter: NameType           = nameType("SyntacticFilter")
    val SyntacticFor: NameType              = nameType("SyntacticFor")
    val SyntacticForYield: NameType         = nameType("SyntacticForYield")
    val SyntacticFunction: NameType         = nameType("SyntacticFunction")
    val SyntacticFunctionType: NameType     = nameType("SyntacticFunctionType")
    val SyntacticImport: NameType           = nameType("SyntacticImport")
    val SyntacticMatch: NameType            = nameType("SyntacticMatch")
    val SyntacticNew: NameType              = nameType("SyntacticNew")
    val SyntacticObjectDef: NameType        = nameType("SyntacticObjectDef")
    val SyntacticPackageObjectDef: NameType = nameType("SyntacticPackageObjectDef")
    val SyntacticPartialFunction: NameType  = nameType("SyntacticPartialFunction")
    val SyntacticPatDef: NameType           = nameType("SyntacticPatDef")
    val SyntacticSelectTerm: NameType       = nameType("SyntacticSelectTerm")
    val SyntacticSelectType: NameType       = nameType("SyntacticSelectType")
    val SyntacticSingletonType: NameType    = nameType("SyntacticSingletonType")
    val SyntacticTermIdent: NameType        = nameType("SyntacticTermIdent")
    val SyntacticTraitDef: NameType         = nameType("SyntacticTraitDef")
    val SyntacticTry: NameType              = nameType("SyntacticTry")
    val SyntacticTuple: NameType            = nameType("SyntacticTuple")
    val SyntacticTupleType: NameType        = nameType("SyntacticTupleType")
    val SyntacticTypeApplied: NameType      = nameType("SyntacticTypeApplied")
    val SyntacticTypeIdent: NameType        = nameType("SyntacticTypeIdent")
    val SyntacticTypeProjection: NameType   = nameType("SyntacticTypeProjection")
    val SyntacticValDef: NameType           = nameType("SyntacticValDef")
    val SyntacticValEq: NameType            = nameType("SyntacticValEq")
    val SyntacticValFrom: NameType          = nameType("SyntacticValFrom")
    val SyntacticVarDef: NameType           = nameType("SyntacticVarDef")

    // unencoded operators
    object raw {
      final val BANG : NameType  = nameType("!")
      final val BAR  : NameType  = nameType("|")
      final val DOLLAR: NameType = nameType("$")
      final val GE: NameType     = nameType(">=")
      final val LE: NameType     = nameType("<=")
      final val MINUS: NameType  = nameType("-")
      final val NE: NameType     = nameType("!=")
      final val PLUS : NameType  = nameType("+")
      final val STAR : NameType  = nameType("*")
      final val TILDE: NameType  = nameType("~")

      final val isUnary: Set[Name] = Set(MINUS, PLUS, TILDE, BANG)
    }

    // value-conversion methods
    val toByte: NameType   = nameType("toByte")
    val toShort: NameType  = nameType("toShort")
    val toChar: NameType   = nameType("toChar")
    val toInt: NameType    = nameType("toInt")
    val toLong: NameType   = nameType("toLong")
    val toFloat: NameType  = nameType("toFloat")
    val toDouble: NameType = nameType("toDouble")

    // primitive operation methods for structural types mostly
    // overlap with the above, but not for these two.
    val toCharacter: NameType = nameType("toCharacter")
    val toInteger: NameType   = nameType("toInteger")

    def newLazyValSlowComputeName(lzyValName: Name) = (lzyValName stripSuffix MODULE_VAR_SUFFIX append LAZY_SLOW_SUFFIX).toTermName

    // ASCII names for operators
    val ADD       = encode("+")
    val AND       = encode("&")
    val ASR       = encode(">>")
    val CONS      = encode("::")
    val COLONPLUS = encode(":+")
    val DIV       = encode("/")
    val EQ        = encode("==")
    val EQL       = encode("=")
    val GE        = encode(">=")
    val GT        = encode(">")
    val HASHHASH  = encode("##")
    val LE        = encode("<=")
    val LSL       = encode("<<")
    val LSR       = encode(">>>")
    val LT        = encode("<")
    val MINUS     = encode("-")
    val MINGT     = encode("->")
    val MOD       = encode("%")
    val MUL       = encode("*")
    val NE        = encode("!=")
    val OR        = encode("|")
    val PLUS      = ADD    // technically redundant, but ADD looks funny with MINUS
    val PLUSPLUS  = encode("++")
    val SUB       = MINUS  // ... as does SUB with PLUS
    val XOR       = encode("^")
    val ZAND      = encode("&&")
    val ZOR       = encode("||")

    // unary operators
    val UNARY_~ = encode("unary_~")
    val UNARY_+ = encode("unary_+")
    val UNARY_- = encode("unary_-")
    val UNARY_! = encode("unary_!")

    // Grouped here so Cleanup knows what tests to perform.
    val CommonOpNames   = Set[Name](OR, XOR, AND, EQ, NE)
    val BooleanOpNames  = Set[Name](ZOR, ZAND, UNARY_!) ++ CommonOpNames

    val add: NameType                    = nameType("add")
    val complement: NameType             = nameType("complement")
    val divide: NameType                 = nameType("divide")
    val multiply: NameType               = nameType("multiply")
    val negate: NameType                 = nameType("negate")
    val positive: NameType               = nameType("positive")
    val shiftLogicalRight: NameType      = nameType("shiftLogicalRight")
    val shiftSignedLeft: NameType        = nameType("shiftSignedLeft")
    val shiftSignedRight: NameType       = nameType("shiftSignedRight")
    val subtract: NameType               = nameType("subtract")
    val takeAnd: NameType                = nameType("takeAnd")
    val takeConditionalAnd: NameType     = nameType("takeConditionalAnd")
    val takeConditionalOr: NameType      = nameType("takeConditionalOr")
    val takeModulo: NameType             = nameType("takeModulo")
    val takeNot: NameType                = nameType("takeNot")
    val takeOr: NameType                 = nameType("takeOr")
    val takeXor: NameType                = nameType("takeXor")
    val testEqual: NameType              = nameType("testEqual")
    val testGreaterOrEqualThan: NameType = nameType("testGreaterOrEqualThan")
    val testGreaterThan: NameType        = nameType("testGreaterThan")
    val testLessOrEqualThan: NameType    = nameType("testLessOrEqualThan")
    val testLessThan: NameType           = nameType("testLessThan")
    val testNotEqual: NameType           = nameType("testNotEqual")

    def toUnaryName(name: TermName): TermName = name match {
      case raw.MINUS => UNARY_-
      case raw.PLUS  => UNARY_+
      case raw.TILDE => UNARY_~
      case raw.BANG  => UNARY_!
      case _         => name
    }
    /** The name of a method which stands in for a primitive operation
     *  during structural type dispatch.
     */
    def primitiveInfixMethodName(name: Name): TermName = name match {
      case OR   => takeOr
      case XOR  => takeXor
      case AND  => takeAnd
      case EQ   => testEqual
      case NE   => testNotEqual
      case ADD  => add
      case SUB  => subtract
      case MUL  => multiply
      case DIV  => divide
      case MOD  => takeModulo
      case LSL  => shiftSignedLeft
      case LSR  => shiftLogicalRight
      case ASR  => shiftSignedRight
      case LT   => testLessThan
      case LE   => testLessOrEqualThan
      case GE   => testGreaterOrEqualThan
      case GT   => testGreaterThan
      case ZOR  => takeConditionalOr
      case ZAND => takeConditionalAnd
      case _    => NO_NAME
    }
    /** Postfix/prefix, really.
     */
    def primitivePostfixMethodName(name: Name): TermName = name match {
      case UNARY_!    => takeNot
      case UNARY_+    => positive
      case UNARY_-    => negate
      case UNARY_~    => complement
      case `toByte`   => toByte
      case `toShort`  => toShort
      case `toChar`   => toCharacter
      case `toInt`    => toInteger
      case `toLong`   => toLong
      case `toFloat`  => toFloat
      case `toDouble` => toDouble
      case _          => NO_NAME
    }

    def primitiveMethodName(name: Name): TermName =
      primitiveInfixMethodName(name) match {
        case NO_NAME => primitivePostfixMethodName(name)
        case name => name
      }

    /** Translate a String into a list of simple TypeNames and TermNames.
     *  In all segments before the last, type/term is determined by whether
     *  the following separator char is '.' or '#'.  In the last segment,
     *  the argument "assumeTerm" determines it.  Examples:
     *
     *  package foo {
     *    object Lorax { object Wog ; class Wog }
     *    class Lorax  { object Zax ; class Zax }
     *  }
     *
     *  f("foo.Lorax", true)   == List("foo": Term, "Lorax": Term) // object Lorax
     *  f("foo.Lorax", false)  == List("foo": Term, "Lorax": Type) // class Lorax
     *  f("Lorax.Wog", true)   == List("Lorax": Term, "Wog": Term) // object Wog
     *  f("Lorax.Wog", false)  == List("Lorax": Term, "Wog": Type) // class Wog
     *  f("Lorax#Zax", true)   == List("Lorax": Type, "Zax": Term) // object Zax
     *  f("Lorax#Zax", false)  == List("Lorax": Type, "Zax": Type) // class Zax
     *
     *  Note that in actual scala syntax you cannot refer to object Zax without an
     *  instance of Lorax, so Lorax#Zax could only mean the type.  One might think
     *  that Lorax#Zax.type would work, but this is not accepted by the parser.
     *  For the purposes of referencing that object, the syntax is allowed.
     */
    def segments(name: String, assumeTerm: Boolean): List[Name] = {
      def mkName(str: String, term: Boolean): Name =
        if (term) newTermName(str) else newTypeName(str)

      name.indexWhere(ch => ch == '.' || ch == '#') match {
        // it's the last segment: the parameter tells us whether type or term
        case -1     => if (name == "") scala.Nil else scala.List(mkName(name, assumeTerm))
        // otherwise, we can tell based on whether '#' or '.' is the following char.
        case idx    =>
          val (simple, div, rest) = (name take idx, name charAt idx, name drop idx + 1)
          mkName(simple, div == '.') :: segments(rest, assumeTerm)
      }
    }

    def newBitmapName(bitmapPrefix: Name, n: Int) = bitmapPrefix append ("" + n)
    def isTransientBitmap(name: Name) = name == nme.BITMAP_TRANSIENT || name == nme.BITMAP_CHECKINIT_TRANSIENT

    val BITMAP_NORMAL: NameType              = nameType(BITMAP_PREFIX + "")           // initialization bitmap for public/protected lazy vals
    val BITMAP_TRANSIENT: NameType           = nameType(BITMAP_PREFIX + "trans$")     // initialization bitmap for transient lazy vals
    val BITMAP_CHECKINIT: NameType           = nameType(BITMAP_PREFIX + "init$")      // initialization bitmap for checkinit values
    val BITMAP_CHECKINIT_TRANSIENT: NameType = nameType(BITMAP_PREFIX + "inittrans$") // initialization bitmap for transient checkinit values
  }

  lazy val typeNames: tpnme.type = tpnme

  object tpnme extends TypeNames { }

  /** For fully qualified type names.
   */
  object fulltpnme extends TypeNames {
    val RuntimeNothing: NameType = nameType("scala.runtime.Nothing$")
    val RuntimeNull: NameType    = nameType("scala.runtime.Null$")
  }

  /** Java binary names, like scala/runtime/Nothing$.
   */
  object binarynme {
    def toBinary(name: Name) = name mapName (_.replace('.', '/'))

    val RuntimeNothing = toBinary(fulltpnme.RuntimeNothing).toTypeName
    val RuntimeNull    = toBinary(fulltpnme.RuntimeNull).toTypeName
  }

  val javanme = nme.javaKeywords

  lazy val termNames: nme.type = nme

  object nme extends TermNames {
    def moduleVarName(name: TermName): TermName =
      newTermNameCached("" + name + MODULE_VAR_SUFFIX)

    def getCause         = sn.GetCause
    def getClass_        = sn.GetClass
    def getMethod_       = sn.GetMethod
    def invoke_          = sn.Invoke

    val isBoxedNumberOrBoolean: NameType = nameType("isBoxedNumberOrBoolean")
    val isBoxedNumber: NameType          = nameType("isBoxedNumber")

<<<<<<< HEAD
    val reflPolyCacheName: NameType   = nameType("reflPoly$Cache")
    val reflParamsCacheName: NameType = nameType("reflParams$Cache")
    val reflMethodName: NameType      = nameType("reflMethod$Method")
    val argument: NameType            = nameType("<argument>")
=======
    val reflPolyCacheName: NameType   = "reflPoly$Cache"
    val reflParamsCacheName: NameType = "reflParams$Cache"
    val reflMethodName: NameType      = "reflMethod$Method"
    val argument: NameType            = "<argument>"
    val liftedTree: String            = "liftedTree"
>>>>>>> 6e2f3364

  }

  class JavaKeywords {
    private[this] val kw = new KeywordSetBuilder

    final val ABSTRACTkw: TermName     = kw("abstract")
    final val ASSERTkw: TermName       = kw("assert")
    final val BOOLEANkw: TermName      = kw("boolean")
    final val BREAKkw: TermName        = kw("break")
    final val BYTEkw: TermName         = kw("byte")
    final val CASEkw: TermName         = kw("case")
    final val CATCHkw: TermName        = kw("catch")
    final val CHARkw: TermName         = kw("char")
    final val CLASSkw: TermName        = kw("class")
    final val CONSTkw: TermName        = kw("const")
    final val CONTINUEkw: TermName     = kw("continue")
    final val DEFAULTkw: TermName      = kw("default")
    final val DOkw: TermName           = kw("do")
    final val DOUBLEkw: TermName       = kw("double")
    final val ELSEkw: TermName         = kw("else")
    final val ENUMkw: TermName         = kw("enum")
    final val EXTENDSkw: TermName      = kw("extends")
    final val FALSEkw: TermName        = kw("false")
    final val FINALkw: TermName        = kw("final")
    final val FINALLYkw: TermName      = kw("finally")
    final val FLOATkw: TermName        = kw("float")
    final val FORkw: TermName          = kw("for")
    final val IFkw: TermName           = kw("if")
    final val GOTOkw: TermName         = kw("goto")
    final val IMPLEMENTSkw: TermName   = kw("implements")
    final val IMPORTkw: TermName       = kw("import")
    final val INSTANCEOFkw: TermName   = kw("instanceof")
    final val INTkw: TermName          = kw("int")
    final val INTERFACEkw: TermName    = kw("interface")
    final val LONGkw: TermName         = kw("long")
    final val NATIVEkw: TermName       = kw("native")
    final val NEWkw: TermName          = kw("new")
    final val PACKAGEkw: TermName      = kw("package")
    final val PRIVATEkw: TermName      = kw("private")
    final val PROTECTEDkw: TermName    = kw("protected")
    final val PUBLICkw: TermName       = kw("public")
    final val RETURNkw: TermName       = kw("return")
    final val SHORTkw: TermName        = kw("short")
    final val STATICkw: TermName       = kw("static")
    final val STRICTFPkw: TermName     = kw("strictfp")
    final val SUPERkw: TermName        = kw("super")
    final val SWITCHkw: TermName       = kw("switch")
    final val SYNCHRONIZEDkw: TermName = kw("synchronized")
    final val THISkw: TermName         = kw("this")
    final val THROWkw: TermName        = kw("throw")
    final val THROWSkw: TermName       = kw("throws")
    final val TRANSIENTkw: TermName    = kw("transient")
    final val TRUEkw: TermName         = kw("true")
    final val TRYkw: TermName          = kw("try")
    final val VOIDkw: TermName         = kw("void")
    final val VOLATILEkw: TermName     = kw("volatile")
    final val WHILEkw: TermName        = kw("while")

    final val keywords = kw.result
  }

  sealed abstract class SymbolNames {
    protected def nameType(s: String): TypeName = newTypeNameCached(s)

    final val BoxedBoolean: String       = "java.lang.Boolean"
    final val BoxedByte: String          = "java.lang.Byte"
    final val BoxedCharacter: String     = "java.lang.Character"
    final val BoxedDouble: String        = "java.lang.Double"
    final val BoxedFloat: String         = "java.lang.Float"
    final val BoxedInteger: String       = "java.lang.Integer"
    final val BoxedLong: String          = "java.lang.Long"
    final val BoxedNumber: String        = "java.lang.Number"
    final val BoxedShort: String         = "java.lang.Short"

    final val GetCause: TermName         = newTermName("getCause")
    final val GetClass: TermName         = newTermName("getClass")
    final val GetClassLoader: TermName   = newTermName("getClassLoader")
    final val GetMethod: TermName        = newTermName("getMethod")
    final val Invoke: TermName           = newTermName("invoke")
    final val InvokeExact: TermName      = newTermName("invokeExact")

    final val Metafactory: TermName         = newTermName("metafactory")
    final val AltMetafactory: TermName      = newTermName("altMetafactory")
    final val Bootstrap: TermName           = newTermName("bootstrap")

    val Boxed = immutable.Map[TypeName, String](
      tpnme.Boolean -> BoxedBoolean,
      tpnme.Byte    -> BoxedByte,
      tpnme.Char    -> BoxedCharacter,
      tpnme.Short   -> BoxedShort,
      tpnme.Int     -> BoxedInteger,
      tpnme.Long    -> BoxedLong,
      tpnme.Float   -> BoxedFloat,
      tpnme.Double  -> BoxedDouble
    )
  }

  lazy val sn: SymbolNames = new SymbolNames { }
}<|MERGE_RESOLUTION|>--- conflicted
+++ resolved
@@ -285,7 +285,7 @@
     final val Quasiquote: NameType          = nameType("Quasiquote")
 
     // async
-    final val stateMachine: NameType        = "stateMachine$async"
+    final val stateMachine: NameType        = nameType("stateMachine$async")
 
     // quasiquote-specific names
     final val QUASIQUOTE_FUNCTION: NameType     = nameType("$quasiquote$function$")
@@ -641,7 +641,6 @@
 
     // Compiler utilized names
 
-<<<<<<< HEAD
     val AnnotatedType: NameType        = nameType("AnnotatedType")
     val Annotation: NameType           = nameType("Annotation")
     val Any: NameType                  = nameType("Any")
@@ -708,6 +707,8 @@
     val asType: NameType               = nameType("asType")
     val asInstanceOf_ : NameType       = nameType("asInstanceOf")
     val asInstanceOf_Ob : NameType     = nameType("$" + "asInstanceOf") // looks like missing interpolator due to Any member in scope
+    val async : NameType               = nameType("async")
+    val await : NameType               = nameType("await")
     val box: NameType                  = nameType("box")
     val bytes: NameType                = nameType("bytes")
     val c: NameType                    = nameType("c")
@@ -768,6 +769,7 @@
     val lang: NameType                 = nameType("lang")
     val length: NameType               = nameType("length")
     val lengthCompare: NameType        = nameType("lengthCompare")
+    val locally: NameType              = nameType("locally")
     val longHash: NameType             = nameType("longHash")
     val macroContext : NameType        = nameType("c")
     val main: NameType                 = nameType("main")
@@ -849,6 +851,7 @@
     val unapply: NameType              = nameType("unapply")
     val unapplySeq: NameType           = nameType("unapplySeq")
     val unbox: NameType                = nameType("unbox")
+    val unit: NameType                 = nameType("unit")
     val universe: NameType             = nameType("universe")
     val UnliftListElementwise: NameType =nameType( "UnliftListElementwise")
     val UnliftListOfListsElementwise: NameType = nameType("UnliftListOfListsElementwise")
@@ -862,234 +865,15 @@
     val writeReplace: NameType         = nameType("writeReplace")
     val xml: NameType                  = nameType("xml")
     val zero: NameType                 = nameType("zero")
-=======
-    val AnnotatedType: NameType        = "AnnotatedType"
-    val Annotation: NameType           = "Annotation"
-    val Any: NameType                  = "Any"
-    val AnyVal: NameType               = "AnyVal"
-    val Apply: NameType                = "Apply"
-    val ArrayAnnotArg: NameType        = "ArrayAnnotArg"
-    val CaseDef: NameType              = "CaseDef"
-    val ClassInfoType: NameType        = "ClassInfoType"
-    val ConstantType: NameType         = "ConstantType"
-    val EmptyPackage: NameType         = "EmptyPackage"
-    val EmptyPackageClass: NameType    = "EmptyPackageClass"
-    val ExistentialType: NameType      = "ExistentialType"
-    val Flag : NameType                = "Flag"
-    val FlagsRepr: NameType            = "FlagsRepr"
-    val Ident: NameType                = "Ident"
-    val ImplicitParams: NameType       = "ImplicitParams"
-    val Import: NameType               = "Import"
-    val Literal: NameType              = "Literal"
-    val LiteralAnnotArg: NameType      = "LiteralAnnotArg"
-    val MethodType: NameType           = "MethodType"
-    val Modifiers: NameType            = "Modifiers"
-    val NestedAnnotArg: NameType       = "NestedAnnotArg"
-    val New: NameType                  = "New"
-    val NoFlags: NameType              = "NoFlags"
-    val NoSymbol: NameType             = "NoSymbol"
-    val NoMods: NameType               = "NoMods"
-    val Nothing: NameType              = "Nothing"
-    val Null: NameType                 = "Null"
-    val NullaryMethodType: NameType    = "NullaryMethodType"
-    val Object: NameType               = "Object"
-    val PolyType: NameType             = "PolyType"
-    val RefinedType: NameType          = "RefinedType"
-    val RootPackage: NameType          = "RootPackage"
-    val RootClass: NameType            = "RootClass"
-    val Select: NameType               = "Select"
-    val SelectFromTypeTree: NameType   = "SelectFromTypeTree"
-    val SingleType: NameType           = "SingleType"
-    val SuperType: NameType            = "SuperType"
-    val This: NameType                 = "This"
-    val ThisType: NameType             = "ThisType"
-    val Tuple2: NameType               = "Tuple2"
-    val TYPE_ : NameType               = "TYPE"
-    val TypeBounds: NameType           = "TypeBounds"
-    val TypeRef: NameType              = "TypeRef"
-    val TypeTree: NameType             = "TypeTree"
-    val UNIT : NameType                = "UNIT"
-    val accessor: NameType             = "accessor"
-    val add_ : NameType                = "add"
-    val annotation: NameType           = "annotation"
-    val anyHash: NameType              = "anyHash"
-    val anyValClass: NameType          = "anyValClass"
-    val apply: NameType                = "apply"
-    val applyDynamic: NameType         = "applyDynamic"
-    val applyDynamicNamed: NameType    = "applyDynamicNamed"
-    val applyOrElse: NameType          = "applyOrElse"
-    val args : NameType                = "args"
-    val arrayClass: NameType           = "arrayClass"
-    val array_apply : NameType         = "array_apply"
-    val array_clone : NameType         = "array_clone"
-    val array_length : NameType        = "array_length"
-    val array_update : NameType        = "array_update"
-    val asModule: NameType             = "asModule"
-    val asType: NameType               = "asType"
-    val asInstanceOf_ : NameType       = "asInstanceOf"
-    val asInstanceOf_Ob : NameType     = "$asInstanceOf"
-    val async : NameType               = "async"
-    val await : NameType               = "await"
-    val box: NameType                  = "box"
-    val bytes: NameType                = "bytes"
-    val c: NameType                    = "c"
-    val canEqual_ : NameType           = "canEqual"
-    val classOf: NameType              = "classOf"
-    val clone_ : NameType              = "clone"
-    val collection: NameType           = "collection"
-    val conforms: NameType             = "$conforms" // dollar prefix to avoid accidental shadowing
-    val copy: NameType                 = "copy"
-    val create: NameType               = "create"
-    val currentMirror: NameType        = "currentMirror"
-    val delayedInit: NameType          = "delayedInit"
-    val delayedInitArg: NameType       = "delayedInit$body"
-    val dollarScope: NameType          = "$scope"
-    val doubleHash: NameType           = "doubleHash"
-    val drop: NameType                 = "drop"
-    val elem: NameType                 = "elem"
-    val noSelfType: NameType           = "noSelfType"
-    val empty: NameType                = "empty"
-    val ensureAccessible : NameType    = "ensureAccessible"
-    val eq: NameType                   = "eq"
-    val equalsNumChar : NameType       = "equalsNumChar"
-    val equalsNumNum : NameType        = "equalsNumNum"
-    val equalsNumObject : NameType     = "equalsNumObject"
-    val equals_ : NameType             = "equals"
-    val error: NameType                = "error"
-    val ex: NameType                   = "ex"
-    val experimental: NameType         = "experimental"
-    val f: NameType                    = "f"
-    val false_ : NameType              = "false"
-    val filter: NameType               = "filter"
-    val finalize_ : NameType           = "finalize"
-    val find_ : NameType               = "find"
-    val flatMap: NameType              = "flatMap"
-    val floatHash: NameType            = "floatHash"
-    val foreach: NameType              = "foreach"
-    val freshTermName: NameType        = "freshTermName"
-    val freshTypeName: NameType        = "freshTypeName"
-    val get: NameType                  = "get"
-    val parameterTypes: NameType       = "parameterTypes"
-    val hashCode_ : NameType           = "hashCode"
-    val head : NameType                = "head"
-    val immutable: NameType            = "immutable"
-    val implicitly: NameType           = "implicitly"
-    val in: NameType                   = "in"
-    val initialize : NameType          = "initialize"
-    val initialized : NameType         = "initialized"
-    val internal: NameType             = "internal"
-    val inlinedEquals: NameType        = "inlinedEquals"
-    val isArray: NameType              = "isArray"
-    val isDefinedAt: NameType          = "isDefinedAt"
-    val isEmpty: NameType              = "isEmpty"
-    val isInstanceOf_ : NameType       = "isInstanceOf"
-    val isInstanceOf_Ob : NameType     = "$isInstanceOf"
-    val java: NameType                 = "java"
-    val key: NameType                  = "key"
-    val lang: NameType                 = "lang"
-    val length: NameType               = "length"
-    val lengthCompare: NameType        = "lengthCompare"
-    val locally: NameType              = "locally"
-    val longHash: NameType             = "longHash"
-    val macroContext : NameType        = "c"
-    val main: NameType                 = "main"
-    val manifestToTypeTag: NameType    = "manifestToTypeTag"
-    val map: NameType                  = "map"
-    val materializeClassTag: NameType  = "materializeClassTag"
-    val materializeWeakTypeTag: NameType = "materializeWeakTypeTag"
-    val materializeTypeTag: NameType   = "materializeTypeTag"
-    val moduleClass : NameType         = "moduleClass"
-    val mkAnnotation: NameType         = "mkAnnotation"
-    val mkEarlyDef: NameType           = "mkEarlyDef"
-    val mkIdent: NameType              = "mkIdent"
-    val mkPackageStat: NameType        = "mkPackageStat"
-    val mkRefineStat: NameType         = "mkRefineStat"
-    val mkRefTree: NameType            = "mkRefTree"
-    val mkSelect: NameType             = "mkSelect"
-    val mkThis: NameType               = "mkThis"
-    val mkTypeTree: NameType           = "mkTypeTree"
-    val ne: NameType                   = "ne"
-    val newArray: NameType             = "newArray"
-    val newFreeTerm: NameType          = "newFreeTerm"
-    val newFreeType: NameType          = "newFreeType"
-    val newNestedSymbol: NameType      = "newNestedSymbol"
-    val newScopeWith: NameType         = "newScopeWith"
-    val notifyAll_ : NameType          = "notifyAll"
-    val notify_ : NameType             = "notify"
-    val null_ : NameType               = "null"
-    val pendingSuperCall: NameType     = "pendingSuperCall"
-    val prefix : NameType              = "prefix"
-    val productArity: NameType         = "productArity"
-    val productElement: NameType       = "productElement"
-    val productIterator: NameType      = "productIterator"
-    val productPrefix: NameType        = "productPrefix"
-    val raw_ : NameType                = "raw"
-    val readResolve: NameType          = "readResolve"
-    val reify : NameType               = "reify"
-    val reificationSupport : NameType  = "reificationSupport"
-    val rootMirror : NameType          = "rootMirror"
-    val runtime: NameType              = "runtime"
-    val runtimeClass: NameType         = "runtimeClass"
-    val runtimeMirror: NameType        = "runtimeMirror"
-    val s: NameType                    = "s"
-    val scala_ : NameType              = "scala"
-    val selectDynamic: NameType        = "selectDynamic"
-    val selectOverloadedMethod: NameType = "selectOverloadedMethod"
-    val selectTerm: NameType           = "selectTerm"
-    val selectType: NameType           = "selectType"
-    val self: NameType                 = "self"
-    val setAnnotations: NameType       = "setAnnotations"
-    val setInfo: NameType              = "setInfo"
-    val setSymbol: NameType            = "setSymbol"
-    val setType: NameType              = "setType"
-    val splice: NameType               = "splice"
-    val staticClass : NameType         = "staticClass"
-    val staticModule : NameType        = "staticModule"
-    val staticPackage : NameType       = "staticPackage"
-    val synchronized_ : NameType       = "synchronized"
-    val ScalaDot: NameType             = "ScalaDot"
-    val TermName: NameType             = "TermName"
-    val this_ : NameType               = "this"
-    val thisPrefix : NameType          = "thisPrefix"
-    val toArray: NameType              = "toArray"
-    val toList: NameType               = "toList"
-    val toObjectArray : NameType       = "toObjectArray"
-    val toStats: NameType              = "toStats"
-    val TopScope: NameType             = "TopScope"
-    val toString_ : NameType           = "toString"
-    val toTypeConstructor: NameType    = "toTypeConstructor"
-    val tpe : NameType                 = "tpe"
-    val tree : NameType                = "tree"
-    val true_ : NameType               = "true"
-    val typedProductIterator: NameType = "typedProductIterator"
-    val TypeName: NameType             = "TypeName"
-    val typeTagToManifest: NameType    = "typeTagToManifest"
-    val unapply: NameType              = "unapply"
-    val unapplySeq: NameType           = "unapplySeq"
-    val unbox: NameType                = "unbox"
-    val unit: NameType                 = "unit"
-    val universe: NameType             = "universe"
-    val UnliftListElementwise: NameType = "UnliftListElementwise"
-    val UnliftListOfListsElementwise: NameType = "UnliftListOfListsElementwise"
-    val update: NameType               = "update"
-    val updateDynamic: NameType        = "updateDynamic"
-    val value: NameType                = "value"
-    val valueOf : NameType             = "valueOf"
-    val values : NameType              = "values"
-    val wait_ : NameType               = "wait"
-    val withFilter: NameType           = "withFilter"
-    val xml: NameType                  = "xml"
-    val zero: NameType                 = "zero"
->>>>>>> 6e2f3364
 
     // async
-    val result           : NameType       = "result$async"
-    val awaitable        : NameType       = "awaitable$async"
-    val completed        : NameType       = "completed$async"
-    val stateMachine     : NameType       = "stateMachine$async"
-    val state            : NameType       = "state"
-    val tr               : NameType       = "tr$async"
-    val t                : NameType       = "throwable$async"
+    val result           : NameType       = nameType("result$async")
+    val awaitable        : NameType       = nameType("awaitable$async")
+    val completed        : NameType       = nameType("completed$async")
+    val stateMachine     : NameType       = nameType("stateMachine$async")
+    val state            : NameType       = nameType("state")
+    val tr               : NameType       = nameType("tr$async")
+    val t                : NameType       = nameType("throwable$async")
 
     // quasiquote interpolators:
     val q: NameType  = nameType("q")
@@ -1368,18 +1152,10 @@
     val isBoxedNumberOrBoolean: NameType = nameType("isBoxedNumberOrBoolean")
     val isBoxedNumber: NameType          = nameType("isBoxedNumber")
 
-<<<<<<< HEAD
     val reflPolyCacheName: NameType   = nameType("reflPoly$Cache")
     val reflParamsCacheName: NameType = nameType("reflParams$Cache")
     val reflMethodName: NameType      = nameType("reflMethod$Method")
     val argument: NameType            = nameType("<argument>")
-=======
-    val reflPolyCacheName: NameType   = "reflPoly$Cache"
-    val reflParamsCacheName: NameType = "reflParams$Cache"
-    val reflMethodName: NameType      = "reflMethod$Method"
-    val argument: NameType            = "<argument>"
-    val liftedTree: String            = "liftedTree"
->>>>>>> 6e2f3364
 
   }
 
