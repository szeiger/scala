--- conflicted
+++ resolved
@@ -1001,7 +1001,6 @@
     }
 
     def findMembers(excludedFlags: Long, requiredFlags: Long): Scope = {
-<<<<<<< HEAD
       def findMembersInternal: Scope = {
         var members: Scope = null
         if (Statistics.canEnable) Statistics.incCounter(findMembersCount)
@@ -1046,54 +1045,6 @@
                   if (others eq null) members enter sym
                 } else if (excl == DEFERRED) {
                   continue = true
-=======
-      // if this type contains type variables, put them to sleep for a while -- don't just wipe them out by
-      // replacing them by the corresponding type parameter, as that messes up (e.g.) type variables in type refinements
-      // without this, the matchesType call would lead to type variables on both sides
-      // of a subtyping/equality judgement, which can lead to recursive types being constructed.
-      // See (t0851) for a situation where this happens.
-      val suspension: List[TypeVar] = if (this.isGround) null else suspendTypeVarsInType(this)
-
-      if (Statistics.canEnable) Statistics.incCounter(findMembersCount)
-      val start = if (Statistics.canEnable) Statistics.pushTimer(typeOpsStack, findMembersNanos) else null
-
-      //Console.println("find member " + name.decode + " in " + this + ":" + this.baseClasses)//DEBUG
-      var members: Scope = null
-      var required = requiredFlags
-      var excluded = excludedFlags | DEFERRED
-      var continue = true
-      var self: Type = null
-      while (continue) {
-        continue = false
-        val bcs0 = baseClasses
-        var bcs = bcs0
-        while (!bcs.isEmpty) {
-          val decls = bcs.head.info.decls
-          var entry = decls.elems
-          while (entry ne null) {
-            val sym = entry.sym
-            val flags = sym.flags
-            if ((flags & required) == required) {
-              val excl = flags & excluded
-              if (excl == 0L &&
-                  (// omit PRIVATE LOCALS unless selector class is contained in class owning the def.
-                   (bcs eq bcs0) ||
-                   (flags & PrivateLocal) != PrivateLocal ||
-                   (bcs0.head.hasTransOwner(bcs.head)))) {
-                if (members eq null) members = newFindMemberScope
-                var others: ScopeEntry = members.lookupEntry(sym.name)
-                var symtpe: Type = null
-                while ((others ne null) && {
-                         val other = others.sym
-                         (other ne sym) &&
-                         ((other.owner eq sym.owner) ||
-                          (flags & PRIVATE) != 0 || {
-                             if (self eq null) self = narrowForFindMember(this)
-                             if (symtpe eq null) symtpe = self.memberType(sym)
-                             !(self.memberType(other) matches symtpe)
-                          })}) {
-                  others = members lookupNextEntry others
->>>>>>> faa6cfcf
                 }
               }
               entry = entry.next
@@ -1123,7 +1074,6 @@
      */
     //TODO: use narrow only for modules? (correct? efficiency gain?)
     def findMember(name: Name, excludedFlags: Long, requiredFlags: Long, stableOnly: Boolean): Symbol = {
-<<<<<<< HEAD
       def findMemberInternal: Symbol = {
         var member: Symbol        = NoSymbol
         var members: List[Symbol] = null
@@ -1190,80 +1140,6 @@
                       lastM.tl = lastM1
                       lastM = lastM1
                     }
-=======
-      // if this type contains type variables, put them to sleep for a while -- don't just wipe them out by
-      // replacing them by the corresponding type parameter, as that messes up (e.g.) type variables in type refinements
-      // without this, the matchesType call would lead to type variables on both sides
-      // of a subtyping/equality judgement, which can lead to recursive types being constructed.
-      // See (t0851) for a situation where this happens.
-      val suspension: List[TypeVar] = if (this.isGround) null else suspendTypeVarsInType(this)
-
-      if (Statistics.canEnable) Statistics.incCounter(findMemberCount)
-      val start = if (Statistics.canEnable) Statistics.pushTimer(typeOpsStack, findMemberNanos) else null
-
-      //Console.println("find member " + name.decode + " in " + this + ":" + this.baseClasses)//DEBUG
-      var member: Symbol = NoSymbol
-      var members: List[Symbol] = null
-      var lastM: ::[Symbol] = null
-      var membertpe: Type = null
-      var required = requiredFlags
-      var excluded = excludedFlags | DEFERRED
-      var continue = true
-      var self: Type = null
-
-      while (continue) {
-        continue = false
-        val bcs0 = baseClasses
-        var bcs = bcs0
-        while (!bcs.isEmpty) {
-          val decls = bcs.head.info.decls
-          var entry = decls.lookupEntry(name)
-          while (entry ne null) {
-            val sym = entry.sym
-            val flags = sym.flags
-            if ((flags & required) == required) {
-              val excl = flags & excluded
-              if (excl == 0L &&
-                    (// omit PRIVATE LOCALS unless selector class is contained in class owning the def.
-                  (bcs eq bcs0) ||
-                  (flags & PrivateLocal) != PrivateLocal ||
-                  (bcs0.head.hasTransOwner(bcs.head)))) {
-                if (name.isTypeName || stableOnly && sym.isStable) {
-                  if (Statistics.canEnable) Statistics.popTimer(typeOpsStack, start)
-                  if (suspension ne null) suspension foreach (_.suspended = false)
-                  return sym
-                } else if (member eq NoSymbol) {
-                  member = sym
-                } else if (members eq null) {
-                  if ((member ne sym) &&
-                    ((member.owner eq sym.owner) ||
-                      (flags & PRIVATE) != 0 || {
-                        if (self eq null) self = narrowForFindMember(this)
-                        if (membertpe eq null) membertpe = self.memberType(member)
-                        !(membertpe matches self.memberType(sym))
-                      })) {
-                    lastM = new ::(sym, null)
-                    members = member :: lastM
-                  }
-                } else {
-                  var others: List[Symbol] = members
-                  var symtpe: Type = null
-                  while ((others ne null) && {
-                    val other = others.head
-                    (other ne sym) &&
-                      ((other.owner eq sym.owner) ||
-                        (flags & PRIVATE) != 0 || {
-                          if (self eq null) self = narrowForFindMember(this)
-                          if (symtpe eq null) symtpe = self.memberType(sym)
-                          !(self.memberType(other) matches symtpe)
-                             })}) {
-                    others = others.tail
-                  }
-                  if (others eq null) {
-                    val lastM1 = new ::(sym, null)
-                    lastM.tl = lastM1
-                    lastM = lastM1
->>>>>>> faa6cfcf
                   }
                 } else if (excl == DEFERRED) {
                   continue = true
@@ -1458,17 +1334,12 @@
   /** A class for this-types of the form <sym>.this.type
    */
   abstract case class ThisType(sym: Symbol) extends SingletonType with ThisTypeApi {
-<<<<<<< HEAD
-    assert(sym.isClass, sym)
-=======
     if (!sym.isClass) {
       // SI-6640 allow StubSymbols to reveal what's missing from the classpath before we trip the assertion.
       sym.failIfStub()
       assert(false, sym)
     }
 
-    //assert(sym.isClass && !sym.isModuleClass || sym.isRoot, sym)
->>>>>>> faa6cfcf
     override def isTrivial: Boolean = sym.isPackageClass
     override def isNotNull = true
     override def typeSymbol = sym
