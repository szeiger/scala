--- conflicted
+++ resolved
@@ -46,10 +46,7 @@
   def Xexperimental: BooleanSetting
   def XnoPatmatAnalysis: BooleanSetting
   def XfullLubs: BooleanSetting
-<<<<<<< HEAD
   def breakCycles: BooleanSetting
-=======
   def companionsInPkgObjs: BooleanSetting
   
->>>>>>> 6f3ea778
 }