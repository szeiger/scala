/* NSC -- new Scala compiler
 * Copyright 2005-2013 LAMP/EPFL
 * @author  Martin Odersky
 */

package scala
package reflect
package internal

import scala.annotation.switch

object ClassfileConstants {
  final val JAVA_MAGIC = 0xCAFEBABE
  final val JAVA_MAJOR_VERSION = 45
  final val JAVA_MINOR_VERSION = 3

  /** (see http://java.sun.com/docs/books/jvms/second_edition/jvms-clarify.html)
   *
   *  If the `ACC_INTERFACE` flag is set, the `ACC_ABSTRACT` flag must also
   *  be set (ch. 2.13.1).
   *
   *  A class file cannot have both its `ACC_FINAL` and `ACC_ABSTRACT` flags
   *  set (ch. 2.8.2).
   *
   *  A field may have at most one of its `ACC_PRIVATE`, `ACC_PROTECTED`,
   *  `ACC_PUBLIC` flags set (ch. 2.7.4).
   *
   *  A field may not have both its `ACC_FINAL` and `ACC_VOLATILE` flags set
   *  (ch. 2.9.1).
   *
   *  If a method has its `ACC_ABSTRACT` flag set it must not have any of its
   *  `ACC_FINAL`, `ACC_NATIVE`, `ACC_PRIVATE`, `ACC_STATIC`, `ACC_STRICT`,
   *  or `ACC_SYNCHRONIZED` flags set (ch. 2.13.3.2).
   *
   *  All interface methods must have their `ACC_ABSTRACT` and
   *  `ACC_PUBLIC` flags set.
   *
   *  Note for future reference: see this thread on ACC_SUPER and
   *  how its enforcement differs on the android vm.
   *    https://groups.google.com/forum/?hl=en#!topic/jvm-languages/jVhzvq8-ZIk
   *
   */                                        // Class   Field   Method
  final val JAVA_ACC_PUBLIC       = 0x0001   //   X       X        X
  final val JAVA_ACC_PRIVATE      = 0x0002   //           X        X
  final val JAVA_ACC_PROTECTED    = 0x0004   //           X        X
  final val JAVA_ACC_STATIC       = 0x0008   //           X        X
  final val JAVA_ACC_FINAL        = 0x0010   //   X       X        X
  final val JAVA_ACC_SUPER        = 0x0020   //   X
  final val JAVA_ACC_SYNCHRONIZED = 0x0020   //                    X
  final val JAVA_ACC_VOLATILE     = 0x0040   //           X
  final val JAVA_ACC_BRIDGE       = 0x0040   //                    X
  final val JAVA_ACC_TRANSIENT    = 0x0080   //           X
  final val JAVA_ACC_VARARGS      = 0x0080   //                    X
  final val JAVA_ACC_NATIVE       = 0x0100   //                    X
  final val JAVA_ACC_INTERFACE    = 0x0200   //   X
  final val JAVA_ACC_ABSTRACT     = 0x0400   //   X                X
  final val JAVA_ACC_STRICT       = 0x0800   //                    X
  final val JAVA_ACC_SYNTHETIC    = 0x1000   //   X       X        X
  final val JAVA_ACC_ANNOTATION   = 0x2000   //   X
  final val JAVA_ACC_ENUM         = 0x4000   //   X       X

  // tags describing the type of a literal in the constant pool
  final val CONSTANT_UTF8          =  1
  final val CONSTANT_UNICODE       =  2
  final val CONSTANT_INTEGER       =  3
  final val CONSTANT_FLOAT         =  4
  final val CONSTANT_LONG          =  5
  final val CONSTANT_DOUBLE        =  6
  final val CONSTANT_CLASS         =  7
  final val CONSTANT_STRING        =  8
  final val CONSTANT_FIELDREF      =  9
  final val CONSTANT_METHODREF     = 10
  final val CONSTANT_INTFMETHODREF = 11
  final val CONSTANT_NAMEANDTYPE   = 12
  final val CONSTANT_METHODHANDLE  = 15
  final val CONSTANT_METHODTYPE    = 16
  final val CONSTANT_INVOKEDYNAMIC = 18

  // tags describing the type of a literal in attribute values
  final val BYTE_TAG   = 'B'
  final val CHAR_TAG   = 'C'
  final val DOUBLE_TAG = 'D'
  final val FLOAT_TAG  = 'F'
  final val INT_TAG    = 'I'
  final val LONG_TAG   = 'J'
  final val SHORT_TAG  = 'S'
  final val BOOL_TAG   = 'Z'
  final val STRING_TAG = 's'
  final val ENUM_TAG   = 'e'
  final val CLASS_TAG  = 'c'
  final val ARRAY_TAG  = '['
  final val VOID_TAG   = 'V'
  final val TVAR_TAG   = 'T'
  final val OBJECT_TAG = 'L'
  final val ANNOTATION_TAG = '@'
  final val SCALA_NOTHING = "scala.runtime.Nothing$"
  final val SCALA_NULL = "scala.runtime.Null$"


  // tags describing the type of newarray
  final val T_BOOLEAN = 4
  final val T_CHAR    = 5
  final val T_FLOAT   = 6
  final val T_DOUBLE  = 7
  final val T_BYTE    = 8
  final val T_SHORT   = 9
  final val T_INT     = 10
  final val T_LONG    = 11

  // JVM mnemonics
  final val nop         = 0x00
  final val aconst_null = 0x01
  final val iconst_m1   = 0x02

  final val iconst_0    = 0x03
  final val iconst_1    = 0x04
  final val iconst_2    = 0x05
  final val iconst_3    = 0x06
  final val iconst_4    = 0x07
  final val iconst_5    = 0x08

  final val lconst_0    = 0x09
  final val lconst_1    = 0x0a
  final val fconst_0    = 0x0b
  final val fconst_1    = 0x0c
  final val fconst_2    = 0x0d
  final val dconst_0    = 0x0e
  final val dconst_1    = 0x0f

  final val bipush      = 0x10
  final val sipush      = 0x11
  final val ldc         = 0x12
  final val ldc_w       = 0x13
  final val ldc2_w      = 0x14

  final val iload       = 0x15
  final val lload       = 0x16
  final val fload       = 0x17
  final val dload       = 0x18
  final val aload       = 0x19

  final val iload_0     = 0x1a
  final val iload_1     = 0x1b
  final val iload_2     = 0x1c
  final val iload_3     = 0x1d
  final val lload_0     = 0x1e
  final val lload_1     = 0x1f
  final val lload_2     = 0x20
  final val lload_3     = 0x21
  final val fload_0     = 0x22
  final val fload_1     = 0x23
  final val fload_2     = 0x24
  final val fload_3     = 0x25
  final val dload_0     = 0x26
  final val dload_1     = 0x27
  final val dload_2     = 0x28
  final val dload_3     = 0x29
  final val aload_0     = 0x2a
  final val aload_1     = 0x2b
  final val aload_2     = 0x2c
  final val aload_3     = 0x2d
  final val iaload      = 0x2e
  final val laload      = 0x2f
  final val faload      = 0x30
  final val daload      = 0x31
  final val aaload      = 0x32
  final val baload      = 0x33
  final val caload      = 0x34
  final val saload      = 0x35

  final val istore      = 0x36
  final val lstore      = 0x37
  final val fstore      = 0x38
  final val dstore      = 0x39
  final val astore      = 0x3a
  final val istore_0    = 0x3b
  final val istore_1    = 0x3c
  final val istore_2    = 0x3d
  final val istore_3    = 0x3e
  final val lstore_0    = 0x3f
  final val lstore_1    = 0x40
  final val lstore_2    = 0x41
  final val lstore_3    = 0x42
  final val fstore_0    = 0x43
  final val fstore_1    = 0x44
  final val fstore_2    = 0x45
  final val fstore_3    = 0x46
  final val dstore_0    = 0x47
  final val dstore_1    = 0x48
  final val dstore_2    = 0x49
  final val dstore_3    = 0x4a
  final val astore_0    = 0x4b
  final val astore_1    = 0x4c
  final val astore_2    = 0x4d
  final val astore_3    = 0x4e
  final val iastore     = 0x4f
  final val lastore     = 0x50
  final val fastore     = 0x51
  final val dastore     = 0x52
  final val aastore     = 0x53
  final val bastore     = 0x54
  final val castore     = 0x55
  final val sastore     = 0x56

  final val pop         = 0x57
  final val pop2        = 0x58
  final val dup         = 0x59
  final val dup_x1      = 0x5a
  final val dup_x2      = 0x5b
  final val dup2        = 0x5c
  final val dup2_x1     = 0x5d
  final val dup2_x2     = 0x5e
  final val swap        = 0x5f

  final val iadd        = 0x60
  final val ladd        = 0x61
  final val fadd        = 0x62
  final val dadd        = 0x63
  final val isub        = 0x64
  final val lsub        = 0x65
  final val fsub        = 0x66
  final val dsub        = 0x67
  final val imul        = 0x68
  final val lmul        = 0x69
  final val fmul        = 0x6a
  final val dmul        = 0x6b
  final val idiv        = 0x6c
  final val ldiv        = 0x6d
  final val fdiv        = 0x6e
  final val ddiv        = 0x6f
  final val irem        = 0x70
  final val lrem        = 0x71
  final val frem        = 0x72
  final val drem        = 0x73

  final val ineg        = 0x74
  final val lneg        = 0x75
  final val fneg        = 0x76
  final val dneg        = 0x77

  final val ishl        = 0x78
  final val lshl        = 0x79
  final val ishr        = 0x7a
  final val lshr        = 0x7b
  final val iushr       = 0x7c
  final val lushr       = 0x7d
  final val iand        = 0x7e
  final val land        = 0x7f
  final val ior         = 0x80
  final val lor         = 0x81
  final val ixor        = 0x82
  final val lxor        = 0x83
  final val iinc        = 0x84

  final val i2l         = 0x85
  final val i2f         = 0x86
  final val i2d         = 0x87
  final val l2i         = 0x88
  final val l2f         = 0x89
  final val l2d         = 0x8a
  final val f2i         = 0x8b
  final val f2l         = 0x8c
  final val f2d         = 0x8d
  final val d2i         = 0x8e
  final val d2l         = 0x8f
  final val d2f         = 0x90
  final val i2b         = 0x91
  final val i2c         = 0x92
  final val i2s         = 0x93

  final val lcmp        = 0x94
  final val fcmpl       = 0x95
  final val fcmpg       = 0x96
  final val dcmpl       = 0x97
  final val dcmpg       = 0x98

  final val ifeq        = 0x99
  final val ifne        = 0x9a
  final val iflt        = 0x9b
  final val ifge        = 0x9c
  final val ifgt        = 0x9d
  final val ifle        = 0x9e
  final val if_icmpeq   = 0x9f
  final val if_icmpne   = 0xa0
  final val if_icmplt   = 0xa1
  final val if_icmpge   = 0xa2
  final val if_icmpgt   = 0xa3
  final val if_icmple   = 0xa4
  final val if_acmpeq   = 0xa5
  final val if_acmpne   = 0xa6
  final val goto        = 0xa7
  final val jsr         = 0xa8
  final val ret         = 0xa9
  final val tableswitch = 0xaa
  final val lookupswitch = 0xab
  final val ireturn     = 0xac
  final val lreturn     = 0xad
  final val freturn     = 0xae
  final val dreturn     = 0xaf
  final val areturn     = 0xb0
  final val return_     = 0xb1

  final val getstatic   = 0xb2
  final val putstatic   = 0xb3
  final val getfield    = 0xb4
  final val putfield    = 0xb5

  final val invokevirtual   = 0xb6
  final val invokespecial   = 0xb7
  final val invokestatic    = 0xb8
  final val invokeinterface = 0xb9
  final val invokedynamic   = 0xba

  final val new_          = 0xbb
  final val newarray      = 0xbc
  final val anewarray     = 0xbd
  final val arraylength   = 0xbe
  final val athrow        = 0xbf
  final val checkcast     = 0xc0
  final val instanceof    = 0xc1
  final val monitorenter  = 0xc2
  final val monitorexit   = 0xc3
  final val wide          = 0xc4
  final val multianewarray = 0xc5
  final val ifnull        = 0xc6
  final val ifnonnull     = 0xc7
  final val goto_w        = 0xc8
  final val jsr_w         = 0xc9

  // reserved opcodes
  final val breakpoint    = 0xca
  final val impdep1       = 0xfe
  final val impdep2       = 0xff

  abstract class FlagTranslation {
    import Flags._

    private def isAnnotation(flags: Int): Boolean = (flags & JAVA_ACC_ANNOTATION) != 0
    private def translateFlag(jflag: Int, isAnnotation: Boolean, isClass: Boolean): Long = (jflag: @switch) match {
      case JAVA_ACC_PRIVATE    => PRIVATE
      case JAVA_ACC_PROTECTED  => PROTECTED
      case JAVA_ACC_FINAL      => FINAL
      case JAVA_ACC_SYNTHETIC  => SYNTHETIC | ARTIFACT  // maybe should be just artifact?
      case JAVA_ACC_STATIC     => STATIC
      case JAVA_ACC_ABSTRACT   => if (isAnnotation) 0L else if (isClass) ABSTRACT else DEFERRED
      case JAVA_ACC_INTERFACE  => if (isAnnotation) 0L else TRAIT | INTERFACE | ABSTRACT
      case _                   => 0L
    }
    private def translateFlags(jflags: Int, baseFlags: Long, isAnnotation: Boolean, isClass: Boolean): Long = {
      def translateFlag0(jflags: Int): Long = translateFlag(jflags, isAnnotation, isClass)
      var res: Long = JAVA | baseFlags
<<<<<<< HEAD
      /* fast, elegant, maintainable, pick any two... */
      res |= translateFlag(jflags & JAVA_ACC_PRIVATE)
      res |= translateFlag(jflags & JAVA_ACC_PROTECTED)
      res |= translateFlag(jflags & JAVA_ACC_FINAL)
      res |= translateFlag(jflags & JAVA_ACC_SYNTHETIC)
      res |= translateFlag(jflags & JAVA_ACC_STATIC)
      res |= translateFlag(jflags & JAVA_ACC_ABSTRACT)
      res |= translateFlag(jflags & JAVA_ACC_INTERFACE)
=======
      /** fast, elegant, maintainable, pick any two... */
      res |= translateFlag0(jflags & JAVA_ACC_PRIVATE)
      res |= translateFlag0(jflags & JAVA_ACC_PROTECTED)
      res |= translateFlag0(jflags & JAVA_ACC_FINAL)
      res |= translateFlag0(jflags & JAVA_ACC_SYNTHETIC)
      res |= translateFlag0(jflags & JAVA_ACC_STATIC)
      res |= translateFlag0(jflags & JAVA_ACC_ABSTRACT)
      res |= translateFlag0(jflags & JAVA_ACC_INTERFACE)
>>>>>>> ba86ac61
      res
    }

    def classFlags(jflags: Int): Long = {
      translateFlags(jflags, 0, isAnnotation(jflags), isClass = true)
    }
    def fieldFlags(jflags: Int): Long = {
      translateFlags(jflags, if ((jflags & JAVA_ACC_FINAL) == 0) MUTABLE else 0 , isAnnotation(jflags), isClass = false)
    }
    def methodFlags(jflags: Int): Long = {
<<<<<<< HEAD
      initFields(jflags)
      translateFlags(jflags, if ((jflags & JAVA_ACC_BRIDGE) != 0) BRIDGE | ARTIFACT else 0)
=======
      translateFlags(jflags, if ((jflags & JAVA_ACC_BRIDGE) != 0) BRIDGE else 0, isAnnotation(jflags), isClass = false)
>>>>>>> ba86ac61
    }
  }
  object FlagTranslation extends FlagTranslation { }

  def toScalaMethodFlags(flags: Int): Long = FlagTranslation methodFlags flags
  def toScalaClassFlags(flags: Int): Long  = FlagTranslation classFlags flags
  def toScalaFieldFlags(flags: Int): Long  = FlagTranslation fieldFlags flags
}<|MERGE_RESOLUTION|>--- conflicted
+++ resolved
@@ -349,17 +349,7 @@
     private def translateFlags(jflags: Int, baseFlags: Long, isAnnotation: Boolean, isClass: Boolean): Long = {
       def translateFlag0(jflags: Int): Long = translateFlag(jflags, isAnnotation, isClass)
       var res: Long = JAVA | baseFlags
-<<<<<<< HEAD
       /* fast, elegant, maintainable, pick any two... */
-      res |= translateFlag(jflags & JAVA_ACC_PRIVATE)
-      res |= translateFlag(jflags & JAVA_ACC_PROTECTED)
-      res |= translateFlag(jflags & JAVA_ACC_FINAL)
-      res |= translateFlag(jflags & JAVA_ACC_SYNTHETIC)
-      res |= translateFlag(jflags & JAVA_ACC_STATIC)
-      res |= translateFlag(jflags & JAVA_ACC_ABSTRACT)
-      res |= translateFlag(jflags & JAVA_ACC_INTERFACE)
-=======
-      /** fast, elegant, maintainable, pick any two... */
       res |= translateFlag0(jflags & JAVA_ACC_PRIVATE)
       res |= translateFlag0(jflags & JAVA_ACC_PROTECTED)
       res |= translateFlag0(jflags & JAVA_ACC_FINAL)
@@ -367,7 +357,6 @@
       res |= translateFlag0(jflags & JAVA_ACC_STATIC)
       res |= translateFlag0(jflags & JAVA_ACC_ABSTRACT)
       res |= translateFlag0(jflags & JAVA_ACC_INTERFACE)
->>>>>>> ba86ac61
       res
     }
 
@@ -378,12 +367,7 @@
       translateFlags(jflags, if ((jflags & JAVA_ACC_FINAL) == 0) MUTABLE else 0 , isAnnotation(jflags), isClass = false)
     }
     def methodFlags(jflags: Int): Long = {
-<<<<<<< HEAD
-      initFields(jflags)
-      translateFlags(jflags, if ((jflags & JAVA_ACC_BRIDGE) != 0) BRIDGE | ARTIFACT else 0)
-=======
-      translateFlags(jflags, if ((jflags & JAVA_ACC_BRIDGE) != 0) BRIDGE else 0, isAnnotation(jflags), isClass = false)
->>>>>>> ba86ac61
+      translateFlags(jflags, if ((jflags & JAVA_ACC_BRIDGE) != 0) BRIDGE | ARTIFACT else 0, isAnnotation(jflags), isClass = false)
     }
   }
   object FlagTranslation extends FlagTranslation { }
