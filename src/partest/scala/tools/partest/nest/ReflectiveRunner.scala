/* NEST (New Scala Test)
 * Copyright 2007-2013 LAMP/EPFL
 * @author Philipp Haller
 */

package scala.tools.partest
package nest

import scala.tools.nsc.Properties.{ setProp, propOrEmpty }
import scala.tools.nsc.util.ClassPath
import scala.tools.nsc.io
import io.Path
import java.net.URLClassLoader

/* This class is used to load an instance of DirectRunner using
 * a custom class loader.
 * The purpose is to "auto-detect" a good classpath for the
 * rest of the classes (Worker, CompileManager etc.), so that
 * the main NestRunner can be started merely by putting its
 * class on the classpath (ideally).
 */
class ReflectiveRunner {
  // TODO: we might also use fileManager.CLASSPATH
  // to use the same classes as used by `scala` that
  // was used to start the runner.
  val sepRunnerClassName = "scala.tools.partest.nest.ConsoleRunner"

  private def searchPath(option: String, as: List[String]): Option[String] = as match {
    case `option` :: r :: _ => Some(r)
    case _ :: rest          => searchPath(option, rest)
    case Nil                => None
  }

  def main(args: String) {
    val argList = (args.split("\\s")).toList

    if (isPartestDebug)
      showAllJVMInfo

    // find out which build to test
    val buildPath = searchPath("--buildpath", argList)
    val classPath = searchPath("--classpath", argList)
    val fileManager =
      if (!buildPath.isEmpty)
        new ConsoleFileManager(buildPath.get)
      else if (!classPath.isEmpty)
        new ConsoleFileManager(classPath.get, true)
      else if (argList contains "--pack")
        new ConsoleFileManager("build/pack")
      else // auto detection
        new ConsoleFileManager

<<<<<<< HEAD
    // this is a workaround for https://issues.scala-lang.org/browse/SI-5433
    // when that bug is fixed, the addition of PathSettings.srcCodeLib can be removed
    // we hack into the classloader that will become parent classloader for scalac
    // this way we ensure that reflective macro lookup will pick correct Code.lift
    val sepUrls   = PathSettings.srcCodeLib.toURI.toURL :: fileManager.latestUrls
    val sepLoader = new URLClassLoader(sepUrls.toArray, null)
=======
    import fileManager.
      { latestCompFile, latestReflectFile, latestLibFile, latestPartestFile, latestFjbgFile, latestScalapFile, latestActorsFile }
    val files =
      Array(latestCompFile, latestReflectFile, latestLibFile, latestPartestFile, latestFjbgFile, latestScalapFile, latestActorsFile) map (x => io.File(x))

    val sepUrls   = files map (_.toURL)
    // this seems to be the core classloader that determines which classes can be found when running partest from the test/partest script
    var sepLoader = new URLClassLoader(sepUrls, null)

    // this is a workaround for https://issues.scala-lang.org/browse/SI-5433
    // we hack into the classloader that will become parent classloader for scalac
    // this way we ensure that reflective macro lookup will pick correct Code.lift
    // it's also used to inject diffutils into the classpath when running partest from the test/partest script
    sepLoader = new URLClassLoader((PathSettings.srcCodeLib +: (PathSettings.diffUtils +: files)) map (_.toURL), null)
>>>>>>> a4785baf

    if (isPartestDebug)
      println("Loading classes from:\n  " + fileManager.latestUrls.mkString("\n  "))

    // @partest maintainer: it seems to me that commented lines are incorrect
    // if classPath is not empty, then it has been provided by the --classpath option
    // which points to the root of Scala home (see ConsoleFileManager's testClasses and the true flag in the ctor for more information)
    // this doesn't mean that we had custom Java classpath set, so we don't have to override latestXXXFiles from the file manager
    //
    //val paths = classPath match {
    //  case Some(cp) => Nil
    //  case _        => files.toList map (_.path)
    //}

    setProp("java.class.path", ClassPath.join(fileManager.latestPaths: _*))

    // don't let partest find pluginsdir; in ant build, standard plugin has dedicated test suite
    //setProp("scala.home", latestLibFile.parent.parent.path)
    setProp("scala.home", "")

    if (isPartestDebug)
      for (prop <- List("java.class.path", "sun.boot.class.path", "java.ext.dirs"))
        println(prop + ": " + propOrEmpty(prop))

    try {
      val sepRunnerClass  = sepLoader loadClass sepRunnerClassName
      val sepRunner       = sepRunnerClass.newInstance()
      val sepMainMethod   = sepRunnerClass.getMethod("main", Array(classOf[String]): _*)
      val cargs: Array[AnyRef] = Array(args)
      sepMainMethod.invoke(sepRunner, cargs: _*)
    }
    catch {
      case cnfe: ClassNotFoundException =>
        cnfe.printStackTrace()
        NestUI.failure(sepRunnerClassName +" could not be loaded from:\n")
        sepUrls foreach (x => NestUI.failure(x + "\n"))
    }
  }
}<|MERGE_RESOLUTION|>--- conflicted
+++ resolved
@@ -50,29 +50,15 @@
       else // auto detection
         new ConsoleFileManager
 
-<<<<<<< HEAD
     // this is a workaround for https://issues.scala-lang.org/browse/SI-5433
-    // when that bug is fixed, the addition of PathSettings.srcCodeLib can be removed
+    // when that bug is fixed, the addition of PathSettings.srcCodeLib can be removed    
     // we hack into the classloader that will become parent classloader for scalac
     // this way we ensure that reflective macro lookup will pick correct Code.lift
-    val sepUrls   = PathSettings.srcCodeLib.toURI.toURL :: fileManager.latestUrls
+    // it's also used to inject diffutils into the classpath when running partest from the test/partest script    
+    val srcCodeLibAndDiff = List(PathSettings.srcCodeLib, PathSettings.diffUtils) 
+    val sepUrls   = srcCodeLibAndDiff.map(_.toURI.toURL) ::: fileManager.latestUrls
+    // this seems to be the core classloader that determines which classes can be found when running partest from the test/partest script    
     val sepLoader = new URLClassLoader(sepUrls.toArray, null)
-=======
-    import fileManager.
-      { latestCompFile, latestReflectFile, latestLibFile, latestPartestFile, latestFjbgFile, latestScalapFile, latestActorsFile }
-    val files =
-      Array(latestCompFile, latestReflectFile, latestLibFile, latestPartestFile, latestFjbgFile, latestScalapFile, latestActorsFile) map (x => io.File(x))
-
-    val sepUrls   = files map (_.toURL)
-    // this seems to be the core classloader that determines which classes can be found when running partest from the test/partest script
-    var sepLoader = new URLClassLoader(sepUrls, null)
-
-    // this is a workaround for https://issues.scala-lang.org/browse/SI-5433
-    // we hack into the classloader that will become parent classloader for scalac
-    // this way we ensure that reflective macro lookup will pick correct Code.lift
-    // it's also used to inject diffutils into the classpath when running partest from the test/partest script
-    sepLoader = new URLClassLoader((PathSettings.srcCodeLib +: (PathSettings.diffUtils +: files)) map (_.toURL), null)
->>>>>>> a4785baf
 
     if (isPartestDebug)
       println("Loading classes from:\n  " + fileManager.latestUrls.mkString("\n  "))
