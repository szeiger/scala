--- conflicted
+++ resolved
@@ -550,21 +550,12 @@
     def dt(s: String) = Dt(elems=Txt(s))
 
     // --- start attributes block vals
-<<<<<<< HEAD
     val attributes: Elems = {
-      val fvs: List[comment.Paragraph] = visibility(mbr).toList
+      val fvs: List[Elems] = visibility(mbr).toList
       if (fvs.isEmpty || isReduced) NoElems
       else {
         dt("Attributes") ::
-        Dd(elems=  fvs flatMap { fv => { inlineToHtml(fv.text) :+ Txt(" ") } }  ) :: NoElems
-=======
-    val attributes: NodeSeq = {
-      val fvs: List[NodeSeq] = visibility(mbr).toList
-      if (fvs.isEmpty || isReduced) NodeSeq.Empty
-      else {
-        <dt>Attributes</dt>
-        <dd>{ fvs.map(_ ++ scala.xml.Text(" ")) }</dd>
->>>>>>> 1f5912a6
+        Dd(elems = fvs.flatMap(_ :+ Txt(" "))) :: NoElems
       }
     }
 
@@ -785,20 +776,20 @@
     bound0(lo, " >: ") ++ bound0(hi, " <: ")
   }
 
-  def visibility(mbr: MemberEntity): Option[NodeSeq] = {
+  def visibility(mbr: MemberEntity): Option[Elems] = {
     mbr.visibility match {
       case PrivateInInstance() =>
-        Some(Text("private[this]"))
+        Some(Txt("private[this]"))
       case PrivateInTemplate(None) =>
-        Some(Text("private"))
+        Some(Txt("private"))
       case PrivateInTemplate(Some(owner)) =>
-        Some(Text("private[") ++ typeToHtml(owner, true) ++ Text("]"))
+        Some((Txt("private[") :: typeToHtml(owner, true)) :+ Txt("]"))
       case ProtectedInInstance() =>
-        Some(Text("protected[this]"))
+        Some(Txt("protected[this]"))
       case ProtectedInTemplate(None) =>
-        Some(Text("protected"))
+        Some(Txt("protected"))
       case ProtectedInTemplate(Some(owner)) =>
-        Some(Text("protected[") ++ typeToHtml(owner, true) ++ Text("]"))
+        Some((Txt("protected[") :: typeToHtml(owner, true)) :+ Txt("]"))
       case Public() =>
         None
     }
