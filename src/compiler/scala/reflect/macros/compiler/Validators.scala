/*
 * Scala (https://www.scala-lang.org)
 *
 * Copyright EPFL and Lightbend, Inc.
 *
 * Licensed under Apache License 2.0
 * (http://www.apache.org/licenses/LICENSE-2.0).
 *
 * See the NOTICE file distributed with this work for
 * additional information regarding copyright ownership.
 */

package scala.reflect.macros
package compiler

import scala.reflect.internal.Flags._

trait Validators {
  self: DefaultMacroCompiler =>

  import global._
  import analyzer._
  import definitions._
  import runDefinitions.Predef_???

  trait Validator {
    self: MacroImplRefCompiler =>

    def validateMacroImplRef() = {
      sanityCheck()
      if (macroImpl != Predef_???) checkMacroDefMacroImplCorrespondence()
    }

    private def sanityCheck() = {
      if (!macroImpl.isMethod) MacroImplReferenceWrongShapeError()
      if (macroImpl.typeParams.sizeCompare(targs) != 0) MacroImplWrongNumberOfTypeArgumentsError()
      if (!macroImpl.isPublic) MacroImplNotPublicError()
      if (macroImpl.isOverloaded) MacroImplOverloadedError()
      val implicitParams = aparamss.flatten filter (_.isImplicit)
      if (implicitParams.nonEmpty) MacroImplNonTagImplicitParameters(implicitParams)
      val effectiveOwner = if (isImplMethod) macroImplOwner else macroImplOwner.owner
      val effectivelyStatic = effectiveOwner.isStaticOwner || effectiveOwner.moduleClass.isStaticOwner
      val correctBundleness = if (isImplMethod) macroImplOwner.isModuleClass else macroImplOwner.isClass && !macroImplOwner.isModuleClass
      if (!effectivelyStatic || !correctBundleness) MacroImplReferenceWrongShapeError()
    }

    private def checkMacroDefMacroImplCorrespondence() = {
      val atvars = atparams map freshVar
      def atpeToRtpe(atpe: Type) = atpe.substSym(aparamss.flatten, rparamss.flatten).instantiateTypeParams(atparams, atvars)

      // we only check strict correspondence between value parameterss
      // type parameters of macro defs and macro impls don't have to coincide with each other
<<<<<<< HEAD
      if (aparamss.sizeCompare(rparamss) != 0) MacroImplParamssMismatchError()
      map2(aparamss, rparamss)((aparams, rparams) => {
        if (aparams.sizeCompare(rparams) < 0) MacroImplMissingParamsError(aparams, rparams)
        if (rparams.sizeCompare(aparams) < 0) MacroImplExtraParamsError(aparams, rparams)
=======
      if (aparamss.length != rparamss.length) MacroImplParamssMismatchError()
      foreach2(aparamss, rparamss)((aparams, rparams) => {
        if (aparams.length < rparams.length) MacroImplMissingParamsError(aparams, rparams)
        if (rparams.length < aparams.length) MacroImplExtraParamsError(aparams, rparams)
>>>>>>> 23b8068d
      })

      try {
        // cannot fuse this map2 and the map2 above because if aparamss.flatten != rparamss.flatten
        // then `atpeToRtpe` is going to fail with an unsound substitution
        map2(aparamss.flatten, rparamss.flatten)((aparam, rparam) => {
          if (aparam.name != rparam.name && !rparam.isSynthetic) MacroImplParamNameMismatchError(aparam, rparam)
          if (isRepeated(aparam) ^ isRepeated(rparam)) MacroImplVarargMismatchError(aparam, rparam)
          val aparamtpe = aparam.tpe match {
            case MacroContextType(tpe) => tpe
            case tpe => tpe
          }
          checkMacroImplParamTypeMismatch(atpeToRtpe(aparamtpe), rparam)
        })

        checkMacroImplResultTypeMismatch(atpeToRtpe(aret), rret)

        val maxLubDepth = lubDepth(aparamss.flatten map (_.tpe)) max lubDepth(rparamss.flatten map (_.tpe))
        val atargs = solvedTypes(atvars, atparams, varianceInType(aret), upper = false, maxLubDepth)
        val boundsOk = typer.silent(_.infer.checkBounds(macroDdef, NoPrefix, NoSymbol, atparams, atargs, ""))
        boundsOk match {
          case SilentResultValue(true) => // do nothing, success
          case SilentResultValue(false) | SilentTypeError(_) => MacroImplTargMismatchError(atargs, atparams)
        }
      } catch {
        case ex: NoInstance => MacroImplTparamInstantiationError(atparams, ex)
      }
    }

    // aXXX (e.g. aparamss) => characteristics of the actual macro impl signature extracted from the macro impl ("a" stands for "actual")
    // rXXX (e.g. rparamss) => characteristics of the reference macro impl signature synthesized from the macro def ("r" stands for "reference")
    // FIXME: cannot write this concisely because of scala/bug#7507
    //lazy val MacroImplSig(atparams, aparamss, aret) = macroImplSig
    //lazy val MacroImplSig(_, rparamss, rret) = referenceMacroImplSig
    lazy val atparams = macroImplSig.tparams
    lazy val aparamss = macroImplSig.paramss
    lazy val aret = macroImplSig.ret
    lazy val rparamss = referenceMacroImplSig.paramss
    lazy val rret = referenceMacroImplSig.ret

    // Technically this can be just an alias to MethodType, but promoting it to a first-class entity
    // provides better encapsulation and convenient syntax for pattern matching.
    private case class MacroImplSig(tparams: List[Symbol], paramss: List[List[Symbol]], ret: Type) {
      private def tparams_s = if (tparams.isEmpty) "" else tparams.map(_.defString).mkString("[", ", ", "]")
      private def paramss_s = paramss map (ps => ps.map(s => s"${s.name}: ${s.tpe_*}").mkString("(", ", ", ")")) mkString ""
      override def toString = "MacroImplSig(" + tparams_s + paramss_s + ret + ")"
    }

    /** An actual macro implementation signature extracted from a macro implementation method.
     *
     *  For the following macro impl:
     *    def fooBar[T: c.WeakTypeTag]
     *           (c: scala.reflect.macros.blackbox.Context)
     *           (xs: c.Expr[List[T]])
     *           : c.Expr[T] = ...
     *
     *  This function will return:
     *    (c: scala.reflect.macros.blackbox.Context)(xs: c.Expr[List[T]])c.Expr[T]
     *
     *  Note that type tag evidence parameters are not included into the result.
     *  Type tag context bounds for macro impl tparams are optional.
     *  Therefore compatibility checks ignore such parameters, and we don't need to bother about them here.
     *
     *  This method cannot be reduced to just macroImpl.info, because macro implementations might
     *  come in different shapes. If the implementation is an apply method of a *box.Macro-compatible object,
     *  then it won't have (c: *box.Context) in its parameters, but will rather refer to *boxMacro.c.
     *
     *  @param macroImpl The macro implementation symbol
     */
    private lazy val macroImplSig: MacroImplSig = {
      val tparams = macroImpl.typeParams
      val paramss = transformTypeTagEvidenceParams(macroImplRef, (param, tparam) => NoSymbol)
      val ret = macroImpl.info.finalResultType
      MacroImplSig(tparams, paramss, ret)
    }

    /** A reference macro implementation signature extracted from a given macro definition.
     *
     *  For the following macro def:
     *    def foo[T](xs: List[T]): T = macro fooBar
     *
     *  This function will return:
     *    (c: scala.reflect.macros.blackbox.Context)(xs: c.Expr[List[T]])c.Expr[T] or
     *    (c: scala.reflect.macros.whitebox.Context)(xs: c.Expr[List[T]])c.Expr[T]
     *
     *  Note that type tag evidence parameters are not included into the result.
     *  Type tag context bounds for macro impl tparams are optional.
     *  Therefore compatibility checks ignore such parameters, and we don't need to bother about them here.
     *
     *  Also note that we need a DefDef, not the corresponding MethodSymbol, because that symbol would be of no use for us.
     *  Macro signatures are verified when typechecking macro defs, which means that at that moment inspecting macroDef.info
     *  means asking for cyclic reference errors.
     *
     *  We need macro implementation symbol as well, because the return type of the macro definition might be omitted,
     *  and in that case we'd need to infer it from the return type of the macro implementation. Luckily for us, we can
     *  use that symbol without a risk of running into cycles.
     *
     *  @param typer     Typechecker of `macroDdef`
     *  @param macroDdef The macro definition tree
     *  @param macroImpl The macro implementation symbol
     */
    private lazy val referenceMacroImplSig: MacroImplSig = {
      // had to move method's body to an object because of the recursive dependencies between sigma and param
      object SigGenerator {
        val cache = scala.collection.mutable.Map[Symbol, Symbol]()
        val ctxTpe = if (isBlackbox) BlackboxContextClass.tpe else WhiteboxContextClass.tpe
        val ctxPrefix =
          if (isImplMethod) singleType(NoPrefix, makeParam(nme.macroContext, macroDdef.pos, ctxTpe, SYNTHETIC))
          else singleType(ThisType(macroImpl.owner), macroImpl.owner.tpe.member(nme.c))
        val paramss =
          if (isImplMethod) List(ctxPrefix.termSymbol) :: mmap(macroDdef.vparamss)(param)
          else mmap(macroDdef.vparamss)(param)
        val macroDefRet =
          if (!macroDdef.tpt.isEmpty) typer.typedType(macroDdef.tpt).tpe
          else AnyTpe
        val implReturnType = sigma(increaseMetalevel(ctxPrefix, macroDefRet))

        object SigmaTypeMap extends TypeMap {
          def mapPrefix(pre: Type) = pre match {
            case ThisType(sym) if sym == macroDef.owner =>
              singleType(singleType(ctxPrefix, MacroContextPrefix), ExprValue)
            case SingleType(NoPrefix, sym) =>
              mfind(macroDdef.vparamss)(_.symbol == sym).fold(pre)(p => singleType(singleType(NoPrefix, param(p)), ExprValue))
            case _ =>
              mapOver(pre)
          }
          def apply(tp: Type): Type = tp match {
            case TypeRef(pre, sym, args) =>
              val pre1  = mapPrefix(pre)
              val args1 = args mapConserve this
              if ((pre eq pre1) && (args eq args1)) tp
              else typeRef(pre1, sym, args1)
            case _ =>
              mapOver(tp)
          }
        }
        def sigma(tpe: Type): Type = SigmaTypeMap(tpe)

        def makeParam(name: Name, pos: Position, tpe: Type, flags: Long) =
          macroDef.newValueParameter(name.toTermName, pos, flags) setInfo tpe
        def param(tree: Tree): Symbol = (
          cache.getOrElseUpdate(tree.symbol, {
            val sym = tree.symbol
            assert(sym.isTerm, s"sym = $sym, tree = $tree")
            makeParam(sym.name, sym.pos, sigma(increaseMetalevel(ctxPrefix, sym.tpe)), sym.flags)
          })
        )
      }

      import SigGenerator._
      macroLogVerbose(s"generating macroImplSigs for: $macroDdef")
      val result = MacroImplSig(macroDdef.tparams map (_.symbol), paramss, implReturnType)
      macroLogVerbose(s"result is: $result")
      result
    }
  }
}<|MERGE_RESOLUTION|>--- conflicted
+++ resolved
@@ -50,17 +50,10 @@
 
       // we only check strict correspondence between value parameterss
       // type parameters of macro defs and macro impls don't have to coincide with each other
-<<<<<<< HEAD
       if (aparamss.sizeCompare(rparamss) != 0) MacroImplParamssMismatchError()
-      map2(aparamss, rparamss)((aparams, rparams) => {
+      foreach2(aparamss, rparamss)((aparams, rparams) => {
         if (aparams.sizeCompare(rparams) < 0) MacroImplMissingParamsError(aparams, rparams)
         if (rparams.sizeCompare(aparams) < 0) MacroImplExtraParamsError(aparams, rparams)
-=======
-      if (aparamss.length != rparamss.length) MacroImplParamssMismatchError()
-      foreach2(aparamss, rparamss)((aparams, rparams) => {
-        if (aparams.length < rparams.length) MacroImplMissingParamsError(aparams, rparams)
-        if (rparams.length < aparams.length) MacroImplExtraParamsError(aparams, rparams)
->>>>>>> 23b8068d
       })
 
       try {
