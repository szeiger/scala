 /* NSC -- new Scala compiler
 * Copyright 2005-2011 LAMP/EPFL
 * @author  Martin Odersky
 */


package scala.reflect
package internal

import scala.collection.{ mutable, immutable }
import scala.collection.mutable.ListBuffer
import util.Statistics._
import Flags._
import api.Modifier

trait Symbols extends api.Symbols { self: SymbolTable =>
  import definitions._

  protected var ids = 0

  val emptySymbolArray = new Array[Symbol](0)

  def symbolCount = ids // statistics

  protected def nextId() = { ids += 1; ids }

  /** Used for deciding in the IDE whether we can interrupt the compiler */
  //protected var activeLocks = 0

  /** Used for debugging only */
  //protected var lockedSyms = collection.immutable.Set[Symbol]()

  /** Used to keep track of the recursion depth on locked symbols */
  private var recursionTable = immutable.Map.empty[Symbol, Int]

  private var nextexid = 0
  protected def freshExistentialName(suffix: String) = {
    nextexid += 1
    newTypeName("_" + nextexid + suffix)
  }

  // Set the fields which point companions at one another.  Returns the module.
  def connectModuleToClass(m: ModuleSymbol, moduleClass: ClassSymbol): ModuleSymbol = {
    moduleClass.sourceModule = m
    m setModuleClass moduleClass
    m
  }

  /** Create a new free variable.  Its owner is NoSymbol.
   */
  def newFreeVar(name: TermName, tpe: Type, value: Any, newFlags: Long = 0L): FreeVar =
    new FreeVar(name, value) initFlags newFlags setInfo tpe

  /** The original owner of a class. Used by the backend to generate
   *  EnclosingMethod attributes.
   */
  val originalOwner = perRunCaches.newMap[Symbol, Symbol]()

  abstract class AbsSymbolImpl extends AbsSymbol { this: Symbol =>
    def newNestedSymbol(name: Name, pos: Position, newFlags: Long) = name match {
      case n: TermName => newTermSymbol(n, pos, newFlags)
      case n: TypeName => newTypeSymbol(n, pos, newFlags)
    }
    def enclosingClass: Symbol            = enclClass
    def enclosingMethod: Symbol           = enclMethod
    def thisPrefix: Type                  = thisType
    def selfType: Type                    = typeOfThis
    def typeSignature: Type               = info
    def typeSignatureIn(site: Type): Type = site memberInfo this

    def asType: Type = tpe
    def asTypeIn(site: Type): Type = site.memberType(this)
    def asTypeConstructor: Type = typeConstructor
    def setInternalFlags(flag: Long): this.type = { setFlag(flag); this }
    def setTypeSignature(tpe: Type): this.type = { setInfo(tpe); this }
    def setAnnotations(annots: AnnotationInfo*): this.type = { setAnnotations(annots.toList); this }
  }

  /** The class for all symbols */
  abstract class Symbol protected[Symbols] (initOwner: Symbol, initPos: Position, initName: Name)
          extends AbsSymbolImpl
             with HasFlags
             with Annotatable[Symbol] {

    type FlagsType          = Long
    type AccessBoundaryType = Symbol
    type AnnotationType     = AnnotationInfo

    private[this] var _rawowner = initOwner // Syncnote: need not be protected, as only assignment happens in owner_=, which is not exposed to api
    private[this] var _rawname  = initName
    private[this] var _rawflags = 0L

    def rawowner = _rawowner
    def rawname = _rawname
    def rawflags = _rawflags

    protected def rawflags_=(x: FlagsType) { _rawflags = x }

    private var rawpos = initPos

    val id = nextId() // identity displayed when -uniqid

    private[this] var _validTo: Period = NoPeriod

    def validTo = _validTo
    def validTo_=(x: Period) { _validTo = x}

    def pos = rawpos
    def setPos(pos: Position): this.type = { this.rawpos = pos; this }

    /** !!! The logic after "hasFlag" is far too opaque to be unexplained.
     *  I'm guessing it's attempting to compensate for flag overloading,
     *  and embedding such logic in an undocumented island like this is a
     *  notarized guarantee of future breakage.
     */
    override def hasModifier(mod: Modifier) =
      hasFlag(flagOfModifier(mod)) &&
      (!(mod == Modifier.bynameParameter) || isTerm) &&
      (!(mod == Modifier.covariant) || isType)

    override def modifiers: Set[Modifier] =
      Modifier.values filter hasModifier

// ------ creators -------------------------------------------------------------------

    final def newValue(name: TermName, pos: Position = NoPosition, newFlags: Long = 0L): TermSymbol =
      newTermSymbol(name, pos, newFlags)
    final def newVariable(name: TermName, pos: Position = NoPosition, newFlags: Long = 0L): TermSymbol =
      newTermSymbol(name, pos, MUTABLE | newFlags)
    final def newValueParameter(name: TermName, pos: Position = NoPosition, newFlags: Long = 0L): TermSymbol =
      newTermSymbol(name, pos, PARAM | newFlags)

    /** Create local dummy for template (owner of local blocks) */
    final def newLocalDummy(pos: Position) =
      newTermSymbol(nme.localDummyName(this), pos) setInfo NoType
    final def newMethod(name: TermName, pos: Position = NoPosition, newFlags: Long = 0L): MethodSymbol =
      newMethodSymbol(name, pos, METHOD | newFlags)
    final def newLabel(name: TermName, pos: Position = NoPosition): MethodSymbol =
      newMethod(name, pos, LABEL)

    /** Propagates ConstrFlags (JAVA, specifically) from owner to constructor. */
    final def newConstructor(pos: Position, newFlags: Long = 0L) =
      newMethod(nme.CONSTRUCTOR, pos, getFlag(ConstrFlags) | newFlags)

    /** Static constructor with info set. */
    def newStaticConstructor(pos: Position) =
      newConstructor(pos, STATIC) setInfo UnitClass.tpe
    /** Instance constructor with info set. */
    def newClassConstructor(pos: Position) =
      newConstructor(pos) setInfo MethodType(Nil, this.tpe)

    // Top-level objects can be automatically marked final, but others
    // must be explicitly marked final if overridable objects are enabled.
    private def ModuleFlags = (
      if (isPackage || !settings.overrideObjects.value) MODULE | FINAL
      else MODULE
    )
    def newLinkedModule(clazz: Symbol, newFlags: Long = 0L): ModuleSymbol = {
      val m = newModuleSymbol(clazz.name.toTermName, clazz.pos, ModuleFlags | newFlags)
      connectModuleToClass(m, clazz.asInstanceOf[ClassSymbol])
    }
    final def newModule(name: TermName, pos: Position = NoPosition, newFlags: Long = 0L): ModuleSymbol = {
      val m     = newModuleSymbol(name, pos, newFlags | ModuleFlags)
      val clazz = newModuleClassSymbol(name.toTypeName, pos, (m getFlag ModuleToClassFlags) | MODULE)
      connectModuleToClass(m, clazz)
    }

    final def newPackage(name: TermName, pos: Position = NoPosition, newFlags: Long = 0L): ModuleSymbol = {
      assert(name == nme.ROOT || isPackageClass, this)
      newModule(name, pos, JAVA | PACKAGE | newFlags)
    }
    final def newThisSym(pos: Position) =
      newTermSymbol(nme.this_, pos, SYNTHETIC)
    final def newImport(pos: Position) =
      newTermSymbol(nme.IMPORT, pos)

    /** Direct symbol factories.
     *  For internal use; these are unlikely to be what you want.
     */
    def newTermSymbol(name: TermName, pos: Position = NoPosition, newFlags: Long = 0L): TermSymbol =
      new TermSymbol(this, pos, name) initFlags newFlags

    def newAbstractTypeSymbol(name: TypeName, pos: Position = NoPosition, newFlags: Long = 0L): AbstractTypeSymbol =
      new AbstractTypeSymbol(this, pos, name) initFlags newFlags

    def newAliasTypeSymbol(name: TypeName, pos: Position = NoPosition, newFlags: Long = 0L): AliasTypeSymbol =
      new AliasTypeSymbol(this, pos, name) initFlags newFlags

    def newModuleSymbol(name: TermName, pos: Position = NoPosition, newFlags: Long = 0L): ModuleSymbol =
      new ModuleSymbol(this, pos, name) initFlags newFlags

    def newMethodSymbol(name: TermName, pos: Position = NoPosition, newFlags: Long = 0L): MethodSymbol =
      new MethodSymbol(this, pos, name) initFlags newFlags

    def newClassSymbol(name: TypeName, pos: Position = NoPosition, newFlags: Long = 0L): ClassSymbol =
      new ClassSymbol(this, pos, name) initFlags newFlags

    def newModuleClassSymbol(name: TypeName, pos: Position = NoPosition, newFlags: Long = 0L): ModuleClassSymbol =
      new ModuleClassSymbol(this, pos, name) initFlags newFlags

    /** Derive whether it is an abstract type from the flags; after creation
     *  the DEFERRED flag will be ignored.
     */
    def newTypeSymbol(name: TypeName, pos: Position = NoPosition, newFlags: Long = 0L): TypeSymbol =
      if ((newFlags & DEFERRED) == 0L)
        newAliasTypeSymbol(name, pos, newFlags)
      else
        newAbstractTypeSymbol(name, pos, newFlags)

    def newTypeSkolemSymbol(name: TypeName, origin: AnyRef, pos: Position = NoPosition, newFlags: Long = 0L): TypeSkolem =
      if ((newFlags & DEFERRED) == 0L)
        new TypeSkolem(this, pos, name, origin) initFlags newFlags
      else
        new TypeSkolem(this, pos, name, origin) with AbstractTypeMixin initFlags newFlags

    /** @param pre   type relative to which alternatives are seen.
     *  for instance:
     *  class C[T] {
     *    def m(x: T): T
     *    def m'(): T
     *  }
     *  val v: C[Int]
     *
     *  Then v.m  has symbol TermSymbol(flags = {OVERLOADED},
     *                                  tpe = OverloadedType(C[Int], List(m, m')))
     *  You recover the type of m doing a
     *
     *    m.tpe.asSeenFrom(pre, C)   (generally, owner of m, which is C here).
     *
     *  or:
     *
     *    pre.memberType(m)
     */
    final def newOverloaded(pre: Type, alternatives: List[Symbol]): Symbol = (
      newTermSymbol(alternatives.head.name.toTermName, alternatives.head.pos, OVERLOADED)
        setInfo OverloadedType(pre, alternatives)
    )

    final def newErrorValue(name: TermName) =
      newTermSymbol(name, pos, SYNTHETIC | IS_ERROR) setInfo ErrorType

    /** Symbol of a type definition  type T = ...
     */
    final def newAliasType(name: TypeName, pos: Position = NoPosition, newFlags: Long = 0L): Symbol =
      newAliasTypeSymbol(name, pos, newFlags)

    /** Symbol of an abstract type  type T >: ... <: ...
     */
    final def newAbstractType(name: TypeName, pos: Position = NoPosition, newFlags: Long = 0L): Symbol =
      newAbstractTypeSymbol(name, pos, DEFERRED | newFlags)

    /** Symbol of a type parameter
     */
    final def newTypeParameter(name: TypeName, pos: Position = NoPosition, newFlags: Long = 0L) =
      newAbstractType(name, pos, PARAM | newFlags)

    /** Synthetic value parameters when parameter symbols are not available
     */
    final def newSyntheticValueParamss(argtypess: List[List[Type]]): List[List[Symbol]] = {
      var cnt = 0
      def freshName() = { cnt += 1; nme.syntheticParamName(cnt) }
      mmap(argtypess)(tp => newValueParameter(freshName(), focusPos(owner.pos), SYNTHETIC) setInfo tp)
    }

    def newSyntheticTypeParam(): Symbol                             = newSyntheticTypeParam("T0", 0L)
    def newSyntheticTypeParam(name: String, newFlags: Long): Symbol = newTypeParameter(newTypeName(name), NoPosition, newFlags) setInfo TypeBounds.empty
    def newSyntheticTypeParams(num: Int): List[Symbol]              = (0 until num).toList map (n => newSyntheticTypeParam("T" + n, 0L))

    /** Create a new existential type skolem with this symbol its owner,
     *  based on the given symbol and origin.
     */
    def newExistentialSkolem(basis: Symbol, origin: AnyRef, name: TypeName = null, info: Type = null): TypeSkolem = {
      val skolem = newTypeSkolemSymbol(if (name eq null) basis.name.toTypeName else name, origin, basis.pos, (basis.flags | EXISTENTIAL) & ~PARAM)
      skolem setInfo (if (info eq null) basis.info cloneInfo skolem else info)
    }

    final def newExistential(name: TypeName, pos: Position = NoPosition, newFlags: Long = 0L): Symbol =
      newAbstractType(name, pos, EXISTENTIAL | newFlags)

    final def freshExistential(suffix: String): Symbol =
      newExistential(freshExistentialName(suffix), pos)

    /** Synthetic value parameters when parameter symbols are not available.
     *  Calling this method multiple times will re-use the same parameter names.
     */
    final def newSyntheticValueParams(argtypes: List[Type]): List[Symbol] =
      newSyntheticValueParamss(List(argtypes)).head

    /** Synthetic value parameter when parameter symbol is not available.
     *  Calling this method multiple times will re-use the same parameter name.
     */
    final def newSyntheticValueParam(argtype: Type): Symbol =
      newSyntheticValueParams(List(argtype)).head

    /** Type skolems are type parameters ''seen from the inside''
     *  Assuming a polymorphic method m[T], its type is a PolyType which has a TypeParameter
     *  with name `T` in its typeParams list. While type checking the parameters, result type and
     *  body of the method, there's a local copy of `T` which is a TypeSkolem.
     */
    final def newTypeSkolem: Symbol =
      owner.newTypeSkolemSymbol(name.toTypeName, this, pos, flags)

    final def newClass(name: TypeName, pos: Position = NoPosition, newFlags: Long = 0L) =
      newClassSymbol(name, pos, newFlags)

    /** A new class with its info set to a ClassInfoType with given scope and parents. */
    def newClassWithInfo(name: TypeName, parents: List[Type], scope: Scope, pos: Position = NoPosition, newFlags: Long = 0L) = {
      val clazz = newClass(name, pos, newFlags)
      clazz setInfo ClassInfoType(parents, scope, clazz)
    }
    final def newErrorClass(name: TypeName) =
      newClassWithInfo(name, Nil, new ErrorScope(this), pos, SYNTHETIC | IS_ERROR)

    final def newModuleClass(name: TypeName, pos: Position = NoPosition) =
      newModuleClassSymbol(name, pos)

    final def newAnonymousClass(pos: Position) =
      newClassSymbol(tpnme.ANON_CLASS_NAME, pos)

    final def newAnonymousFunctionClass(pos: Position, newFlags: Long = 0L) =
      newClassSymbol(tpnme.ANON_FUN_NAME, pos, FINAL | SYNTHETIC | newFlags)

    final def newAnonymousFunctionValue(pos: Position, newFlags: Long = 0L) =
      newTermSymbol(nme.ANON_FUN_NAME, pos, SYNTHETIC | newFlags) setInfo NoType

    /** Refinement types P { val x: String; type T <: Number }
     *  also have symbols, they are refinementClasses
     */
    final def newRefinementClass(pos: Position) =
      newClass(tpnme.REFINE_CLASS_NAME, pos)

    /** Create a new getter for current symbol (which must be a field)
     */
    final def newGetter: Symbol = (
      owner.newMethod(nme.getterName(name.toTermName), NoPosition, getterFlags(flags))
        setPrivateWithin privateWithin
        setInfo MethodType(Nil, tpe)
    )

    final def newErrorSymbol(name: Name): Symbol = name match {
      case x: TypeName  => newErrorClass(x)
      case x: TermName  => newErrorValue(x)
    }

    @deprecated("Use the other signature", "2.10.0")
    def newClass(pos: Position, name: TypeName): Symbol        = newClass(name, pos)
    @deprecated("Use the other signature", "2.10.0")
    def newModuleClass(pos: Position, name: TypeName): Symbol  = newModuleClass(name, pos)
    @deprecated("Use the other signature", "2.10.0")
    def newLabel(pos: Position, name: TermName): MethodSymbol  = newLabel(name, pos)
    @deprecated("Use the other signature", "2.10.0")
    def newValue(pos: Position, name: TermName): TermSymbol    = newTermSymbol(name, pos)
    @deprecated("Use the other signature", "2.10.0")
    def newAliasType(pos: Position, name: TypeName): Symbol    = newAliasType(name, pos)
    @deprecated("Use the other signature", "2.10.0")
    def newAbstractType(pos: Position, name: TypeName): Symbol = newAbstractType(name, pos)
    @deprecated("Use the other signature", "2.10.0")
    def newExistential(pos: Position, name: TypeName): Symbol  = newExistential(name, pos)
    @deprecated("Use the other signature", "2.10.0")
    def newMethod(pos: Position, name: TermName): MethodSymbol = newMethod(name, pos)

// ----- locking and unlocking ------------------------------------------------------

    // True if the symbol is unlocked.
    // True if the symbol is locked but still below the allowed recursion depth.
    // False otherwise
    private[scala] def lockOK: Boolean = {
      ((rawflags & LOCKED) == 0L) ||
      ((settings.Yrecursion.value != 0) &&
       (recursionTable get this match {
         case Some(n) => (n <= settings.Yrecursion.value)
         case None => true }))
    }

    // Lock a symbol, using the handler if the recursion depth becomes too great.
    private[scala] def lock(handler: => Unit): Boolean = {
      if ((rawflags & LOCKED) != 0L) {
        if (settings.Yrecursion.value != 0) {
          recursionTable get this match {
            case Some(n) =>
              if (n > settings.Yrecursion.value) {
                handler
                false
              } else {
                recursionTable += (this -> (n + 1))
                true
              }
            case None =>
              recursionTable += (this -> 1)
              true
          }
        } else { handler; false }
      } else {
        rawflags |= LOCKED
        true
//        activeLocks += 1
//        lockedSyms += this
      }
    }

    // Unlock a symbol
    private[scala] def unlock() = {
      if ((rawflags & LOCKED) != 0L) {
//        activeLocks -= 1
//        lockedSyms -= this
        _rawflags = rawflags & ~LOCKED
        if (settings.Yrecursion.value != 0)
          recursionTable -= this
      }
    }

// ----- tests ----------------------------------------------------------------------

    def isTerm         = false  // to be overridden
    def isType         = false  // to be overridden
    def isClass        = false  // to be overridden
    def isBottomClass  = false  // to be overridden
    def isAliasType    = false  // to be overridden
    def isAbstractType = false  // to be overridden
    private[scala] def isSkolem = false // to be overridden

    /** Is this symbol a type but not a class? */
    def isNonClassType = false // to be overridden

    override final def isTrait     = isClass && hasFlag(TRAIT)
    final def isAbstractClass      = isClass && hasFlag(ABSTRACT)
    final def isBridge             = hasFlag(BRIDGE)
    final def isContravariant      = isType && hasFlag(CONTRAVARIANT)
    final def isConcreteClass      = isClass && !hasFlag(ABSTRACT | TRAIT)
    final def isCovariant          = isType && hasFlag(COVARIANT)
    final def isEarlyInitialized   = isTerm && hasFlag(PRESUPER)
    final def isExistentiallyBound = isType && hasFlag(EXISTENTIAL)
    final def isImplClass          = isClass && hasFlag(IMPLCLASS)
    final def isLazyAccessor       = isLazy && lazyAccessor != NoSymbol
    final def isMethod             = isTerm && hasFlag(METHOD)
    final def isModule             = isTerm && hasFlag(MODULE)
    final def isModuleClass        = isClass && hasFlag(MODULE)
    final def isNumericValueClass  = definitions.isNumericValueClass(this)
    final def isOverloaded         = hasFlag(OVERLOADED)
    final def isOverridableMember  = !(isClass || isEffectivelyFinal) && owner.isClass
    final def isRefinementClass    = isClass && name == tpnme.REFINE_CLASS_NAME
    final def isSourceMethod       = isMethod && !hasFlag(STABLE) // exclude all accessors!!!
    final def isTypeParameter      = isType && isParameter && !isSkolem
    final def isValueClass         = definitions.isValueClass(this)
    final def isVarargsMethod      = isMethod && hasFlag(VARARGS)

    /** Package tests */
    final def isEmptyPackage      = isPackage && name == nme.EMPTY_PACKAGE_NAME
    final def isEmptyPackageClass = isPackageClass && name == tpnme.EMPTY_PACKAGE_NAME
    final def isPackage           = isModule && hasFlag(PACKAGE)
    final def isPackageClass      = isClass && hasFlag(PACKAGE)
    final def isRoot              = isPackageClass && owner == NoSymbol
    final def isRootPackage       = isPackage && owner == NoSymbol

    /** Does this symbol denote a wrapper created by the repl? */
    final def isInterpreterWrapper = (
      (isModule || isModuleClass)
      && owner.isPackageClass
      && nme.isReplWrapperName(name)
    )
    /** Is this symbol an effective root for fullname string?
     */
    def isEffectiveRoot = isRoot || isEmptyPackageClass

    /** Term symbols with the exception of static parts of Java classes and packages.
     */
    final def isValue = isTerm && !(isModule && hasFlag(PACKAGE | JAVA))

    final def isVariable  = isTerm && isMutable && !isMethod

    // interesting only for lambda lift. Captured variables are accessed from inner lambdas.
    final def isCapturedVariable  = isVariable && hasFlag(CAPTURED)

    final def isGetter = isTerm && hasAccessorFlag && !nme.isSetterName(name)
    // todo: make independent of name, as this can be forged.
    final def isSetter = isTerm && hasAccessorFlag && nme.isSetterName(name)
    def isSetterParameter = isValueParameter && owner.isSetter

    final def hasGetter = isTerm && nme.isLocalName(name)

    final def isValueParameter = isTerm && hasFlag(PARAM)
    final def isLocalDummy = isTerm && nme.isLocalDummyName(name)
    final def isInitializedToDefault = !isType && hasAllFlags(DEFAULTINIT | ACCESSOR)
    final def isClassConstructor = isTerm && (name == nme.CONSTRUCTOR)
    final def isMixinConstructor = isTerm && (name == nme.MIXIN_CONSTRUCTOR)
    final def isConstructor = isTerm && nme.isConstructorName(name)
    final def isStaticModule = isModule && isStatic && !isMethod
    final def isThisSym = isTerm && owner.thisSym == this
    final def isError = hasFlag(IS_ERROR)
    final def isErroneous = isError || isInitialized && tpe.isErroneous
    final def isTypeParameterOrSkolem = isType && hasFlag(PARAM)
    final def isHigherOrderTypeParameter = (this ne NoSymbol) && owner.isTypeParameterOrSkolem
    final def isTypeSkolem            = isSkolem && hasFlag(PARAM)
    // a type symbol bound by an existential type, for instance the T in
    // List[T] forSome { type T }
    final def isExistentialSkolem     = isExistentiallyBound && isSkolem
    final def isExistentialQuantified = isExistentiallyBound && !isSkolem

    // class C extends D( { class E { ... } ... } ). Here, E is a class local to a constructor
    final def isClassLocalToConstructor = isClass && hasFlag(INCONSTRUCTOR)

    final def isInlineClass = isClass && hasAnnotation(ScalaInlineClass)

    final def isAnonymousClass             = isClass && (name containsName tpnme.ANON_CLASS_NAME)
    final def isAnonymousFunction          = isSynthetic && (name containsName tpnme.ANON_FUN_NAME)
    final def isAnonOrRefinementClass      = isAnonymousClass || isRefinementClass

    // A package object or its module class
    final def isPackageObjectOrClass = (this ne NoSymbol) && owner.isPackageClass && (name == nme.PACKAGE || name == tpnme.PACKAGE)
    final def isPackageObject        = (this ne NoSymbol) && owner.isPackageClass && name == nme.PACKAGE
    final def isPackageObjectClass   = (this ne NoSymbol) && owner.isPackageClass && name == tpnme.PACKAGE

    final def isDefinedInPackage  = effectiveOwner.isPackageClass
    final def isJavaInterface = isJavaDefined && isTrait
    final def needsFlatClasses = phase.flatClasses && rawowner != NoSymbol && !rawowner.isPackageClass

    // In java.lang, Predef, or scala package/package object
    def isInDefaultNamespace = UnqualifiedOwners(effectiveOwner)

    /** The owner, skipping package objects.
     */
    def effectiveOwner = if (owner.isPackageObjectClass) owner.skipPackageObject else owner

    /** If this is a package object or its implementing class, its owner: otherwise this.
     */
    final def skipPackageObject: Symbol = if (isPackageObjectOrClass) owner else this

    /** If this is a constructor, its owner: otherwise this.
     */
    final def skipConstructor: Symbol = if (isConstructor) owner else this

    /** Conditions where we omit the prefix when printing a symbol, to avoid
     *  unpleasantries like Predef.String, $iw.$iw.Foo and <empty>.Bippy.
     */
    final def isOmittablePrefix = !settings.debug.value && (
         UnqualifiedOwners(skipPackageObject)
      || isEmptyPrefix
    )
    def isEmptyPrefix = (
         isEffectiveRoot                      // has no prefix for real, <empty> or <root>
      || isAnonOrRefinementClass              // has uninteresting <anon> or <refinement> prefix
      || nme.isReplWrapperName(name)          // has ugly $iw. prefix (doesn't call isInterpreterWrapper due to nesting)
    )
    def isFBounded = info.baseTypeSeq exists (_ contains this)

    /** Is symbol a monomorphic type?
     *  assumption: if a type starts out as monomorphic, it will not acquire
     *  type parameters in later phases.
     */
    final def isMonomorphicType =
      isType && {
        var is = infos
        (is eq null) || {
          while (is.prev ne null) { is = is.prev }
          is.info.isComplete && !is.info.isHigherKinded // was: is.info.typeParams.isEmpty.
          // YourKit listed the call to PolyType.typeParams as a hot spot but it is likely an artefact.
          // The change to isHigherKinded did not reduce the total running time.
        }
      }

    def isStrictFP          = hasAnnotation(ScalaStrictFPAttr) || (enclClass hasAnnotation ScalaStrictFPAttr)
    def isSerializable      = (
         info.baseClasses.exists(p => p == SerializableClass || p == JavaSerializableClass)
      || hasAnnotation(SerializableAttr) // last part can be removed, @serializable annotation is deprecated
    )
    def hasBridgeAnnotation = hasAnnotation(BridgeClass)
    def isDeprecated        = hasAnnotation(DeprecatedAttr)
    def deprecationMessage  = getAnnotation(DeprecatedAttr) flatMap (_ stringArg 0)
    def deprecationVersion  = getAnnotation(DeprecatedAttr) flatMap (_ stringArg 1)
    def deprecatedParamName = getAnnotation(DeprecatedNameAttr) flatMap (_ symbolArg 0)

    // !!! when annotation arguments are not literal strings, but any sort of
    // assembly of strings, there is a fair chance they will turn up here not as
    // Literal(const) but some arbitrary AST.  However nothing in the compiler
    // prevents someone from writing a @migration annotation with a calculated
    // string.  So this needs attention.  For now the fact that migration is
    // private[scala] ought to provide enough protection.
    def hasMigrationAnnotation = hasAnnotation(MigrationAnnotationClass)
    def migrationMessage    = getAnnotation(MigrationAnnotationClass) flatMap { _.stringArg(0) }
    def migrationVersion    = getAnnotation(MigrationAnnotationClass) flatMap { _.stringArg(1) }
    def elisionLevel        = getAnnotation(ElidableMethodClass) flatMap { _.intArg(0) }
    def implicitNotFoundMsg = getAnnotation(ImplicitNotFoundClass) flatMap { _.stringArg(0) }

    /** Is this symbol an accessor method for outer? */
    final def isOuterAccessor = {
      hasFlag(STABLE | SYNTHETIC) &&
      originalName == nme.OUTER
    }

    /** Is this symbol an accessor method for outer? */
    final def isOuterField = {
      hasFlag(SYNTHETIC) &&
      originalName == nme.OUTER_LOCAL
    }

    /** Does this symbol denote a stable value? */
    final def isStable =
      isTerm &&
      !isMutable &&
      (!hasFlag(METHOD | BYNAMEPARAM) || hasFlag(STABLE)) &&
      !(tpe.isVolatile && !hasAnnotation(uncheckedStableClass))

    // def isVirtualClass = hasFlag(DEFERRED) && isClass
    // def isVirtualTrait = hasFlag(DEFERRED) && isTrait
    def isLiftedMethod = isMethod && hasFlag(LIFTED)
    def isCaseClass    = isClass && isCase

    // unfortunately having the CASEACCESSOR flag does not actually mean you
    // are a case accessor (you can also be a field.)
    def isCaseAccessorMethod = isMethod && isCaseAccessor

    def isMacro = isMethod && hasFlag(MACRO)

    /** Does this symbol denote the primary constructor of its enclosing class? */
    final def isPrimaryConstructor =
      isConstructor && owner.primaryConstructor == this

    /** Does this symbol denote an auxiliary constructor of its enclosing class? */
    final def isAuxiliaryConstructor =
      isConstructor && !isPrimaryConstructor

    /** Is this symbol a synthetic apply or unapply method in a companion object of a case class? */
    final def isCaseApplyOrUnapply =
      isMethod && isCase && isSynthetic

    /** Is this symbol a trait which needs an implementation class? */
    final def needsImplClass: Boolean =
      isTrait && (!isInterface || hasFlag(lateINTERFACE)) && !isImplClass

    /** Is this a symbol which exists only in the implementation class, not in its trait? */
    final def isImplOnly: Boolean =
      hasFlag(PRIVATE) ||
      (owner.isImplClass || owner.isTrait) &&
      ((hasFlag(notPRIVATE | LIFTED) && !hasFlag(ACCESSOR | SUPERACCESSOR | MODULE) || isConstructor) ||
       (hasFlag(LIFTED) && isModule && isMethod))

    /** Is this symbol a module variable?
     *  This used to have to test for MUTABLE to distinguish the overloaded
     *  MODULEVAR/SYNTHETICMETH flag, but now SYNTHETICMETH is gone.
     */
    final def isModuleVar = hasFlag(MODULEVAR)

    /** Is this symbol static (i.e. with no outer instance)? */
    final def isStatic: Boolean =
      hasFlag(STATIC) || isRoot || owner.isStaticOwner

    /** Is this symbol a static constructor? */
    final def isStaticConstructor: Boolean =
      isStaticMember && isClassConstructor

    /** Is this symbol a static member of its class? (i.e. needs to be implemented as a Java static?) */
    final def isStaticMember: Boolean =
      hasFlag(STATIC) || owner.isImplClass

    /** Does this symbol denote a class that defines static symbols? */
    final def isStaticOwner: Boolean =
      isPackageClass || isModuleClass && isStatic

    /** Is this symbol effectively final? I.e, it cannot be overridden */
    final def isEffectivelyFinal: Boolean = (
         isFinal
      || hasModuleFlag && !settings.overrideObjects.value
      || isTerm && (
             isPrivate
          || isLocal
          || owner.isClass && owner.isEffectivelyFinal
      )
    )

    /** Is this symbol locally defined? I.e. not accessed from outside `this` instance */
    final def isLocal: Boolean = owner.isTerm

    /** Is this symbol a constant? */
    final def isConstant: Boolean = isStable && isConstantType(tpe.resultType)

    /** Is this class nested in another class or module (not a package)? */
    final def isNestedClass: Boolean =
      isClass && !isRoot && !owner.isPackageClass

    /** Is this class locally defined?
     *  A class is local, if
     *   - it is anonymous, or
     *   - its owner is a value
     *   - it is defined within a local class
     */
    final def isLocalClass: Boolean =
      isClass && (isAnonOrRefinementClass || isLocal ||
                  !owner.isPackageClass && owner.isLocalClass)

/* code for fixing nested objects
    override final def isModuleClass: Boolean =
      super.isModuleClass && !isExpandedModuleClass
*/
    /** Is this class or type defined as a structural refinement type?
     */
    final def isStructuralRefinement: Boolean =
      (isClass || isType || isModule) && info.normalize/*.underlying*/.isStructuralRefinement

    final def isStructuralRefinementMember = owner.isStructuralRefinement && isPossibleInRefinement && isPublic
    final def isPossibleInRefinement       = !isConstructor && !isOverridingSymbol

    /** Is this symbol a member of class `clazz`? */
    def isMemberOf(clazz: Symbol) =
      clazz.info.member(name).alternatives contains this

    /** A a member of class `base` is incomplete if
     *  (1) it is declared deferred or
     *  (2) it is abstract override and its super symbol in `base` is
     *      nonexistent or incomplete.
     *
     *  @param base ...
     *  @return     ...
     */
    final def isIncompleteIn(base: Symbol): Boolean =
      this.isDeferred ||
      (this hasFlag ABSOVERRIDE) && {
        val supersym = superSymbol(base)
        supersym == NoSymbol || supersym.isIncompleteIn(base)
      }

    // Does not always work if the rawInfo is a SourcefileLoader, see comment
    // in "def coreClassesFirst" in Global.
    final def exists: Boolean =
      this != NoSymbol && (!owner.isPackageClass || { rawInfo.load(this); rawInfo != NoType })

    final def isInitialized: Boolean =
      validTo != NoPeriod

    final def isStableClass: Boolean = {
      def hasNoAbstractTypeMember(clazz: Symbol): Boolean =
        (clazz hasFlag STABLE) || {
          var e = clazz.info.decls.elems
          while ((e ne null) && !(e.sym.isAbstractType && info.member(e.sym.name) == e.sym))
            e = e.next
          e == null
        }
      def checkStable() =
        (info.baseClasses forall hasNoAbstractTypeMember) && { setFlag(STABLE); true }
      isClass && (hasFlag(STABLE) || checkStable())
    }


    /** The variance of this symbol as an integer */
    final def variance: Int =
      if (isCovariant) 1
      else if (isContravariant) -1
      else 0


    /** The sequence number of this parameter symbol among all type
     *  and value parameters of symbol's owner. -1 if symbol does not
     *  appear among the parameters of its owner.
     */
    def paramPos: Int = {
      def searchIn(tpe: Type, base: Int): Int = {
        def searchList(params: List[Symbol], fallback: Type): Int = {
          val idx = params indexOf this
          if (idx >= 0) idx + base
          else searchIn(fallback, base + params.length)
        }
        tpe match {
          case PolyType(tparams, res) => searchList(tparams, res)
          case MethodType(params, res) => searchList(params, res)
          case _ => -1
        }
      }
      searchIn(owner.info, 0)
    }

// ------ owner attribute --------------------------------------------------------------

    def owner: Symbol = rawowner
    def owner_=(owner: Symbol) {
      // don't keep the original owner in presentation compiler runs
      // (the map will grow indefinitely, and the only use case is the
      // backend).
      if (!forInteractive) {
        if (originalOwner contains this) ()
        else originalOwner(this) = rawowner
      }
      assert(!inReflexiveMirror, "owner_= is not thread-safe; cannot be run in reflexive code")
      _rawowner = owner
    }

    def ownerChain: List[Symbol] = this :: owner.ownerChain
    def originalOwnerChain: List[Symbol] = this :: originalOwner.getOrElse(this, rawowner).originalOwnerChain

    def enclClassChain: List[Symbol] = {
      if ((this eq NoSymbol) || isPackageClass) Nil
      else if (isClass) this :: owner.enclClassChain
      else owner.enclClassChain
    }

    def ownersIterator: Iterator[Symbol] = new Iterator[Symbol] {
      private var current = Symbol.this
      def hasNext = current ne NoSymbol
      def next = { val r = current; current = current.owner; r }
    }

    /** same as ownerChain contains sym, but more efficient, and
     *  with a twist for refinement classes. A refinement class
     *  has a transowner X if an of its parents has transowner X.
     */
    def hasTransOwner(sym: Symbol): Boolean = {
      var o = this
      while ((o ne sym) && (o ne NoSymbol)) o = o.owner
      (o eq sym) ||
      isRefinementClass && (info.parents exists (_.typeSymbol.hasTransOwner(sym)))
    }

// ------ name attribute --------------------------------------------------------------

    def name: Name = rawname

    def name_=(name: Name) {
      if (name != rawname) {
        if (owner.isClass) {
          var ifs = owner.infos
          while (ifs != null) {
            ifs.info.decls.rehash(this, name)
            ifs = ifs.prev
          }
        }
        _rawname = name
      }
    }

    /** If this symbol has an expanded name, its original name, otherwise its name itself.
     *  @see expandName
     */
    def originalName: Name = nme.originalName(name)

    /** The name of the symbol before decoding, e.g. `\$eq\$eq` instead of `==`.
     */
    def encodedName: String = name.toString

    /** The decoded name of the symbol, e.g. `==` instead of `\$eq\$eq`.
     */
    def decodedName: String = nme.dropLocalSuffix(name).decode

    private def addModuleSuffix(n: Name): Name =
      if (needsModuleSuffix) n append nme.MODULE_SUFFIX_STRING else n

    def moduleSuffix: String = (
      if (needsModuleSuffix) nme.MODULE_SUFFIX_STRING
      else ""
    )
    /** Whether this symbol needs nme.MODULE_SUFFIX_STRING (aka $) appended on the java platform.
     */
    def needsModuleSuffix = (
         hasModuleFlag
      && !isMethod
      && !isImplClass
      && !isJavaDefined
    )
    /** These should be moved somewhere like JavaPlatform.
     */
    def javaSimpleName: Name = addModuleSuffix(nme.dropLocalSuffix(simpleName))
    def javaBinaryName: Name = addModuleSuffix(fullNameInternal('/'))
    def javaClassName: String  = addModuleSuffix(fullNameInternal('.')).toString

    /** The encoded full path name of this symbol, where outer names and inner names
     *  are separated by `separator` characters.
     *  Never translates expansions of operators back to operator symbol.
     *  Never adds id.
     *  Drops package objects.
     */
    final def fullName(separator: Char): String = fullNameAsName(separator).toString

    /** Doesn't drop package objects, for those situations (e.g. classloading)
     *  where the true path is needed.
     */
    private def fullNameInternal(separator: Char): Name = (
      if (isRoot || isRootPackage || this == NoSymbol) name
      else if (owner.isEffectiveRoot) name
      else effectiveOwner.enclClass.fullNameAsName(separator) append separator append name
    )

    def fullNameAsName(separator: Char): Name = nme.dropLocalSuffix(fullNameInternal(separator))

    /** The encoded full path name of this symbol, where outer names and inner names
     *  are separated by periods.
     */
    final def fullName: String = fullName('.')

// ------ flags attribute --------------------------------------------------------------

    final def flags: Long = {
      val fs = rawflags & phase.flagMask
      (fs | ((fs & LateFlags) >>> LateShift)) & ~(fs >>> AntiShift)
    }
    def flags_=(fs: Long) = _rawflags = fs

    /** Set the symbol's flags to the given value, asserting
     *  that the previous value was 0.
     */
    def initFlags(mask: Long): this.type = {
      assert(rawflags == 0L, this)
      _rawflags = mask
      this
    }
    def setFlag(mask: Long): this.type = { _rawflags = rawflags | mask ; this }
    def resetFlag(mask: Long): this.type = { _rawflags = rawflags & ~mask ; this }
    final def getFlag(mask: Long): Long = flags & mask
    final def resetFlags() { _rawflags = rawflags & TopLevelCreationFlags }

    /** Does symbol have ANY flag in `mask` set? */
    final def hasFlag(mask: Long): Boolean = (flags & mask) != 0L

    /** Does symbol have ALL the flags in `mask` set? */
    final def hasAllFlags(mask: Long): Boolean = (flags & mask) == mask

    /** If the given flag is set on this symbol, also set the corresponding
     *  notFLAG.  For instance if flag is PRIVATE, the notPRIVATE flag will
     *  be set if PRIVATE is currently set.
     */
    final def setNotFlag(flag: Int) = if (hasFlag(flag)) setFlag((flag: @annotation.switch) match {
      case PRIVATE   => notPRIVATE
      case PROTECTED => notPROTECTED
      case OVERRIDE  => notOVERRIDE
      case _         => abort("setNotFlag on invalid flag: " + flag)
    })

    /** The class or term up to which this symbol is accessible,
     *  or RootClass if it is public.  As java protected statics are
     *  otherwise completely inaccessible in scala, they are treated
     *  as public.
     */
    def accessBoundary(base: Symbol): Symbol = {
      if (hasFlag(PRIVATE) || isLocal) owner
      else if (hasAllFlags(PROTECTED | STATIC | JAVA)) RootClass
      else if (hasAccessBoundary && !phase.erasedTypes) privateWithin
      else if (hasFlag(PROTECTED)) base
      else RootClass
    }

    def isLessAccessibleThan(other: Symbol): Boolean = {
      val tb = this.accessBoundary(owner)
      val ob1 = other.accessBoundary(owner)
      val ob2 = ob1.linkedClassOfClass
      var o = tb
      while (o != NoSymbol && o != ob1 && o != ob2) {
        o = o.owner
      }
      o != NoSymbol && o != tb
    }

    /** See comment in HasFlags for how privateWithin combines with flags.
     */
    private[this] var _privateWithin: Symbol = _
    def privateWithin = _privateWithin
    def privateWithin_=(sym: Symbol) { _privateWithin = sym }
    def setPrivateWithin(sym: Symbol): this.type = { privateWithin_=(sym) ; this }

    /** Does symbol have a private or protected qualifier set? */
    final def hasAccessBoundary = (privateWithin != null) && (privateWithin != NoSymbol)

// ------ info and type -------------------------------------------------------------------

    private[Symbols] var infos: TypeHistory = null

    /** Get type. The type of a symbol is:
     *  for a type symbol, the type corresponding to the symbol itself,
     *    @M you should use tpeHK for a type symbol with type parameters if
     *       the kind of the type need not be *, as tpe introduces dummy arguments
     *       to generate a type of kind *
     *  for a term symbol, its usual type.
     *  See the tpe/tpeHK overrides in TypeSymbol for more.
     */
    def tpe: Type = info
    def tpeHK: Type = tpe

    /** Get type info associated with symbol at current phase, after
     *  ensuring that symbol is initialized (i.e. type is completed).
     */
    def info: Type = try {
      var cnt = 0
      while (validTo == NoPeriod) {
        //if (settings.debug.value) System.out.println("completing " + this);//DEBUG
        assert(infos ne null, this.name)
        assert(infos.prev eq null, this.name)
        val tp = infos.info
        //if (settings.debug.value) System.out.println("completing " + this.rawname + tp.getClass());//debug

        if ((rawflags & LOCKED) != 0L) { // rolled out once for performance
          lock {
            setInfo(ErrorType)
            throw CyclicReference(this, tp)
          }
        } else {
          _rawflags |= LOCKED
//          activeLocks += 1
 //         lockedSyms += this
        }
        val current = phase
        try {
          phase = phaseOf(infos.validFrom)
          tp.complete(this)
        } finally {
          unlock()
          phase = current
        }
        cnt += 1
        // allow for two completions:
        //   one: sourceCompleter to LazyType, two: LazyType to completed type
        if (cnt == 3) abort("no progress in completing " + this + ":" + tp)
      }
      rawInfo
    }
    catch {
      case ex: CyclicReference =>
        debugwarn("... hit cycle trying to complete " + this.fullLocationString)
        throw ex
    }

    def info_=(info: Type) {
      assert(info ne null)
      infos = TypeHistory(currentPeriod, info, null)
      unlock()
      _validTo = if (info.isComplete) currentPeriod else NoPeriod
    }

    /** Set initial info. */
    def setInfo(info: Type): this.type                      = { info_=(info); this }
    /** Modifies this symbol's info in place. */
    def modifyInfo(f: Type => Type): this.type              = setInfo(f(info))
    /** Substitute second list of symbols for first in current info. */
    def substInfo(syms0: List[Symbol], syms1: List[Symbol]): this.type =
      if (syms0.isEmpty) this
      else modifyInfo(_.substSym(syms0, syms1))

    def setInfoOwnerAdjusted(info: Type): this.type = setInfo(info atOwner this)

    /** Set the info and enter this symbol into the owner's scope. */
    def setInfoAndEnter(info: Type): this.type = {
      setInfo(info)
      owner.info.decls enter this
      this
    }

    /** Set new info valid from start of this phase. */
    def updateInfo(info: Type): Symbol = {
      assert(phaseId(infos.validFrom) <= phase.id)
      if (phaseId(infos.validFrom) == phase.id) infos = infos.prev
      infos = TypeHistory(currentPeriod, info, infos)
      _validTo = if (info.isComplete) currentPeriod else NoPeriod
      this
    }

    def hasRawInfo: Boolean = infos ne null
    def hasCompleteInfo = hasRawInfo && rawInfo.isComplete

    /** Return info without checking for initialization or completing */
    def rawInfo: Type = {
      var infos = this.infos
      assert(infos != null)
      val curPeriod = currentPeriod
      val curPid = phaseId(curPeriod)

      if (validTo != NoPeriod) {
        // skip any infos that concern later phases
        while (curPid < phaseId(infos.validFrom) && infos.prev != null)
          infos = infos.prev

        if (validTo < curPeriod) {
          // adapt any infos that come from previous runs
          val current = phase
          try {
            infos = adaptInfos(infos)

            //assert(runId(validTo) == currentRunId, name)
            //assert(runId(infos.validFrom) == currentRunId, name)

            if (validTo < curPeriod) {
              var itr = infoTransformers.nextFrom(phaseId(validTo))
              infoTransformers = itr; // caching optimization
              while (itr.pid != NoPhase.id && itr.pid < current.id) {
                phase = phaseWithId(itr.pid)
                val info1 = itr.transform(this, infos.info)
                if (info1 ne infos.info) {
                  infos = TypeHistory(currentPeriod + 1, info1, infos)
                  this.infos = infos
                }
                _validTo = currentPeriod + 1 // to enable reads from same symbol during info-transform
                itr = itr.next
              }
              _validTo = if (itr.pid == NoPhase.id) curPeriod
                         else period(currentRunId, itr.pid)
            }
          } finally {
            phase = current
          }
        }
      }
      infos.info
    }

    // adapt to new run in fsc.
    private def adaptInfos(infos: TypeHistory): TypeHistory = {
      assert(!inReflexiveMirror)
      if (infos == null || runId(infos.validFrom) == currentRunId) {
        infos
      } else {
        val prev1 = adaptInfos(infos.prev)
        if (prev1 ne infos.prev) prev1
        else {
          val pid = phaseId(infos.validFrom)

          _validTo = period(currentRunId, pid)
          phase   = phaseWithId(pid)

          val info1 = (
            if (isPackageClass) infos.info
            else adaptToNewRunMap(infos.info)
          )
          if (info1 eq infos.info) {
            infos.validFrom = validTo
            infos
          } else {
            this.infos = TypeHistory(validTo, info1, prev1)
            this.infos
          }
        }
      }
    }

    /** Initialize the symbol */
    final def initialize: this.type = {
      if (!isInitialized) info
      this
    }

    /** Was symbol's type updated during given phase? */
    final def isUpdatedAt(pid: Phase#Id): Boolean = {
      assert(!inReflexiveMirror)
      var infos = this.infos
      while ((infos ne null) && phaseId(infos.validFrom) != pid + 1) infos = infos.prev
      infos ne null
    }

    /** Was symbol's type updated during given phase? */
    final def hasTypeAt(pid: Phase#Id): Boolean = {
      assert(!inReflexiveMirror)
      var infos = this.infos
      while ((infos ne null) && phaseId(infos.validFrom) > pid) infos = infos.prev
      infos ne null
    }

    /** Modify term symbol's type so that a raw type C is converted to an existential C[_]
     *
     * This is done in checkAccessible and overriding checks in refchecks
     * We can't do this on class loading because it would result in infinite cycles.
     */
    final def cookJavaRawInfo() {
      if (hasFlag(TRIEDCOOKING)) return else setFlag(TRIEDCOOKING) // only try once...
      val oldInfo = info
      doCookJavaRawInfo()
    }

    protected def doCookJavaRawInfo(): Unit

    /** The type constructor of a symbol is:
     *  For a type symbol, the type corresponding to the symbol itself,
     *  excluding parameters.
     *  Not applicable for term symbols.
     */
    def typeConstructor: Type =
      abort("typeConstructor inapplicable for " + this)

    /** The logic approximately boils down to finding the most recent phase
     *  which immediately follows any of parser, namer, typer, or erasure.
     *  In effect that means this will return one of:
     *
     *    - packageobjects (follows namer) 
     *    - superaccessors (follows typer)
     *    - lazyvals       (follows erasure)
     *    - null
     */
    private def unsafeTypeParamPhase = {
      var ph = phase
      while (ph.prev.keepsTypeParams)
        ph = ph.prev

      if (ph ne phase)
        debuglog("checking unsafeTypeParams(" + this + ") at: " + phase + " reading at: " + ph)

      ph
    }
    /** The type parameters of this symbol, without ensuring type completion.
     *  assumption: if a type starts out as monomorphic, it will not acquire
     *  type parameters later.
     */
    def unsafeTypeParams: List[Symbol] =
      if (isMonomorphicType) Nil
      else atPhase(unsafeTypeParamPhase)(rawInfo.typeParams)

    /** The type parameters of this symbol.
     *  assumption: if a type starts out as monomorphic, it will not acquire
     *  type parameters later.
     */
    def typeParams: List[Symbol] =
      if (isMonomorphicType) Nil
      else {
        // analogously to the "info" getter, here we allow for two completions:
        //   one: sourceCompleter to LazyType, two: LazyType to completed type
        if (validTo == NoPeriod)
          atPhase(phaseOf(infos.validFrom))(rawInfo load this)
        if (validTo == NoPeriod)
          atPhase(phaseOf(infos.validFrom))(rawInfo load this)

        rawInfo.typeParams
      }

    /** The value parameter sections of this symbol.
     */
    def paramss: List[List[Symbol]] = info.paramss
    def hasParamWhich(cond: Symbol => Boolean) = paramss exists (_ exists cond)

    /** The least proper supertype of a class; includes all parent types
     *  and refinement where needed. You need to compute that in a situation like this:
     *  {
     *    class C extends P { ... }
     *    new C
     *  }
     */
    def classBound: Type = {
      val tp = refinedType(info.parents, owner)
      val thistp = tp.typeSymbol.thisType
      val oldsymbuf = new ListBuffer[Symbol]
      val newsymbuf = new ListBuffer[Symbol]
      for (sym <- info.decls) {
        // todo: what about public references to private symbols?
        if (sym.isPublic && !sym.isConstructor) {
          oldsymbuf += sym
          newsymbuf += (
            if (sym.isClass)
              tp.typeSymbol.newAbstractType(sym.name.toTypeName, sym.pos).setInfo(sym.existentialBound)
            else
              sym.cloneSymbol(tp.typeSymbol))
        }
      }
      val oldsyms = oldsymbuf.toList
      val newsyms = newsymbuf.toList
      for (sym <- newsyms) {
        addMember(thistp, tp, sym modifyInfo (_ substThisAndSym(this, thistp, oldsyms, newsyms)))
      }
      tp
    }

    /** If we quantify existentially over this symbol,
     *  the bound of the type variable that stands for it
     *  pre: symbol is a term, a class, or an abstract type (no alias type allowed)
     */
    def existentialBound: Type

    /** Reset symbol to initial state
     */
    def reset(completer: Type) {
      resetFlags()
      infos = null
      _validTo = NoPeriod
      //limit = NoPhase.id
      setInfo(completer)
    }

    /**
     * Adds the interface scala.Serializable to the parents of a ClassInfoType.
     * Note that the tree also has to be updated accordingly.
     */
    def makeSerializable() {
      info match {
        case ci @ ClassInfoType(_, _, _) =>
          updateInfo(ci.copy(parents = ci.parents :+ SerializableClass.tpe))
        case i =>
          abort("Only ClassInfoTypes can be made serializable: "+ i)
      }
    }

// ----- setters implemented in selected subclasses -------------------------------------

    def typeOfThis_=(tp: Type)       { throw new UnsupportedOperationException("typeOfThis_= inapplicable for " + this) }
    def sourceModule_=(sym: Symbol)  { throw new UnsupportedOperationException("sourceModule_= inapplicable for " + this) }
    def addChild(sym: Symbol)        { throw new UnsupportedOperationException("addChild inapplicable for " + this) }

// ----- annotations ------------------------------------------------------------

    // null is a marker that they still need to be obtained.
    private[this] var _annotations: List[AnnotationInfo] = Nil

    def annotationsString = if (annotations.isEmpty) "" else annotations.mkString("(", ", ", ")")

    /** After the typer phase (before, look at the definition's Modifiers), contains
     *  the annotations attached to member a definition (class, method, type, field).
     */
    def annotations: List[AnnotationInfo] = {
      // Necessary for reflection, see SI-5423
      if (inReflexiveMirror)
        initialize

      _annotations
    }

    def setAnnotations(annots: List[AnnotationInfo]): this.type = {
      _annotations = annots
      this
    }

    def withAnnotations(annots: List[AnnotationInfo]): this.type =
      setAnnotations(annots ::: annotations)

    def withoutAnnotations: this.type =
      setAnnotations(Nil)

    def filterAnnotations(p: AnnotationInfo => Boolean): this.type =
      setAnnotations(annotations filter p)

    def addAnnotation(annot: AnnotationInfo): this.type =
      setAnnotations(annot :: annotations)

    // Convenience for the overwhelmingly common case
    def addAnnotation(sym: Symbol, args: Tree*): this.type =
      addAnnotation(AnnotationInfo(sym.tpe, args.toList, Nil))

// ------ comparisons ----------------------------------------------------------------

    /** A total ordering between symbols that refines the class
     *  inheritance graph (i.e. subclass.isLess(superclass) always holds).
     *  the ordering is given by: (_.isType, -_.baseTypeSeq.length) for type symbols, followed by `id`.
     */
    final def isLess(that: Symbol): Boolean = {
      def baseTypeSeqLength(sym: Symbol) =
        if (sym.isAbstractType) 1 + sym.info.bounds.hi.baseTypeSeq.length
        else sym.info.baseTypeSeq.length
      if (this.isType)
        (that.isType &&
         { val diff = baseTypeSeqLength(this) - baseTypeSeqLength(that)
           diff > 0 || diff == 0 && this.id < that.id })
      else
        that.isType || this.id < that.id
    }

    /** A partial ordering between symbols.
     *  (this isNestedIn that) holds iff this symbol is defined within
     *  a class or method defining that symbol
     */
    final def isNestedIn(that: Symbol): Boolean =
      owner == that || owner != NoSymbol && (owner isNestedIn that)

    /** Is this class symbol a subclass of that symbol,
     *  and is this class symbol also different from Null or Nothing? */
    def isNonBottomSubClass(that: Symbol): Boolean = false

    /** Overridden in NullClass and NothingClass for custom behavior.
     */
    def isSubClass(that: Symbol) = isNonBottomSubClass(that)

    final def isNumericSubClass(that: Symbol): Boolean =
      definitions.isNumericSubClass(this, that)

    final def isWeakSubClass(that: Symbol) =
      isSubClass(that) || isNumericSubClass(that)

// ------ overloaded alternatives ------------------------------------------------------

    def alternatives: List[Symbol] =
      if (isOverloaded) info.asInstanceOf[OverloadedType].alternatives
      else List(this)

    def filter(cond: Symbol => Boolean): Symbol =
      if (isOverloaded) {
        val alts = alternatives
        val alts1 = alts filter cond
        if (alts1 eq alts) this
        else if (alts1.isEmpty) NoSymbol
        else if (alts1.tail.isEmpty) alts1.head
        else owner.newOverloaded(info.prefix, alts1)
      }
      else if (cond(this)) this
      else NoSymbol

    def suchThat(cond: Symbol => Boolean): Symbol = {
      val result = filter(cond)
      assert(!result.isOverloaded, result.alternatives)
      result
    }

// ------ cloneing -------------------------------------------------------------------

    /** A clone of this symbol. */
    final def cloneSymbol: Symbol =
      cloneSymbol(owner)

    /** A clone of this symbol, but with given owner. */
    final def cloneSymbol(newOwner: Symbol): Symbol =
      cloneSymbol(newOwner, this.rawflags)
    final def cloneSymbol(newOwner: Symbol, newFlags: Long): Symbol =
      cloneSymbol(newOwner, newFlags, nme.NO_NAME)
    final def cloneSymbol(newOwner: Symbol, newFlags: Long, newName: Name): Symbol = {
      val clone = cloneSymbolImpl(newOwner, newFlags)
      ( clone
          setPrivateWithin privateWithin
          setInfo (this.info cloneInfo clone)
          setAnnotations this.annotations
      )
      if (clone.thisSym != clone)
        clone.typeOfThis = (clone.typeOfThis cloneInfo clone)
      if (newName != nme.NO_NAME)
        clone.name = newName

      clone
    }

    /** Internal method to clone a symbol's implementation with the given flags and no info. */
    def cloneSymbolImpl(owner: Symbol, newFlags: Long): Symbol
    def cloneSymbolImpl(owner: Symbol): Symbol = cloneSymbolImpl(owner, 0L)

// ------ access to related symbols --------------------------------------------------

    /** The next enclosing class. */
    def enclClass: Symbol = if (isClass) this else owner.enclClass

    /** The next enclosing method. */
    def enclMethod: Symbol = if (isSourceMethod) this else owner.enclMethod

    /** The primary constructor of a class. */
    def primaryConstructor: Symbol = {
      var c = info.decl(
        if (isTrait || isImplClass) nme.MIXIN_CONSTRUCTOR
        else nme.CONSTRUCTOR)
      c = if (c hasFlag OVERLOADED) c.alternatives.head else c
      //assert(c != NoSymbol)
      c
    }

    /** The self symbol (a TermSymbol) of a class with explicit self type, or else the
     *  symbol itself (a TypeSymbol).
     *
     *  WARNING: you're probably better off using typeOfThis, as it's more uniform across classes with and without self variables.
     *
     *  Example by Paul:
     *   scala> trait Foo1 { }
     *   scala> trait Foo2 { self => }
     *   scala> intp("Foo1").thisSym
     *   res0: $r.intp.global.Symbol = trait Foo1
     *
     *   scala> intp("Foo2").thisSym
     *   res1: $r.intp.global.Symbol = value self
     *
     *  Martin says: The reason `thisSym' is `this' is so that thisType can be this.thisSym.tpe.
     *  It's a trick to shave some cycles off.
     *
     *  Morale: DO:    if (clazz.typeOfThis.typeConstructor ne clazz.typeConstructor) ...
     *          DON'T: if (clazz.thisSym ne clazz) ...
     *
     */
    def thisSym: Symbol = this

    /** The type of `this` in a class, or else the type of the symbol itself. */
    def typeOfThis = thisSym.tpe

    /** If symbol is a class, the type <code>this.type</code> in this class,
     * otherwise <code>NoPrefix</code>.
     * We always have: thisType <:< typeOfThis
     */
    def thisType: Type = NoPrefix

    /** For a case class, the symbols of the accessor methods, one for each
     *  argument in the first parameter list of the primary constructor.
     *  The empty list for all other classes.
     */
    final def caseFieldAccessors: List[Symbol] =
      info.decls filter (_.isCaseAccessorMethod) toList

    final def constrParamAccessors: List[Symbol] =
      info.decls.toList filter (sym => !sym.isMethod && sym.isParamAccessor)

    /** The symbol accessed by this accessor (getter or setter) function. */
    final def accessed: Symbol = accessed(owner.info)

    /** The symbol accessed by this accessor function, but with given owner type. */
    final def accessed(ownerTp: Type): Symbol = {
      assert(hasAccessorFlag, this)
      ownerTp decl nme.getterToLocal(getterName.toTermName)
    }

    /** The module corresponding to this module class (note that this
     *  is not updated when a module is cloned), or NoSymbol if this is not a ModuleClass.
     */
    def sourceModule: Symbol = NoSymbol

    /** The implementation class of a trait.  If available it will be the
     *  symbol with the same owner, and the name of this symbol with $class
     *  appended to it.
     */
    final def implClass: Symbol = owner.info.decl(nme.implClassName(name))

    /** The class that is logically an outer class of given `clazz`.
     *  This is the enclosing class, except for classes defined locally to constructors,
     *  where it is the outer class of the enclosing class.
     */
    final def outerClass: Symbol =
      if (owner.isClass) owner
      else if (isClassLocalToConstructor) owner.enclClass.outerClass
      else owner.outerClass

    /** For a paramaccessor: a superclass paramaccessor for which this symbol
     *  is an alias, NoSymbol for all others.
     */
    def alias: Symbol = NoSymbol

    /** For a lazy value, its lazy accessor. NoSymbol for all others. */
    def lazyAccessor: Symbol = NoSymbol

    /** If this is a lazy value, the lazy accessor; otherwise this symbol. */
    def lazyAccessorOrSelf: Symbol = if (isLazy) lazyAccessor else this

    /** If this is an accessor, the accessed symbol.  Otherwise, this symbol. */
    def accessedOrSelf: Symbol = if (hasAccessorFlag) accessed else this

    /** For an outer accessor: The class from which the outer originates.
     *  For all other symbols: NoSymbol
     */
    def outerSource: Symbol = NoSymbol

    /** The superclass of this class. */
    def superClass: Symbol = if (info.parents.isEmpty) NoSymbol else info.parents.head.typeSymbol
    def parentSymbols: List[Symbol] = info.parents map (_.typeSymbol)

    /** The directly or indirectly inherited mixins of this class
     *  except for mixin classes inherited by the superclass. Mixin classes appear
     *  in linearization order.
     */
    def mixinClasses: List[Symbol] = {
      val sc = superClass
      ancestors takeWhile (sc ne)
    }

    /** All directly or indirectly inherited classes. */
    def ancestors: List[Symbol] = info.baseClasses drop 1

    /** The package class containing this symbol, or NoSymbol if there
     *  is not one. */
    def enclosingPackageClass: Symbol =
      if (this == NoSymbol) this else {
        var packSym = this.owner
        while (packSym != NoSymbol && !packSym.isPackageClass)
          packSym = packSym.owner
        packSym
      }

    /** The package containing this symbol, or NoSymbol if there
     *  is not one. */
    def enclosingPackage: Symbol = enclosingPackageClass.companionModule

    /** Return the original enclosing method of this symbol. It should return
     *  the same thing as enclMethod when called before lambda lift,
     *  but it preserves the original nesting when called afterwards.
     *
     *  @note This method is NOT available in the presentation compiler run. The
     *        originalOwner map is not populated for memory considerations (the symbol
     *        may hang on to lazy types and in turn to whole (outdated) compilation units.
     */
    def originalEnclosingMethod: Symbol = {
      assert(!forInteractive, "originalOwner is not kept in presentation compiler runs.")
      if (isMethod) this
      else {
        val owner = originalOwner.getOrElse(this, rawowner)
        if (isLocalDummy) owner.enclClass.primaryConstructor
        else owner.originalEnclosingMethod
      }
    }

    /** The method or class which logically encloses the current symbol.
     *  If the symbol is defined in the initialization part of a template
     *  this is the template's primary constructor, otherwise it is
     *  the physically enclosing method or class.
     *
     *  Example 1:
     *
     *  def f() { val x = { def g() = ...; g() } }
     *
     *  In this case the owner chain of `g` is `x`, followed by `f` and
     *  `g.logicallyEnclosingMember == f`.
     *
     *  Example 2:
     *
     *  class C {
     *    def <init> = { ... }
     *    val x = { def g() = ...; g() } }
     *  }
     *
     *  In this case the owner chain of `g` is `x`, followed by `C` but
     *  g.logicallyEnclosingMember is the primary constructor symbol `<init>`
     *  (or, for traits: `$init`) of `C`.
     *
     */
    def logicallyEnclosingMember: Symbol =
      if (isLocalDummy) enclClass.primaryConstructor
      else if (isMethod || isClass) this
      else owner.logicallyEnclosingMember

    /** Kept for source compatibility with 2.9. Scala IDE for Eclipse relies on this. */
    @deprecated("Use enclosingTopLevelClass")
    def toplevelClass: Symbol = enclosingTopLevelClass

    /** The top-level class containing this symbol. */
    def enclosingTopLevelClass: Symbol =
      if (owner.isPackageClass) {
        if (isClass) this else moduleClass
      } else owner.enclosingTopLevelClass

    /** Is this symbol defined in the same scope and compilation unit as `that` symbol? */
    def isCoDefinedWith(that: Symbol) = (
      (this.rawInfo ne NoType) &&
      (this.effectiveOwner == that.effectiveOwner) && {
        !this.effectiveOwner.isPackageClass ||
        (this.sourceFile eq null) ||
        (that.sourceFile eq null) ||
        (this.sourceFile == that.sourceFile) || {
          // recognize companion object in separate file and fail, else compilation
          // appears to succeed but highly opaque errors come later: see bug #1286
          if (this.sourceFile.path != that.sourceFile.path) {
            // The cheaper check can be wrong: do the expensive normalization
            // before failing.
            if (this.sourceFile.canonicalPath != that.sourceFile.canonicalPath)
              throw InvalidCompanions(this, that)
          }

          false
        }
      }
    )

    /** The internal representation of classes and objects:
     *
     *  class Foo is "the class" or sometimes "the plain class"
     * object Foo is "the module"
     * class Foo$ is "the module class" (invisible to the user: it implements object Foo)
     *
     * class Foo  <
     *  ^  ^ (2)   \
     *  |  |  |     \
     *  | (5) |     (3)
     *  |  |  |       \
     * (1) v  v        \
     * object Foo (4)-> > class Foo$
     *
     * (1) companionClass
     * (2) companionModule
     * (3) linkedClassOfClass
     * (4) moduleClass
     * (5) companionSymbol
     */

    /** For a module: the class with the same name in the same package.
     *  For all others: NoSymbol
     *  Note: does not work for classes owned by methods, see Namers.companionClassOf
     *
     *  object Foo  .  companionClass -->  class Foo
     */
    final def companionClass: Symbol = {
      if (this != NoSymbol)
        flatOwnerInfo.decl(name.toTypeName).suchThat(_ isCoDefinedWith this)
      else NoSymbol
    }

    /** A helper method that factors the common code used the discover a
     *  companion module of a class. If a companion module exists, its symbol is
     *  returned, otherwise, `NoSymbol` is returned. The method assumes that
     *  `this` symbol has already been checked to be a class (using `isClass`).
     */
    private final def companionModule0: Symbol =
      flatOwnerInfo.decl(name.toTermName).suchThat(
        sym => sym.hasFlag(MODULE) && (sym isCoDefinedWith this) && !sym.isMethod)

    /** For a class: the module or case class factory with the same name in the same package.
     *  For all others: NoSymbol
     *  Note: does not work for modules owned by methods, see Namers.companionModuleOf
     *
     *  class Foo  .  companionModule -->  object Foo
     */
    final def companionModule: Symbol =
      if (isClass && !isRefinementClass) companionModule0
      else NoSymbol

    /** For a module: its linked class
     *  For a plain class: its linked module or case factory.
     *  Note: does not work for modules owned by methods, see Namers.companionSymbolOf
     *
     *  class Foo  <-- companionSymbol -->  object Foo
     */
    final def companionSymbol: Symbol =
      if (isTerm) companionClass
      else if (isClass) companionModule0
      else NoSymbol

    /** For a module class: its linked class
     *   For a plain class: the module class of its linked module.
     *
     *  class Foo  <-- linkedClassOfClass -->  class Foo$
     */
    final def linkedClassOfClass: Symbol =
      if (isModuleClass) companionClass else companionModule.moduleClass

    /**
     * Returns the rawInfo of the owner. If the current phase has flat classes,
     * it first applies all pending type maps to this symbol.
     *
     * assume this is the ModuleSymbol for B in the following definition:
     *   package p { class A { object B { val x = 1 } } }
     *
     * The owner after flatten is "package p" (see "def owner"). The flatten type map enters
     * symbol B in the decls of p. So to find a linked symbol ("object B" or "class B")
     * we need to apply flatten to B first. Fixes #2470.
     */
    private final def flatOwnerInfo: Type = {
      if (needsFlatClasses)
        info
      owner.rawInfo
    }

    /** If this symbol is an implementation class, its interface, otherwise the symbol itself
     *  The method follows two strategies to determine the interface.
     *   - during or after erasure, it takes the last parent of the implementation class
     *     (which is always the interface, by convention)
     *   - before erasure, it looks up the interface name in the scope of the owner of the class.
     *     This only works for implementation classes owned by other classes or traits.
     *     !!! Why?
     */
    final def toInterface: Symbol =
      if (isImplClass) {
        val result =
          if (phase.next.erasedTypes) {
            assert(!tpe.parents.isEmpty, this)
            tpe.parents.last.typeSymbol
          } else {
            owner.info.decl(nme.interfaceName(name))
          }
        assert(result != NoSymbol, this)
        result
      } else this

    /** The module class corresponding to this module.
     */
    def moduleClass: Symbol = NoSymbol

    /** The non-private symbol whose type matches the type of this symbol
     *  in in given class.
     *
     *  @param ofclazz   The class containing the symbol's definition
     *  @param site      The base type from which member types are computed
     */
    final def matchingSymbol(ofclazz: Symbol, site: Type): Symbol =
      ofclazz.info.nonPrivateDecl(name).filter(sym =>
        !sym.isTerm || (site.memberType(this) matches site.memberType(sym)))

    /** The non-private member of `site` whose type and name match the type of this symbol. */
    final def matchingSymbol(site: Type, admit: Long = 0L): Symbol =
      site.nonPrivateMemberAdmitting(name, admit).filter(sym =>
        !sym.isTerm || (site.memberType(this) matches site.memberType(sym)))

    /** The symbol overridden by this symbol in given class `ofclazz`.
     *
     *  @param ofclazz is a base class of this symbol's owner.
     */
    final def overriddenSymbol(ofclazz: Symbol): Symbol =
      if (isClassConstructor) NoSymbol else matchingSymbol(ofclazz, owner.thisType)

    /** The symbol overriding this symbol in given subclass `ofclazz`.
     *
     *  @param ofclazz is a subclass of this symbol's owner
     */
    final def overridingSymbol(ofclazz: Symbol): Symbol =
      if (isClassConstructor) NoSymbol else matchingSymbol(ofclazz, ofclazz.thisType)

    /** Returns all symbols overriden by this symbol. */
    final def allOverriddenSymbols: List[Symbol] =
      if (!owner.isClass) Nil
      else owner.ancestors map overriddenSymbol filter (_ != NoSymbol)

    /** Equivalent to allOverriddenSymbols.nonEmpty, but more efficient. */
    // !!! When if ever will this answer differ from .isOverride?
    // How/where is the OVERRIDE flag managed, as compared to how checks
    // based on type membership will evaluate?
    def isOverridingSymbol = owner.isClass && (
      owner.ancestors exists (cls => matchingSymbol(cls, owner.thisType) != NoSymbol)
    )
    /** Equivalent to allOverriddenSymbols.head (or NoSymbol if no overrides) but more efficient. */
    def nextOverriddenSymbol: Symbol = {
      if (owner.isClass) owner.ancestors foreach { base =>
        val sym = overriddenSymbol(base)
        if (sym != NoSymbol)
          return sym
      }
      NoSymbol
    }

    /** Returns all symbols overridden by this symbol, plus all matching symbols
     *  defined in parents of the selftype.
     */
    final def extendedOverriddenSymbols: List[Symbol] =
      if (!owner.isClass) Nil
      else owner.thisSym.ancestors map overriddenSymbol filter (_ != NoSymbol)

    /** The symbol accessed by a super in the definition of this symbol when
     *  seen from class `base`. This symbol is always concrete.
     *  pre: `this.owner` is in the base class sequence of `base`.
     */
    final def superSymbol(base: Symbol): Symbol = {
      var bcs = base.info.baseClasses.dropWhile(owner !=).tail
      var sym: Symbol = NoSymbol
      while (!bcs.isEmpty && sym == NoSymbol) {
        if (!bcs.head.isImplClass)
          sym = matchingSymbol(bcs.head, base.thisType).suchThat(!_.isDeferred)
        bcs = bcs.tail
      }
      sym
    }

    /** The getter of this value or setter definition in class `base`, or NoSymbol if
     *  none exists.
     */
    final def getter(base: Symbol): Symbol = base.info.decl(getterName) filter (_.hasAccessorFlag)

    def getterName: TermName = (
      if (isSetter) nme.setterToGetter(name.toTermName)
      else if (nme.isLocalName(name)) nme.localToGetter(name.toTermName)
      else name.toTermName
    )

    /** The setter of this value or getter definition, or NoSymbol if none exists */
    final def setter(base: Symbol): Symbol = setter(base, false)

    final def setter(base: Symbol, hasExpandedName: Boolean): Symbol = {
      var sname = nme.getterToSetter(nme.getterName(name.toTermName))
      if (hasExpandedName) sname = nme.expandedSetterName(sname, base)
      base.info.decl(sname) filter (_.hasAccessorFlag)
    }

    /** The case module corresponding to this case class
     *  @pre case class is a member of some other class or package
     */
    final def caseModule: Symbol = {
      var modname = name.toTermName
      if (privateWithin.isClass && !privateWithin.isModuleClass && !hasFlag(EXPANDEDNAME))
        modname = nme.expandedName(modname, privateWithin)
      initialize.owner.info.decl(modname).suchThat(_.isModule)
    }

    /** If this symbol is a type parameter skolem (not an existential skolem!)
     *  its corresponding type parameter, otherwise this */
    def deSkolemize: Symbol = this

    /** If this symbol is an existential skolem the location (a Tree or null)
     *  where it was unpacked. Resulttype is AnyRef because trees are not visible here. */
    def unpackLocation: AnyRef = null

    /** Remove private modifier from symbol `sym`s definition. If `sym` is a
     *  term symbol rename it by expanding its name to avoid name clashes
     */
    final def makeNotPrivate(base: Symbol) {
      if (this.isPrivate) {
        setFlag(notPRIVATE)
        // Marking these methods final causes problems for proxies which use subclassing. If people
        // write their code with no usage of final, we probably shouldn't introduce it ourselves
        // unless we know it is safe. ... Unfortunately if they aren't marked final the inliner
        // thinks it can't inline them. So once again marking lateFINAL, and in genjvm we no longer
        // generate ACC_FINAL on "final" methods which are actually lateFINAL.
        if (isMethod && !isDeferred)
          setFlag(lateFINAL)
        if (!isStaticModule && !isClassConstructor) {
          expandName(base)
          if (isModule) moduleClass.makeNotPrivate(base)
        }
      }
    }

    /** Remove any access boundary and clear flags PROTECTED | PRIVATE.
     */
    def makePublic = this setPrivateWithin NoSymbol resetFlag AccessFlags

    /** The first parameter to the first argument list of this method,
     *  or NoSymbol if inapplicable.
     */
    def firstParam = info.params match {
      case p :: _ => p
      case _      => NoSymbol
    }

    /** change name by appending $$<fully-qualified-name-of-class `base`>
     *  Do the same for any accessed symbols or setters/getters
     */
    def expandName(base: Symbol) {
      if (this.isTerm && this != NoSymbol && !hasFlag(EXPANDEDNAME)) {
        setFlag(EXPANDEDNAME)
        if (hasAccessorFlag && !isDeferred) {
          accessed.expandName(base)
        } else if (hasGetter) {
          getter(owner).expandName(base)
          setter(owner).expandName(base)
        }
        name = nme.expandedName(name.toTermName, base)
        if (isType) name = name
      }
    }
/* code for fixing nested objects
    def expandModuleClassName() {
      name = newTypeName(name.toString + "$")
    }

    def isExpandedModuleClass: Boolean = name(name.length - 1) == '$'
*/
    def sourceFile: AbstractFileType =
      if (isModule) moduleClass.sourceFile
      else enclosingTopLevelClass.sourceFile

    def sourceFile_=(f: AbstractFileType) {
      abort("sourceFile_= inapplicable for " + this)
    }

    /** If this is a sealed class, its known direct subclasses.
     *  Otherwise, the empty set.
     */
    def children: Set[Symbol] = Set()

    /** Recursively assemble all children of this symbol.
     */
    def sealedDescendants: Set[Symbol] = children.flatMap(_.sealedDescendants) + this

    def orElse[T](alt: => Symbol): Symbol = if (this ne NoSymbol) this else alt

// ------ toString -------------------------------------------------------------------

    /** A tag which (in the ideal case) uniquely identifies class symbols */
    final def tag: Int = fullName.##

    /** The simple name of this Symbol */
    final def simpleName: Name = name

    /** The String used to order otherwise identical sealed symbols.
     *  This uses data which is stable across runs and variable classpaths
     *  (the initial Name) before falling back on id, which varies depending
     *  on exactly when a symbol is loaded.
     */
    final def sealedSortName: String = initName + "#" + id

    /** String representation of symbol's definition key word */
    final def keyString: String =
      if (isJavaInterface) "interface"
      else if (isTrait) "trait"
      else if (isClass) "class"
      else if (isType && !isParameter) "type"
      else if (isVariable) "var"
      else if (isPackage) "package"
      else if (isModule) "object"
      else if (isSourceMethod) "def"
      else if (isTerm && (!isParameter || isParamAccessor)) "val"
      else ""

    private case class SymbolKind(accurate: String, sanitized: String, abbreviation: String)
    private def symbolKind: SymbolKind = {
      val kind =
        if (isInstanceOf[FreeVar]) ("free variable", "free variable", "FV")
        else if (isPackage) ("package", "package", "PK")
        else if (isPackageClass) ("package class", "package", "PKC")
        else if (isPackageObject) ("package object", "package", "PKO")
        else if (isPackageObjectClass) ("package object class", "package", "PKOC")
        else if (isAnonymousClass) ("anonymous class", "anonymous class", "AC")
        else if (isRefinementClass) ("refinement class", "", "RC")
        else if (isModule) ("module", "object", "MOD")
        else if (isModuleClass) ("module class", "object", "MODC")
        else if (isGetter) ("getter", if (isSourceMethod) "method" else "value", "GET")
        else if (isSetter) ("setter", if (isSourceMethod) "method" else "value", "SET")
        else if (isTerm && isLazy) ("lazy value", "lazy value", "LAZ")
        else if (isVariable) ("field", "variable", "VAR")
        else if (isTrait) ("trait", "trait", "TRT")
        else if (isClass) ("class", "class", "CLS")
        else if (isType) ("type", "type", "TPE")
        else if (isClassConstructor) ("constructor", "constructor", "CTOR")
        else if (isSourceMethod) ("method", "method", "METH")
        else if (isTerm) ("value", "value", "VAL")
        else ("", "", "???")
      SymbolKind(kind._1, kind._2, kind._3)
    }

    /** Accurate string representation of symbols' kind, suitable for developers. */
    final def accurateKindString: String =
      symbolKind.accurate

    /** String representation of symbol's kind, suitable for the masses. */
    private def sanitizedKindString: String =
      symbolKind.sanitized

    /** String representation of symbol's kind, suitable for the masses. */
    protected[scala] def abbreviatedKindString: String =
      symbolKind.abbreviation

    final def kindString: String =
      if (settings.debug.value) accurateKindString
      else sanitizedKindString

    /** If the name of the symbol's owner should be used when you care about
     *  seeing an interesting name: in such cases this symbol is e.g. a method
     *  parameter with a synthetic name, a constructor named "this", an object
     *  "package", etc.  The kind string, if non-empty, will be phrased relative
     *  to the name of the owner.
     */
    def hasMeaninglessName = (
         isSetterParameter        // x$1
      || isClassConstructor       // this
      || isRefinementClass        // <refinement>
      || (name == nme.PACKAGE)    // package
    )

    /** String representation of symbol's simple name.
     *  If !settings.debug translates expansions of operators back to operator symbol.
     *  E.g. $eq => =.
     *  If settings.uniqid, adds id.
     *  If settings.Yshowsymkinds, adds abbreviated symbol kind.
     */
    def nameString: String = (
      if (!settings.uniqid.value && !settings.Yshowsymkinds.value) "" + decodedName
      else if (settings.uniqid.value && !settings.Yshowsymkinds.value) decodedName + "#" + id
      else if (!settings.uniqid.value && settings.Yshowsymkinds.value) decodedName + "#" + abbreviatedKindString
      else decodedName + "#" + id + "#" + abbreviatedKindString
    )

    def fullNameString: String = {
      def recur(sym: Symbol): String = {
        if (sym.isRoot || sym.isRootPackage || sym == NoSymbol) sym.nameString
        else if (sym.owner.isEffectiveRoot) sym.nameString
        else recur(sym.effectiveOwner.enclClass) + "." + sym.nameString
      }

      recur(this)
    }

    /** If settings.uniqid is set, the symbol's id, else "" */
    final def idString = if (settings.uniqid.value) "#"+id else ""

    /** String representation, including symbol's kind e.g., "class Foo", "method Bar".
     *  If hasMeaninglessName is true, uses the owner's name to disambiguate identity.
     */
    override def toString: String = compose(
      kindString,
      if (hasMeaninglessName) owner.decodedName + idString else nameString
    )

    /** String representation of location.
     */
    def ownsString: String = {
      val owns = effectiveOwner
      if (owns.isClass && !owns.isEmptyPrefix) "" + owns else ""
    }

    /** String representation of location, plus a preposition.  Doesn't do much,
     *  for backward compatibility reasons.
     */
    def locationString: String = ownsString match {
      case ""   => ""
      case s    => " in " + s
    }
    def fullLocationString: String = toString + locationString
    def signatureString: String = if (hasRawInfo) infoString(rawInfo) else "<_>"

    /** String representation of symbol's definition following its name */
    final def infoString(tp: Type): String = {
      def typeParamsString: String = tp match {
        case PolyType(tparams, _) if tparams.nonEmpty =>
          (tparams map (_.defString)).mkString("[", ",", "]")
        case _ =>
          ""
      }
      if (isClass)
        typeParamsString + " extends " + tp.resultType
      else if (isAliasType)
        typeParamsString + " = " + tp.resultType
      else if (isAbstractType)
        typeParamsString + {
          tp.resultType match {
            case TypeBounds(lo, hi) =>
              (if (lo.typeSymbol == NothingClass) "" else " >: " + lo) +
              (if (hi.typeSymbol == AnyClass) "" else " <: " + hi)
            case rtp =>
              "<: " + rtp
          }
        }
      else if (isModule)
        moduleClass.infoString(tp)
      else
        tp match {
          case PolyType(tparams, res) =>
            typeParamsString + infoString(res)
          case NullaryMethodType(res) =>
            infoString(res)
          case MethodType(params, res) =>
            params.map(_.defString).mkString("(", ",", ")") + infoString(res)
          case _ =>
            ": " + tp
        }
    }

    def infosString = infos.toString()

    def debugLocationString = fullLocationString + " " + debugFlagString
    def debugFlagString = hasFlagsToString(-1L)
    def hasFlagsToString(mask: Long): String = flagsToString(
      flags & mask,
      if (hasAccessBoundary) privateWithin.toString else ""
    )

    /** String representation of symbol's variance */
    def varianceString: String =
      if (variance == 1) "+"
      else if (variance == -1) "-"
      else ""

    def defaultFlagMask =
      if (settings.debug.value) -1L
      else if (owner.isRefinementClass) ExplicitFlags & ~OVERRIDE
      else ExplicitFlags

    def accessString = hasFlagsToString(PRIVATE | PROTECTED | LOCAL)
    def defaultFlagString = hasFlagsToString(defaultFlagMask)
    private def defStringCompose(infoString: String) = compose(
      defaultFlagString,
      keyString,
      varianceString + nameString + infoString
    )
    /** String representation of symbol's definition.  It uses the
     *  symbol's raw info to avoid forcing types.
     */
    def defString = defStringCompose(signatureString)

    /** String representation of symbol's definition, using the supplied
     *  info rather than the symbol's.
     */
    def defStringSeenAs(info: Type) = defStringCompose(infoString(info))

    /** Concatenate strings separated by spaces */
    private def compose(ss: String*) = ss filter (_ != "") mkString " "

    def isSingletonExistential =
      nme.isSingletonName(name) && (info.bounds.hi.typeSymbol isSubClass SingletonClass)

    /** String representation of existentially bound variable */
    def existentialToString =
      if (isSingletonExistential && !settings.debug.value)
        "val " + nme.dropSingletonName(name) + ": " + dropSingletonType(info.bounds.hi)
      else defString
  }

  /** A class for term symbols */
  class TermSymbol protected[Symbols] (initOwner: Symbol, initPos: Position, initName: TermName)
  extends Symbol(initOwner, initPos, initName) {
    final override def isTerm = true

    override def name: TermName = rawname.toTermName
    privateWithin = NoSymbol

    private[this] var _referenced: Symbol = NoSymbol

    def referenced: Symbol = _referenced
    def referenced_=(x: Symbol) { _referenced = x }

    def existentialBound = singletonBounds(this.tpe)

    def cloneSymbolImpl(owner: Symbol, newFlags: Long): Symbol =
      owner.newTermSymbol(name, pos, newFlags).copyAttrsFrom(this)

    def copyAttrsFrom(original: TermSymbol): this.type = {
      referenced = original.referenced
      this
    }

    private val validAliasFlags = SUPERACCESSOR | PARAMACCESSOR | MIXEDIN | SPECIALIZED

    override def alias: Symbol =
      if (hasFlag(validAliasFlags)) initialize.referenced
      else NoSymbol

    def setAlias(alias: Symbol): TermSymbol = {
      assert(alias != NoSymbol, this)
      assert(!alias.isOverloaded, alias)
      assert(hasFlag(validAliasFlags), this)

      referenced = alias
      this
    }

    override def outerSource: Symbol =
      if (name endsWith nme.OUTER) initialize.referenced
      else NoSymbol

    override def moduleClass: Symbol =
      if (hasFlag(MODULE)) referenced else NoSymbol

    def setModuleClass(clazz: Symbol): TermSymbol = {
      assert(hasFlag(MODULE), this)
      referenced = clazz
      this
    }

    def setLazyAccessor(sym: Symbol): TermSymbol = {
      assert(isLazy && (referenced == NoSymbol || referenced == sym), (this, debugFlagString, referenced, sym))
      referenced = sym
      this
    }

    override def lazyAccessor: Symbol = {
      assert(isLazy, this)
      referenced
    }

    protected def doCookJavaRawInfo() {
      def cook(sym: Symbol) {
        require(sym.isJavaDefined, sym)
        // @M: I think this is more desirable, but Martin prefers to leave raw-types as-is as much as possible
        // object rawToExistentialInJava extends TypeMap {
        //   def apply(tp: Type): Type = tp match {
        //     // any symbol that occurs in a java sig, not just java symbols
        //     // see http://lampsvn.epfl.ch/trac/scala/ticket/2454#comment:14
        //     case TypeRef(pre, sym, List()) if !sym.typeParams.isEmpty =>
        //       val eparams = typeParamsToExistentials(sym, sym.typeParams)
        //       existentialAbstraction(eparams, TypeRef(pre, sym, eparams map (_.tpe)))
        //     case _ =>
        //       mapOver(tp)
        //   }
        // }
        val tpe1 = rawToExistential(sym.tpe)
        // println("cooking: "+ sym +": "+ sym.tpe +" to "+ tpe1)
        if (tpe1 ne sym.tpe) {
          sym.setInfo(tpe1)
        }
      }

      if (isJavaDefined)
        cook(this)
      else if (isOverloaded)
        for (sym2 <- alternatives)
          if (sym2.isJavaDefined)
            cook(sym2)
    }
  }

  /** A class for module symbols */
  class ModuleSymbol protected[Symbols] (initOwner: Symbol, initPos: Position, initName: TermName)
  extends TermSymbol(initOwner, initPos, initName) {
    private var flatname: TermName = null

    override def owner = (
      if (!isMethod && needsFlatClasses) rawowner.owner
      else rawowner
    )
    override def name: TermName = (
      if (!isMethod && needsFlatClasses) {
        if (flatname eq null)
          flatname = nme.flattenedName(rawowner.name, rawname)

        flatname
      }
      else rawname.toTermName
    )

    override def cloneSymbolImpl(owner: Symbol, newFlags: Long): Symbol =
      owner.newModuleSymbol(name, pos, newFlags).copyAttrsFrom(this)
  }

  /** A class for method symbols */
  class MethodSymbol protected[Symbols] (initOwner: Symbol, initPos: Position, initName: TermName)
  extends TermSymbol(initOwner, initPos, initName) {
    private var mtpePeriod = NoPeriod
    private var mtpePre: Type = _
    private var mtpeResult: Type = _
    private var mtpeInfo: Type = _

    override def cloneSymbolImpl(owner: Symbol, newFlags: Long): Symbol =
      owner.newMethodSymbol(name, pos, newFlags).copyAttrsFrom(this)

    def typeAsMemberOf(pre: Type): Type = {
      if (mtpePeriod == currentPeriod) {
        if ((mtpePre eq pre) && (mtpeInfo eq info)) return mtpeResult
      } else if (isValid(mtpePeriod)) {
        mtpePeriod = currentPeriod
        if ((mtpePre eq pre) && (mtpeInfo eq info)) return mtpeResult
      }
      val res = pre.computeMemberType(this)
      mtpePeriod = currentPeriod
      mtpePre = pre
      mtpeInfo = info
      mtpeResult = res
      res
    }
  }

  class AliasTypeSymbol protected[Symbols] (initOwner: Symbol, initPos: Position, initName: TypeName)
  extends TypeSymbol(initOwner, initPos, initName) {
    // Temporary programmatic help tracking down who might do such a thing
    override def setFlag(mask: Long): this.type = {
      if (isSetting(DEFERRED, mask)) {
        println("Setting DEFERRED on alias at")
        (new Throwable).printStackTrace
      }
      super.setFlag(mask)
    }
    final override def isAliasType = true
    override def cloneSymbolImpl(owner: Symbol, newFlags: Long): AliasTypeSymbol =
      owner.newAliasTypeSymbol(name, pos, newFlags)
  }

  class AbstractTypeSymbol(initOwner: Symbol, initPos: Position, initName: TypeName)
  extends TypeSymbol(initOwner, initPos, initName) with AbstractTypeMixin {
    override def cloneSymbolImpl(owner: Symbol, newFlags: Long): AbstractTypeSymbol =
      owner.newAbstractTypeSymbol(name, pos, newFlags)
  }

  /** Might be mixed into TypeSymbol or TypeSkolem.
   */
  trait AbstractTypeMixin extends TypeSymbol {
    override def resetFlag(mask: Long): this.type = {
      // Temporary programmatic help tracking down who might do such a thing
      if (settings.debug.value) {
        if (isClearing(DEFERRED, mask)) {
          println("Clearing DEFERRED on abstract type at")
          (new Throwable).printStackTrace
        }
      }
      super.resetFlag(mask)
    }
    final override def isAbstractType = true
    override def existentialBound = this.info
  }

  /** A class of type symbols. Alias and abstract types are direct instances
   *  of this class. Classes are instances of a subclass.
   */
  abstract class TypeSymbol protected[Symbols] (initOwner: Symbol, initPos: Position, initName: TypeName) extends Symbol(initOwner, initPos, initName) {
    privateWithin = NoSymbol
    private var tyconCache: Type = null
    private var tyconRunId = NoRunId
    private var tpeCache: Type = _
    private var tpePeriod = NoPeriod

    /** Overridden in subclasses for which it makes sense.
     */
    def existentialBound: Type = abort("unexpected type: "+this.getClass+ " "+debugLocationString)

    override def name: TypeName = super.name.toTypeName
    final override def isType = true
    override def isNonClassType = true
    override def isAbstractType = {
      if (settings.debug.value) {
        if (isDeferred) {
          println("TypeSymbol claims to be abstract type: " + this.getClass + " " + debugFlagString + " at ")
          (new Throwable).printStackTrace
        }
      }
      isDeferred
    }
    private def newTypeRef(targs: List[Type]) = {
      val pre = if (hasFlag(PARAM | EXISTENTIAL)) NoPrefix else owner.thisType
      typeRef(pre, this, targs)
    }

    /** Let's say you have a type definition
     *
     *  {{{
     *    type T <: Number
     *  }}}
     *
     *  and tsym is the symbol corresponding to T. Then
     *
     *  {{{
     *    tsym.info = TypeBounds(Nothing, Number)
     *    tsym.tpe  = TypeRef(NoPrefix, T, List())
     *  }}}
     */
    override def tpe: Type = {
      if (tpeCache eq NoType) throw CyclicReference(this, typeConstructor)
      if (tpePeriod != currentPeriod) {
        if (isValid(tpePeriod)) {
          tpePeriod = currentPeriod
        } else {
          if (isInitialized) tpePeriod = currentPeriod
          tpeCache = NoType
          val targs =
            if (phase.erasedTypes && this != ArrayClass) List()
            else unsafeTypeParams map (_.typeConstructor)
            //@M! use typeConstructor to generate dummy type arguments,
            // sym.tpe should not be called on a symbol that's supposed to be a higher-kinded type
            // memberType should be used instead, that's why it uses tpeHK and not tpe
          tpeCache = newTypeRef(targs)
        }
      }
      assert(tpeCache ne null/*, "" + this + " " + phase*/)//debug
      tpeCache
    }

    /** @M -- tpe vs tpeHK:
     *
     *    tpe: creates a TypeRef with dummy type arguments and kind *
     *  tpeHK: creates a TypeRef with no type arguments but with type parameters
     *
     * If typeParams is nonEmpty, calling tpe may hide errors or
     * introduce spurious ones. (For example, when deriving a type from
     * the symbol of a type argument that may be higher-kinded.) As far
     * as I can tell, it only makes sense to call tpe in conjunction
     * with a substitution that replaces the generated dummy type
     * arguments by their actual types.
     *
     * TODO: the above conditions desperately need to be enforced by code.
     */
    override def tpeHK = typeConstructor // @M! used in memberType

    override def typeConstructor: Type = {
      if ((tyconCache eq null) || tyconRunId != currentRunId) {
        tyconCache = newTypeRef(Nil)
        tyconRunId = currentRunId
      }
      assert(tyconCache ne null)
      tyconCache
    }

    override def info_=(tp: Type) {
      tpePeriod = NoPeriod
      tyconCache = null
      super.info_=(tp)
    }

    final override def isNonBottomSubClass(that: Symbol): Boolean = (
      (this eq that) || this.isError || that.isError ||
      info.baseTypeIndex(that) >= 0
    )

    override def reset(completer: Type) {
      super.reset(completer)
      tpePeriod = NoPeriod
      tyconRunId = NoRunId
    }

    /*** example:
     * public class Test3<T> {}
     * public class Test1<T extends Test3> {}
     * info for T in Test1 should be >: Nothing <: Test3[_]
     */
    protected def doCookJavaRawInfo() {
      if (isJavaDefined || owner.isJavaDefined) {
        val tpe1 = rawToExistential(info)
        // println("cooking type: "+ this +": "+ info +" to "+ tpe1)
        if (tpe1 ne info) {
          setInfo(tpe1)
        }
      }
    }

    def cloneSymbolImpl(owner: Symbol, newFlags: Long): Symbol =
      owner.newTypeSymbol(name, pos, newFlags)

    incCounter(typeSymbolCount)
  }

  /** A class for type parameters viewed from inside their scopes
   *
   *  @param origin  Can be either a tree, or a symbol, or null.
   *  If skolem got created from newTypeSkolem (called in Namers), origin denotes
   *  the type parameter from which the skolem was created. If it got created from
   *  skolemizeExistential, origin is either null or a Tree. If it is a Tree, it indicates
   *  where the skolem was introduced (this is important for knowing when to pack it
   *  again into ab Existential). origin is `null` only in skolemizeExistentials called
   *  from <:< or isAsSpecific, because here its value does not matter.
   *  I elieve the following invariant holds:
   *
   *     origin.isInstanceOf[Symbol] == !hasFlag(EXISTENTIAL)
   */
  class TypeSkolem protected[Symbols] (initOwner: Symbol, initPos: Position, initName: TypeName, origin: AnyRef)
  extends TypeSymbol(initOwner, initPos, initName) {

    /** The skolemization level in place when the skolem was constructed */
    val level = skolemizationLevel

    final override def isSkolem = true

    /** If typeskolem comes from a type parameter, that parameter, otherwise skolem itself */
    override def deSkolemize = origin match {
      case s: Symbol => s
      case _ => this
    }

    /** If type skolem comes from an existential, the tree where it was created */
    override def unpackLocation = origin

    //@M! (not deSkolemize.typeParams!!), also can't leave superclass definition: use info, not rawInfo
    override def typeParams = info.typeParams

    override def cloneSymbolImpl(owner: Symbol, newFlags: Long): Symbol =
      owner.newTypeSkolemSymbol(name, origin, pos, newFlags)

    override def nameString: String =
      if (settings.debug.value) (super.nameString + "&" + level)
      else super.nameString
  }

  /** A class for class symbols */
  class ClassSymbol protected[Symbols] (initOwner: Symbol, initPos: Position, initName: TypeName)
  extends TypeSymbol(initOwner, initPos, initName) {
    private[this] var flatname: TypeName = null
    private[this] var source: AbstractFileType = null
    private[this] var thissym: Symbol = this

    final override def isClass = true
    final override def isNonClassType = false
    final override def isAbstractType = false
    final override def isAliasType = false
<<<<<<< HEAD
    
    override def existentialBound = GenPolyType(this.typeParams, TypeBounds.upper(this.classBound))
=======

    override def existentialBound = polyType(this.typeParams, TypeBounds.upper(this.classBound))
>>>>>>> 5dca64ce

    override def sourceFile =
      if (owner.isPackageClass) source
      else super.sourceFile
    override def sourceFile_=(f: AbstractFileType) { source = f }

    override def reset(completer: Type) {
      super.reset(completer)
      thissym = this
    }

    private var thisTypeCache: Type = _
    private var thisTypePeriod = NoPeriod

    private var typeOfThisCache: Type = _
    private var typeOfThisPeriod = NoPeriod

    /** the type this.type in this class */
    override def thisType: Type = {
      val period = thisTypePeriod
      if (period != currentPeriod) {
        thisTypePeriod = currentPeriod
        if (!isValid(period)) thisTypeCache = ThisType(this)
      }
      thisTypeCache
    }

    override def owner: Symbol =
      if (needsFlatClasses) rawowner.owner else rawowner
    override def name: TypeName = (
      if (needsFlatClasses) {
        if (flatname eq null)
          flatname = nme.flattenedName(rawowner.name, rawname).toTypeName

        flatname
      }
      else rawname.toTypeName
    )

    /** A symbol carrying the self type of the class as its type */
    override def thisSym: Symbol = thissym

    /** the self type of an object foo is foo.type, not class<foo>.this.type
     */
    override def typeOfThis: Type = {
      if (getFlag(MODULE | IMPLCLASS) == MODULE.toLong && owner != NoSymbol) {
        val period = typeOfThisPeriod
        if (period != currentPeriod) {
          typeOfThisPeriod = currentPeriod
          if (!isValid(period))
            typeOfThisCache = singleType(owner.thisType, sourceModule)
        }
        typeOfThisCache
      }
      else thisSym.tpe
    }

    /** Sets the self type of the class */
    override def typeOfThis_=(tp: Type) {
      thissym = newThisSym(pos).setInfo(tp)
    }

    override def cloneSymbolImpl(owner: Symbol, newFlags: Long): Symbol = {
      val clone = owner.newClassSymbol(name, pos, newFlags)
      if (thisSym != this) {
        clone.typeOfThis = typeOfThis
        clone.thisSym.name = thisSym.name
      }
      clone
    }

    override def sourceModule =
      if (isModuleClass) companionModule else NoSymbol

    private[this] var childSet: Set[Symbol] = Set()
    override def children = childSet
    override def addChild(sym: Symbol) { childSet = childSet + sym }

    incCounter(classSymbolCount)
  }

  /** A class for module class symbols
   *  Note: Not all module classes are of this type; when unpickled, we get
   *  plain class symbols!
   */
  class ModuleClassSymbol protected[Symbols] (owner: Symbol, pos: Position, name: TypeName)
  extends ClassSymbol(owner, pos, name) {
    private var module: Symbol = null
    private var implicitMembersCacheValue: List[Symbol] = List()
    private var implicitMembersCacheKey1: Type = NoType
    private var implicitMembersCacheKey2: ScopeEntry = null

    def implicitMembers: List[Symbol] = {
      val tp = info
      if ((implicitMembersCacheKey1 ne tp) || (implicitMembersCacheKey2 ne tp.decls.elems)) {
        // Skip a package object class, because the members are also in
        // the package and we wish to avoid spurious ambiguities as in pos/t3999.
        if (!isPackageObjectClass) {
          implicitMembersCacheKey1 = tp
          implicitMembersCacheKey2 = tp.decls.elems
          implicitMembersCacheValue = tp.implicitMembers
        }
      }
      implicitMembersCacheValue
    }
    override def sourceModule = module
    override def sourceModule_=(module: Symbol) { this.module = module }
  }

  class FreeVar(name0: TermName, val value: Any) extends TermSymbol(NoSymbol, NoPosition, name0) {
    override def hashCode = if (value == null) 0 else value.hashCode
    override def equals(other: Any): Boolean = other match {
      case that: FreeVar => this.value.asInstanceOf[AnyRef] eq that.value.asInstanceOf[AnyRef]
      case _             => false
    }
  }

  /** An object representing a missing symbol */
  class NoSymbol protected[Symbols]() extends Symbol(null, NoPosition, nme.NO_NAME) {
    synchronized {
      setInfo(NoType)
      privateWithin = this
    }
    override def info_=(info: Type) = {
      infos = TypeHistory(1, NoType, null)
      unlock()
      validTo = currentPeriod
    }
    override def isSubClass(that: Symbol) = false
    override def filter(cond: Symbol => Boolean) = this
    override def defString: String = toString
    override def locationString: String = ""
    override def enclClass: Symbol = this
    override def enclosingTopLevelClass: Symbol = this
    override def enclMethod: Symbol = this
    override def sourceFile: AbstractFileType = null
    override def ownerChain: List[Symbol] = List()
    override def ownersIterator: Iterator[Symbol] = Iterator.empty
    override def alternatives: List[Symbol] = List()
    override def reset(completer: Type) {}
    override def info: Type = NoType
    override def existentialBound: Type = NoType
    override def rawInfo: Type = NoType
    protected def doCookJavaRawInfo() {}
    override def accessBoundary(base: Symbol): Symbol = RootClass
    def cloneSymbolImpl(owner: Symbol, newFlags: Long): Symbol = abort()
    override def originalEnclosingMethod = this

    override def owner: Symbol =
      abort("no-symbol does not have an owner (this is a bug: scala " + scala.util.Properties.versionString + ")")
    override def typeConstructor: Type =
      abort("no-symbol does not have a type constructor (this may indicate scalac cannot find fundamental classes)")
  }

  protected def makeNoSymbol = new NoSymbol

  lazy val NoSymbol = makeNoSymbol

  /** Derives a new list of symbols from the given list by mapping the given
   *  list across the given function.  Then fixes the info of all the new symbols
   *  by substituting the new symbols for the original symbols.
   *
   *  @param    syms    the prototypical symbols
   *  @param    symFn   the function to create new symbols
   *  @return           the new list of info-adjusted symbols
   */
  def deriveSymbols(syms: List[Symbol], symFn: Symbol => Symbol): List[Symbol] = {
    val syms1 = syms map symFn
    syms1 map (_ substInfo (syms, syms1))
  }

  /** Derives a new Type by first deriving new symbols as in deriveSymbols,
   *  then performing the same oldSyms => newSyms substitution on `tpe` as is
   *  performed on the symbol infos in deriveSymbols.
   *
   *  @param    syms    the prototypical symbols
   *  @param    symFn   the function to create new symbols
   *  @param    tpe     the prototypical type
   *  @return           the new symbol-subsituted type
   */
  def deriveType(syms: List[Symbol], symFn: Symbol => Symbol)(tpe: Type): Type = {
    val syms1 = deriveSymbols(syms, symFn)
    tpe.substSym(syms, syms1)
  }
  /** Derives a new Type by instantiating the given list of symbols as
   *  WildcardTypes.
   *
   *  @param    syms    the symbols to replace
   *  @return           the new type with WildcardType replacing those syms
   */
  def deriveTypeWithWildcards(syms: List[Symbol])(tpe: Type): Type = {
    if (syms.isEmpty) tpe
    else tpe.instantiateTypeParams(syms, syms map (_ => WildcardType))
  }
  /** Convenience functions which derive symbols by cloning.
   */
  def cloneSymbols(syms: List[Symbol]): List[Symbol] =
    deriveSymbols(syms, _.cloneSymbol)
  def cloneSymbolsAtOwner(syms: List[Symbol], owner: Symbol): List[Symbol] =
    deriveSymbols(syms, _ cloneSymbol owner)

  /** Clone symbols and apply the given function to each new symbol's info.
   *
   *  @param    syms    the prototypical symbols
   *  @param    infoFn  the function to apply to the infos
   *  @return           the newly created, info-adjusted symbols
   */
  def cloneSymbolsAndModify(syms: List[Symbol], infoFn: Type => Type): List[Symbol] =
    cloneSymbols(syms) map (_ modifyInfo infoFn)
  def cloneSymbolsAtOwnerAndModify(syms: List[Symbol], owner: Symbol, infoFn: Type => Type): List[Symbol] =
    cloneSymbolsAtOwner(syms, owner) map (_ modifyInfo infoFn)

  /** Functions which perform the standard clone/substituting on the given symbols and type,
   *  then call the creator function with the new symbols and type as arguments.
   */
  def createFromClonedSymbols[T](syms: List[Symbol], tpe: Type)(creator: (List[Symbol], Type) => T): T = {
    val syms1 = cloneSymbols(syms)
    creator(syms1, tpe.substSym(syms, syms1))
  }
  def createFromClonedSymbolsAtOwner[T](syms: List[Symbol], owner: Symbol, tpe: Type)(creator: (List[Symbol], Type) => T): T = {
    val syms1 = cloneSymbolsAtOwner(syms, owner)
    creator(syms1, tpe.substSym(syms, syms1))
  }

  /** A deep map on a symbol's paramss.
   */
  def mapParamss[T](sym: Symbol)(f: Symbol => T): List[List[T]] = mmap(sym.info.paramss)(f)

  /** An exception for cyclic references of symbol definitions */
  case class CyclicReference(sym: Symbol, info: Type)
  extends TypeError("illegal cyclic reference involving " + sym) {
    if (settings.debug.value) printStackTrace()
  }

  case class InvalidCompanions(sym1: Symbol, sym2: Symbol) extends Throwable(
    "Companions '" + sym1 + "' and '" + sym2 + "' must be defined in same file:\n" +
    "  Found in " + sym1.sourceFile.canonicalPath + " and " + sym2.sourceFile.canonicalPath
  ) {
      override def toString = getMessage
  }

  /** A class for type histories */
  private sealed case class TypeHistory(var validFrom: Period, info: Type, prev: TypeHistory) {
    assert((prev eq null) || phaseId(validFrom) > phaseId(prev.validFrom), this)
    assert(validFrom != NoPeriod)
    override def toString() =
      "TypeHistory(" + phaseOf(validFrom)+":"+runId(validFrom) + "," + info + "," + prev + ")"
    
    def toList: List[TypeHistory] = this :: ( if (prev eq null) Nil else prev.toList )
  }
}<|MERGE_RESOLUTION|>--- conflicted
+++ resolved
@@ -2511,13 +2511,8 @@
     final override def isNonClassType = false
     final override def isAbstractType = false
     final override def isAliasType = false
-<<<<<<< HEAD
     
     override def existentialBound = GenPolyType(this.typeParams, TypeBounds.upper(this.classBound))
-=======
-
-    override def existentialBound = polyType(this.typeParams, TypeBounds.upper(this.classBound))
->>>>>>> 5dca64ce
 
     override def sourceFile =
       if (owner.isPackageClass) source
