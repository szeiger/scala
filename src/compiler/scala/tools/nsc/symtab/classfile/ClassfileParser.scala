/*
 * Scala (https://www.scala-lang.org)
 *
 * Copyright EPFL and Lightbend, Inc.
 *
 * Licensed under Apache License 2.0
 * (http://www.apache.org/licenses/LICENSE-2.0).
 *
 * See the NOTICE file distributed with this work for
 * additional information regarding copyright ownership.
 */

package scala
package tools.nsc
package symtab
package classfile

import java.io.{ByteArrayInputStream, DataInputStream, File, IOException}
import java.lang.Integer.toHexString

import scala.collection.{immutable, mutable}
import scala.collection.mutable.{ArrayBuffer, ListBuffer}
import scala.annotation.switch
import scala.reflect.internal.JavaAccFlags
import scala.reflect.internal.pickling.ByteCodecs
import scala.reflect.io.NoAbstractFile
import scala.tools.nsc.util.ClassPath
import scala.tools.nsc.io.AbstractFile
import scala.util.control.NonFatal

/** This abstract class implements a class file parser.
 *
 *  @author Martin Odersky
 *  @version 1.0
 */
abstract class ClassfileParser {
  val symbolTable: SymbolTable {
    def settings: Settings
  }
  val loaders: SymbolLoaders {
    val symbolTable: ClassfileParser.this.symbolTable.type
  }

  import symbolTable._
  /**
   * If typer phase is defined then perform member lookup of a symbol
   * `sym` at typer phase. This method results from refactoring. The
   * original author of the logic that uses typer phase didn't explain
   * why we need to force infos at that phase specifically. It only mentioned
   * that ClassfileParse can be called late (e.g. at flatten phase) and
   * we make to make sure we handle such situation properly.
   */
  protected def lookupMemberAtTyperPhaseIfPossible(sym: Symbol, name: Name): Symbol

  /** The compiler classpath. */
  def classPath: ClassPath

  import definitions._
  import scala.reflect.internal.ClassfileConstants._
  import Flags._

  protected var file: AbstractFile     = _     // the class file
  protected var in: AbstractFileReader = _     // the class file reader
  protected var clazz: ClassSymbol = _         // the class symbol containing dynamic members
  protected var staticModule: ModuleSymbol = _ // the module symbol containing static members
  protected var instanceScope: Scope = _       // the scope of all instance definitions
  protected var staticScope: Scope = _         // the scope of all static definitions
  protected var pool: ConstantPool = _         // the classfile's constant pool
  protected var isScala: Boolean = _           // does class file describe a scala class?
  protected var isScalaRaw: Boolean = _        // this class file is a scala class with no pickled info
  protected var busy: Symbol = _               // lock to detect recursive reads
  protected var currentClass: Name = _         // JVM name of the current class
  protected var classTParams = Map[Name,Symbol]()
  protected var srcfile0 : Option[AbstractFile] = None
  protected def moduleClass: Symbol = staticModule.moduleClass
  private var sawPrivateConstructor = false

  private def ownerForFlags(jflags: JavaAccFlags) = if (jflags.isStatic) moduleClass else clazz

  def srcfile = srcfile0

  // u1, u2, and u4 are what these data types are called in the JVM spec.
  // They are an unsigned byte, unsigned char, and unsigned int respectively.
  // We bitmask u1 into an Int to make sure it's 0-255 (and u1 isn't used
  // for much beyond tags) but leave u2 alone as it's already unsigned.
  protected final def u1(): Int = in.nextByte & 0xFF
  protected final def u2(): Int = in.nextChar.toInt
  protected final def u4(): Int = in.nextInt

  protected final def s1(): Int = in.nextByte.toInt // sign-extend the byte to int
  protected final def s2(): Int = (in.nextByte.toInt << 8) | u1 // sign-extend and shift the first byte, or with the unsigned second byte

  private def readInnerClassFlags() = readClassFlags()
  private def readClassFlags()      = JavaAccFlags classFlags u2
  private def readMethodFlags()     = JavaAccFlags methodFlags u2
  private def readFieldFlags()      = JavaAccFlags fieldFlags u2
  private def readTypeName()        = readName().toTypeName
  private def readName()            = pool getName u2
  private def readType()            = pool getType u2

  private object unpickler extends scala.reflect.internal.pickling.UnPickler {
    val symbolTable: ClassfileParser.this.symbolTable.type = ClassfileParser.this.symbolTable
  }

  private def handleMissing(e: MissingRequirementError) = {
    if (settings.debug) e.printStackTrace
    throw new IOException(s"Missing dependency '${e.req}', required by $file")
  }
  private def handleError(e: Exception) = {
    if (settings.debug) e.printStackTrace()
    throw new IOException(s"class file '$file' is broken\n(${e.getClass}/${e.getMessage})")
  }
  private def mismatchError(c: Symbol) = {
    throw new IOException(s"class file '$file' has location not matching its contents: contains $c")
  }

  private def parseErrorHandler[T]: PartialFunction[Throwable, T] = {
    case e: MissingRequirementError => handleMissing(e)
    case e: RuntimeException        => handleError(e)
  }
  @inline private def pushBusy[T](sym: Symbol)(body: => T): T = {
    if (busy eq sym)
      throw new IOException(s"unsatisfiable cyclic dependency in '$sym'")
    else if ((busy ne null) && (busy ne NoSymbol))
      throw new IOException(s"illegal class file dependency between '$sym' and '$busy'")

    busy = sym
    try body
    catch parseErrorHandler
    finally busy = NoSymbol
  }
  @inline private def raiseLoaderLevel[T](body: => T): T = {
    loaders.parentsLevel += 1
    try body
    finally loaders.parentsLevel -= 1
  }

  /**
   * `clazz` and `module` are the class and module symbols corresponding to the classfile being
   * parsed. Note that the ClassfileLoader unconditionally creates both of these symbols, they may
   * may get invalidated later on (.exists).
   *
   * Note that using `companionModule` / `companionClass` does not always work to navigate between
   * those two symbols, namely when they are shadowed by a type / value in the a package object
   * (scala-dev#248).
   */
  def parse(file: AbstractFile, clazz: ClassSymbol, module: ModuleSymbol): Unit = {
    this.file = file
    pushBusy(clazz) {
      this.clazz        = clazz
      this.staticModule = module
      this.isScala      = false

<<<<<<< HEAD
      parseHeader()
      this.pool = new ConstantPool
      parseClass()
=======
      this.in = new AbstractFileReader(file)
      val magic = in.getInt(in.bp)
      if (magic != JAVA_MAGIC && file.name.endsWith(".sig")) {
        currentClass = TermName(clazz.javaClassName)
        isScala = true
        unpickler.unpickle(in.buf, 0, clazz, staticModule, file.name)
      } else {
        parseHeader()
        this.pool = newConstantPool
        parseClass()
      }
>>>>>>> 141a72f6
    }
  }

  private def parseHeader(): Unit = {
    val magic = u4
    if (magic != JAVA_MAGIC)
      abort(s"class file ${in.file} has wrong magic number 0x${toHexString(magic)}")

    val minor, major = u2
    if (major < JAVA_MAJOR_VERSION || major == JAVA_MAJOR_VERSION && minor < JAVA_MINOR_VERSION)
      abort(s"class file ${in.file} has unknown version $major.$minor, should be at least $JAVA_MAJOR_VERSION.$JAVA_MINOR_VERSION")
  }

  /**
   * Constructor of this class should not be called directly, use `newConstantPool` instead.
   */
  protected class ConstantPool {
    protected val len          = u2
    protected val starts       = new Array[Int](len)
    protected val values       = new Array[AnyRef](len)
    protected val internalized = new Array[Name](len)

    { var i = 1
      while (i < starts.length) {
        starts(i) = in.bp
        i += 1
        (u1: @switch) match {
          case CONSTANT_UTF8 | CONSTANT_UNICODE                                => in skip u2
          case CONSTANT_CLASS | CONSTANT_STRING | CONSTANT_METHODTYPE          => in skip 2
          case CONSTANT_METHODHANDLE                                           => in skip 3
          case CONSTANT_FIELDREF | CONSTANT_METHODREF | CONSTANT_INTFMETHODREF => in skip 4
          case CONSTANT_NAMEANDTYPE | CONSTANT_INTEGER | CONSTANT_FLOAT        => in skip 4
          case CONSTANT_INVOKEDYNAMIC                                          => in skip 4
          case CONSTANT_LONG | CONSTANT_DOUBLE                                 => in skip 8 ; i += 1
          case _                                                               => errorBadTag(in.bp - 1)
        }
      }
    }

    def recordAtIndex[T <: AnyRef](value: T, idx: Int): T = {
      values(idx) = value
      value
    }

    def firstExpecting(index: Int, expected: Int): Int = {
      val start = starts(index)
      val first = in.buf(start).toInt
      if (first == expected) start + 1
      else this errorBadTag start
    }

    /** Return the name found at given index. */
    def getName(index: Int): Name = (
      if (index <= 0 || len <= index) errorBadIndex(index)
      else values(index) match {
        case name: Name => name
        case _          =>
          val start = firstExpecting(index, CONSTANT_UTF8)
          val len   = in.getChar(start).toInt
          recordAtIndex(TermName(fromMUTF8(in.buf, start, len + 2)), index)
      }
    )

    private def fromMUTF8(bytes: Array[Byte], offset: Int, len: Int): String =
      new DataInputStream(new ByteArrayInputStream(bytes, offset, len)).readUTF

    /** Return the name found at given index in the constant pool, with '/' replaced by '.'. */
    def getExternalName(index: Int): Name = {
      if (index <= 0 || len <= index)
        errorBadIndex(index)

      if (internalized(index) == null)
        internalized(index) = getName(index).replace('/', '.')

      internalized(index)
    }

    def getClassSymbol(index: Int): Symbol = {
      if (index <= 0 || len <= index) errorBadIndex(index)
      values(index) match {
        case sym: Symbol => sym
        case _           =>
          val result = getClassName(index) match {
            case name if nme.isModuleName(name) => rootMirror getModuleByName name.dropModule
            case name                           => classNameToSymbol(name)
          }
          recordAtIndex(result, index)
      }
    }

    /** Return the external name of the class info structure found at 'index'.
     *  Use 'getClassSymbol' if the class is sure to be a top-level class.
     */
    def getClassName(index: Int): Name = {
      val start = firstExpecting(index, CONSTANT_CLASS)
      getExternalName((in getChar start).toInt)
    }

    /** Return a name and a type at the given index. If the type is a method
     *  type, a dummy symbol is created in `ownerTpe`, which is used as the
     *  owner of its value parameters. This might lead to inconsistencies,
     *  if a symbol of the given name already exists, and has a different
     *  type.
     */
    protected def getNameAndType(index: Int, ownerTpe: Type): (Name, Type) = {
      if (index <= 0 || len <= index) errorBadIndex(index)
      values(index) match {
        case p: ((Name @unchecked, Type @unchecked)) => p
        case _                                       =>
          val start = firstExpecting(index, CONSTANT_NAMEANDTYPE)
          val name = getName(in.getChar(start).toInt)
          // create a dummy symbol for method types
          val dummy = ownerTpe.typeSymbol.newMethod(name.toTermName, ownerTpe.typeSymbol.pos)
          val tpe   = getType(dummy, in.getChar(start + 2).toInt)
          // fix the return type, which is blindly set to the class currently parsed
          val restpe = tpe match {
            case MethodType(formals, _) if name == nme.CONSTRUCTOR => MethodType(formals, ownerTpe)
            case _                                                 => tpe
          }
          ((name, restpe))
      }
    }

    /** Return the type of a class constant entry. Since
     *  arrays are considered to be class types, they might
     *  appear as entries in 'newarray' or 'cast' opcodes.
     */
    def getClassOrArrayType(index: Int): Type = {
      if (index <= 0 || len <= index) errorBadIndex(index)
      else values(index) match {
        case tp: Type    => tp
        case cls: Symbol => cls.tpe_*
        case _           =>
          val name = getClassName(index)
          name charAt 0 match {
            case ARRAY_TAG => recordAtIndex(sigToType(null, name), index)
            case _         => recordAtIndex(classNameToSymbol(name), index).tpe_*
          }
      }
    }

    def getType(index: Int): Type              = getType(null, index)
    def getType(sym: Symbol, index: Int): Type = sigToType(sym, getExternalName(index))
    def getSuperClass(index: Int): Symbol      = if (index == 0) AnyClass else getClassSymbol(index) // the only classfile that is allowed to have `0` in the super_class is java/lang/Object (see jvm spec)

    private def createConstant(index: Int): Constant = {
      val start = starts(index)
      Constant((in.buf(start).toInt: @switch) match {
        case CONSTANT_STRING  => getName(in.getChar(start + 1).toInt).toString
        case CONSTANT_INTEGER => in.getInt(start + 1)
        case CONSTANT_FLOAT   => in.getFloat(start + 1)
        case CONSTANT_LONG    => in.getLong(start + 1)
        case CONSTANT_DOUBLE  => in.getDouble(start + 1)
        case CONSTANT_CLASS   => getClassOrArrayType(index).typeSymbol.tpe_* // !!! Is this necessary or desirable?
        case _                => errorBadTag(start)
      })
    }
    def getConstant(index: Char): Constant = getConstant(index.toInt)
    def getConstant(index: Int): Constant = (
      if (index <= 0 || len <= index) errorBadIndex(index)
      else values(index) match {
        case  const: Constant => const
        case sym: Symbol      => Constant(sym.tpe_*)
        case tpe: Type        => Constant(tpe)
        case _                => recordAtIndex(createConstant(index), index)
      }
    )

    private def getSubArray(bytes: Array[Byte]): Array[Byte] = {
      val decodedLength = ByteCodecs.decode(bytes)
      val arr           = new Array[Byte](decodedLength)
      System.arraycopy(bytes, 0, arr, 0, decodedLength)
      arr
    }

    /**
     * Get an array of bytes stored in the classfile as a string. The data is encoded in the format
     * described in object [[ByteCodecs]]. Used for the ScalaSignature annotation argument.
     */
    def getBytes(index: Int): Array[Byte] = {
      if (index <= 0 || len <= index) errorBadIndex(index)
      else values(index) match {
        case xs: Array[Byte] => xs
        case _ =>
          val start = firstExpecting(index, CONSTANT_UTF8)
          val len = (in getChar start).toInt
          val bytes = new Array[Byte](len)
          System.arraycopy(in.buf, start + 2, bytes, 0, len)
          recordAtIndex(getSubArray(bytes), index)
      }
    }

    /**
     * Get an array of bytes stored in the classfile as an array of strings. The data is encoded in
     * the format described in object [[ByteCodecs]]. Used for the ScalaLongSignature annotation
     * argument.
     */
    def getBytes(indices: List[Int]): Array[Byte] = {
      val head = indices.head
      values(head) match {
        case xs: Array[Byte] => xs
        case _               =>
          val arr: Array[Byte] = indices.toArray flatMap { index =>
            if (index <= 0 || ConstantPool.this.len <= index) errorBadIndex(index)
            val start = firstExpecting(index, CONSTANT_UTF8)
            val len   = (in getChar start).toInt
            val s     = start + 2
            in.buf.slice(s, s + len)
          }
          recordAtIndex(getSubArray(arr), head)
      }
    }

    /** Throws an exception signaling a bad constant index. */
    protected def errorBadIndex(index: Int) =
      abort(s"bad constant pool index: $index at pos: ${in.bp}")

    /** Throws an exception signaling a bad tag at given address. */
    protected def errorBadTag(start: Int) =
      abort(s"bad constant pool tag ${in.buf(start)} at byte $start")
  }

  def stubClassSymbol(name: Name): Symbol = {
    // scala/bug#5593 Scaladoc's current strategy is to visit all packages in search of user code that can be documented
    // therefore, it will rummage through the classpath triggering errors whenever it encounters package objects
    // that are not in their correct place (see bug for details)

    // TODO More consistency with use of stub symbols in `Unpickler`
    //   - better owner than `NoSymbol`
    //   - remove eager warning
    val msg = s"Class $name not found - continuing with a stub."
    if ((!settings.isScaladoc) && (settings.verbose || settings.developer)) warning(msg)
    NoSymbol.newStubSymbol(name.toTypeName, msg)
  }

  private def lookupClass(name: Name) = try {
    def lookupTopLevel = {
      if (name containsChar '.')
        rootMirror getClassByName name
      else
      // FIXME - we shouldn't be doing ad hoc lookups in the empty package, getClassByName should return the class
        definitions.getMember(rootMirror.EmptyPackageClass, name.toTypeName)
    }

    // For inner classes we usually don't get here: `classNameToSymbol` already returns the symbol
    // of the inner class based on the InnerClass table. However, if the classfile is missing the
    // InnerClass entry for `name`, it might still be that there exists an inner symbol (because
    // some other classfile _does_ have an InnerClass entry for `name`). In this case, we want to
    // return the actual inner symbol (C.D, with owner C), not the top-level symbol C$D. This is
    // what the logic below is for (see PR #5822 / scala/bug#9937).
    val split = if (isScalaRaw) -1 else name.lastIndexOf('$')
    if (split > 0 && split < name.length) {
      val outerName = name.subName(0, split)
      val innerName = name.subName(split + 1, name.length).toTypeName
      val outerSym = classNameToSymbol(outerName)

      // If the outer class C cannot be found, look for a top-level class C$D
      if (outerSym.isInstanceOf[StubSymbol]) lookupTopLevel
      else {
        // We have a java-defined class name C$D and look for a member D of C. But we don't know if
        // D is declared static or not, so we have to search both in class C and its companion.
        val r = if (outerSym == clazz)
          staticScope.lookup(innerName) orElse
            instanceScope.lookup(innerName)
        else
          lookupMemberAtTyperPhaseIfPossible(outerSym, innerName) orElse
            lookupMemberAtTyperPhaseIfPossible(outerSym.companionModule, innerName)
        r orElse lookupTopLevel
      }
    } else
      lookupTopLevel
  } catch {
    // The handler
    //   - prevents crashes with deficient InnerClassAttributes (scala/bug#2464, 0ce0ad5)
    //   - was referenced in the bugfix commit for scala/bug#3756 (4fb0d53), not sure why
    //   - covers the case when a type alias in a package object shadows a class symbol,
    //     getClassByName throws a MissingRequirementError (scala-dev#248)
    case _: FatalError =>
      // getClassByName can throw a MissingRequirementError (which extends FatalError)
      // definitions.getMember can throw a FatalError, for example in pos/t5165b
      stubClassSymbol(name)
  }

  /** Return the class symbol of the given name. */
  def classNameToSymbol(name: Name): Symbol = {
    if (innerClasses contains name)
      innerClasses innerSymbol name
    else
      lookupClass(name)
  }

  def parseClass(): Unit = {
    unpickleOrParseInnerClasses()

    val jflags = readClassFlags()
    val classNameIndex = u2
    currentClass = pool.getClassName(classNameIndex)

    // Ensure that (top-level) classfiles are in the correct directory
    val isTopLevel = !(currentClass containsChar '$') // Java class name; *don't* try to to use Scala name decoding (scala/bug#7532)
    if (isTopLevel) {
      val c = pool.getClassSymbol(classNameIndex)
      // scala-dev#248: when a type alias (in a package object) shadows a class symbol, getClassSymbol returns a stub
      // TODO: this also prevents the error when it would be useful (`mv a/C.class .`)
      if (!c.isInstanceOf[StubSymbol] && c != clazz) mismatchError(c)
    }

    // TODO: remove after the next 2.13 milestone
    // A bug in the backend caused classes ending in `$` do get only a Scala marker attribute
    // instead of a ScalaSig and a Signature annotaiton. This went unnoticed because isScalaRaw
    // classes were parsed like Java classes. The below covers the cases in the std lib.
    def isNothingOrNull = {
      val n = clazz.fullName.toString
      n == "scala.runtime.Nothing$" || n == "scala.runtime.Null$"
    }

    if (isScala) {
      () // We're done
    } else if (isScalaRaw && !isNothingOrNull) {
      val decls = clazz.enclosingPackage.info.decls
      for (c <- List(clazz, staticModule, staticModule.moduleClass)) {
        c.setInfo(NoType)
        decls.unlink(c)
      }
    } else {
      val sflags = jflags.toScalaFlags // includes JAVA

      def parseParents(): List[Type] = raiseLoaderLevel {
        val superType = pool.getSuperClass(u2).tpe_*
        val ifaceCount = u2
        val ifaces = for (i <- List.range(0, ifaceCount)) yield pool.getSuperClass(u2).tpe_*
        superType :: ifaces
      }

      addEnclosingTParams(clazz)

      // Create scopes before calling `enterOwnInnerClasses`
      instanceScope = newScope
      staticScope = newScope
      val staticInfo = ClassInfoType(List(), staticScope, moduleClass)
      val classInfo = ClassInfoType(parseParents(), instanceScope, clazz)

      enterOwnInnerClasses()

      clazz setInfo classInfo
      clazz setFlag sflags
      moduleClass setInfo staticInfo
      moduleClass setFlag JAVA
      staticModule setInfo moduleClass.tpe
      staticModule setFlag JAVA

      propagatePackageBoundary(jflags, clazz, staticModule, moduleClass)

      val fieldsStartBp = in.bp
      skipMembers() // fields
      skipMembers() // methods

      // attributes now depend on having infos set already
      parseAttributes(clazz, classInfo)

      def queueLoad(): Unit = {
        in.bp = fieldsStartBp
        0 until u2 foreach (_ => parseField())
        sawPrivateConstructor = false
        0 until u2 foreach (_ => parseMethod())
        val needsConstructor = (
             !sawPrivateConstructor
          && !(instanceScope containsName nme.CONSTRUCTOR)
          && ((sflags & INTERFACE) == 0 || (sflags | JAVA_ANNOTATION) != 0)
        )
        if (needsConstructor)
          instanceScope enter clazz.newClassConstructor(NoPosition)
      }

      loaders.pendingLoadActions ::= (queueLoad _)
      if (loaders.parentsLevel == 0) {
        while (loaders.pendingLoadActions.nonEmpty) {
          val item = loaders.pendingLoadActions.head
          loaders.pendingLoadActions = loaders.pendingLoadActions.tail
          item()
        }
      }
    }
  }

  /** Add type parameters of enclosing classes */
  def addEnclosingTParams(clazz: Symbol): Unit = {
    var sym = clazz.owner
    while (sym.isClass && !sym.isModuleClass) {
      for (t <- sym.tpe.typeArgs)
        classTParams = classTParams + (t.typeSymbol.name -> t.typeSymbol)

      sym = sym.owner
    }
  }

  def parseField(): Unit = {
    val jflags = readFieldFlags()
    val sflags = jflags.toScalaFlags

    if ((sflags & PRIVATE) != 0L) {
      in.skip(4); skipAttributes()
    } else {
      val name    = readName()
      val info    = readType()
      val sym     = ownerForFlags(jflags).newValue(name.toTermName, NoPosition, sflags)

      // Note: the info may be overwritten later with a generic signature
      // parsed from SignatureATTR
      sym setInfo {
        if (jflags.isEnum) ConstantType(Constant(sym))
        else info
      }
      propagatePackageBoundary(jflags, sym)
      parseAttributes(sym, info)
      addJavaFlagsAnnotations(sym, jflags)
      getScope(jflags) enter sym

      // sealed java enums
      if (jflags.isEnum) {
        val enumClass = sym.owner.linkedClassOfClass
        enumClass match {
          case NoSymbol =>
            devWarning(s"no linked class for java enum $sym in ${sym.owner}. A referencing class file might be missing an InnerClasses entry.")
          case linked =>
            if (!linked.isSealed)
              // Marking the enum class SEALED | ABSTRACT enables exhaustiveness checking. See also JavaParsers.
              // This is a bit of a hack and requires excluding the ABSTRACT flag in the backend, see method javaClassfileFlags.
              linked setFlag (SEALED | ABSTRACT)
            linked addChild sym
        }
      }
    }
  }

  def parseMethod(): Unit = {
    val jflags = readMethodFlags()
    val sflags = jflags.toScalaFlags
    if (jflags.isPrivate) {
      val name = readName()
      if (name == nme.CONSTRUCTOR)
        sawPrivateConstructor = true
      in.skip(2); skipAttributes()
    } else {
      if ((sflags & PRIVATE) != 0L) {
        in.skip(4); skipAttributes()
      } else {
        val name = readName()
        val sym = ownerForFlags(jflags).newMethod(name.toTermName, NoPosition, sflags)
        var info = pool.getType(sym, u2)
        var removedOuterParameter = false
        if (name == nme.CONSTRUCTOR)
          info match {
            case MethodType(params, restpe) =>
              // if this is a non-static inner class, remove the explicit outer parameter
              val paramsNoOuter = innerClasses getEntry currentClass match {
                case Some(entry) if !entry.jflags.isStatic =>
                  /* About `clazz.owner.hasPackageFlag` below: scala/bug#5957
                   * For every nested java class A$B, there are two symbols in the scala compiler.
                   *  1. created by SymbolLoader, because of the existence of the A$B.class file, owner: package
                   *  2. created by ClassfileParser of A when reading the inner classes, owner: A
                   * If symbol 1 gets completed (e.g. because the compiled source mentions `A$B`, not `A#B`), the
                   * ClassfileParser for 1 executes, and clazz.owner is the package.
                   */
                  assert(params.head.tpe.typeSymbol == clazz.owner || clazz.owner.hasPackageFlag, "" + params.head.tpe.typeSymbol + ": " + clazz.owner)
                  removedOuterParameter = true
                  params.tail
                case _ =>
                  params
              }
              val newParams = paramsNoOuter match {
                case (init :+ tail) if jflags.isSynthetic =>
                  // scala/bug#7455 strip trailing dummy argument ("access constructor tag") from synthetic constructors which
                  // are added when an inner class needs to access a private constructor.
                  init
                case _ =>
                  paramsNoOuter
              }

              info = MethodType(newParams, clazz.tpe)
          }
        // Note: the info may be overwritten later with a generic signature
        // parsed from SignatureATTR
        sym setInfo info
        propagatePackageBoundary(jflags, sym)
        parseAttributes(sym, info, removedOuterParameter)
        addJavaFlagsAnnotations(sym, jflags)
        if (jflags.isVarargs)
          sym modifyInfo arrayToRepeated

        getScope(jflags) enter sym
      }
    }
  }

  private def sigToType(sym: Symbol, sig: Name): Type = {
    var index = 0
    val end = sig.length
    def accept(ch: Char): Unit = {
      assert(sig.charAt(index) == ch, (sig.charAt(index), ch))
      index += 1
    }
    def subName(isDelimiter: Char => Boolean): Name = {
      val start = index
      while (!isDelimiter(sig.charAt(index))) { index += 1 }
      sig.subName(start, index)
    }
    def sig2type(tparams: immutable.Map[Name,Symbol], skiptvs: Boolean): Type = {
      val tag = sig.charAt(index); index += 1
      tag match {
        case BYTE_TAG   => ByteTpe
        case CHAR_TAG   => CharTpe
        case DOUBLE_TAG => DoubleTpe
        case FLOAT_TAG  => FloatTpe
        case INT_TAG    => IntTpe
        case LONG_TAG   => LongTpe
        case SHORT_TAG  => ShortTpe
        case VOID_TAG   => UnitTpe
        case BOOL_TAG   => BooleanTpe
        case 'L' =>
          def processInner(tp: Type): Type = tp match {
            case TypeRef(pre, sym, args) if (!sym.isStatic) =>
              typeRef(processInner(pre.widen), sym, args)
            case _ =>
              tp
          }
          def processClassType(tp: Type): Type = tp match {
            case TypeRef(pre, classSym, args) =>
              val existentials = new ListBuffer[Symbol]()
              if (sig.charAt(index) == '<') {
                accept('<')
                val xs = new ListBuffer[Type]()
                var i = 0
                while (sig.charAt(index) != '>') {
                  sig.charAt(index) match {
                    case variance @ ('+' | '-' | '*') =>
                      index += 1
                      val bounds = variance match {
                        case '+' => TypeBounds.upper(objToAny(sig2type(tparams, skiptvs)))
                        case '-' =>
                          val tp = sig2type(tparams, skiptvs)
                          // sig2type seems to return AnyClass regardless of the situation:
                          // we don't want Any as a LOWER bound.
                          if (tp.typeSymbol == AnyClass) TypeBounds.empty
                          else TypeBounds.lower(tp)
                        case '*' => TypeBounds.empty
                      }
                      val newtparam = sym.newExistential(newTypeName("?"+i), sym.pos) setInfo bounds
                      existentials += newtparam
                      xs += newtparam.tpeHK
                      i += 1
                    case _ =>
                      xs += sig2type(tparams, skiptvs)
                  }
                }
                accept('>')
                assert(xs.length > 0, tp)
                debuglogResult("new existential")(newExistentialType(existentials.toList, typeRef(pre, classSym, xs.toList)))
              }
              // isMonomorphicType is false if the info is incomplete, as it usually is here
              // so have to check unsafeTypeParams.isEmpty before worrying about raw type case below,
              // or we'll create a boatload of needless existentials.
              else if (classSym.isMonomorphicType || classSym.unsafeTypeParams.isEmpty) tp
              else debuglogResult(s"raw type from $classSym") {
                // raw type - existentially quantify all type parameters
                classExistentialType(pre, classSym)
              }
            case tp =>
              assert(sig.charAt(index) != '<', s"sig=$sig, index=$index, tp=$tp")
              tp
          }

          val classSym = classNameToSymbol(subName(c => c == ';' || c == '<'))
          assert(!classSym.isOverloaded, classSym.alternatives)
          var tpe = processClassType(processInner(classSym.tpe_*))
          while (sig.charAt(index) == '.') {
            accept('.')
            val name = subName(c => c == ';' || c == '<' || c == '.').toTypeName
            val clazz = tpe.member(name)
            val dummyArgs = Nil // the actual arguments are added in processClassType
            val inner = typeRef(pre = tpe, sym = clazz, args = dummyArgs)
            tpe = processClassType(inner)
          }
          accept(';')
          tpe
        case ARRAY_TAG =>
          while ('0' <= sig.charAt(index) && sig.charAt(index) <= '9') index += 1
          var elemtp = sig2type(tparams, skiptvs)
          // make unbounded Array[T] where T is a type variable into Array[T with Object]
          // (this is necessary because such arrays have a representation which is incompatible
          // with arrays of primitive types.
          // NOTE that the comparison to Object only works for abstract types bounded by classes that are strict subclasses of Object
          // if the bound is exactly Object, it will have been converted to Any, and the comparison will fail
          // see also RestrictJavaArraysMap (when compiling java sources directly)
          if (elemtp.typeSymbol.isAbstractType && !(elemtp <:< ObjectTpe)) {
            elemtp = intersectionType(List(elemtp, ObjectTpe))
          }

          arrayType(elemtp)
        case '(' =>
          // we need a method symbol. given in line 486 by calling getType(methodSym, ..)
          assert(sym ne null, sig)
          val paramtypes = new ListBuffer[Type]()
          while (sig.charAt(index) != ')') {
            paramtypes += objToAny(sig2type(tparams, skiptvs))
          }
          index += 1
          val restype = if (sym != null && sym.isClassConstructor) {
            accept('V')
            clazz.tpe_*
          } else
            sig2type(tparams, skiptvs)
          JavaMethodType(sym.newSyntheticValueParams(paramtypes.toList), restype)
        case 'T' =>
          val n = subName(';'.==).toTypeName
          index += 1
          if (skiptvs) AnyTpe
          else tparams(n).typeConstructor
      }
    } // sig2type(tparams, skiptvs)

    def sig2typeBounds(tparams: immutable.Map[Name, Symbol], skiptvs: Boolean): Type = {
      val ts = new ListBuffer[Type]
      while (sig.charAt(index) == ':') {
        index += 1
        if (sig.charAt(index) != ':') // guard against empty class bound
          ts += objToAny(sig2type(tparams, skiptvs))
      }
      TypeBounds.upper(intersectionType(ts.toList, sym))
    }

    var tparams = classTParams
    val newTParams = new ListBuffer[Symbol]()
    if (sig.charAt(index) == '<') {
      assert(sym != null, sig)
      index += 1
      val start = index
      while (sig.charAt(index) != '>') {
        val tpname = subName(':'.==).toTypeName
        val s = sym.newTypeParameter(tpname)
        tparams = tparams + (tpname -> s)
        sig2typeBounds(tparams, skiptvs = true)
        newTParams += s
      }
      index = start
      while (sig.charAt(index) != '>') {
        val tpname = subName(':'.==).toTypeName
        val s = tparams(tpname)
        s.setInfo(sig2typeBounds(tparams, skiptvs = false))
      }
      accept('>')
    }
    val ownTypeParams = newTParams.toList
    if (!ownTypeParams.isEmpty)
      sym.setInfo(new TypeParamsType(ownTypeParams))
    val tpe =
      if ((sym eq null) || !sym.isClass)
        sig2type(tparams, skiptvs = false)
      else {
        classTParams = tparams
        val parents = new ListBuffer[Type]()
        while (index < end) {
          parents += sig2type(tparams, skiptvs = false)  // here the variance doesn't matter
        }
        ClassInfoType(parents.toList, instanceScope, sym)
      }
    GenPolyType(ownTypeParams, tpe)
  } // sigToType

  /**
   * Only invoked for java classfiles.
   */
  def parseAttributes(sym: Symbol, symtype: Type, removedOuterParameter: Boolean = false): Unit = {
    var paramNames: ListBuffer[Name] = null // null means we didn't find any
    def convertTo(c: Constant, pt: Type): Constant = {
      if (pt.typeSymbol == BooleanClass && c.tag == IntTag)
        Constant(c.value != 0)
      else
        c convertTo pt
    }

    def parseAttribute(): Unit = {
      val attrName = readTypeName()
      val attrLen  = u4
      attrName match {
        case tpnme.SignatureATTR =>
          val sig = pool.getExternalName(u2)
          val newType = sigToType(sym, sig)
          sym.setInfo(newType)

        case tpnme.SyntheticATTR =>
          sym.setFlag(SYNTHETIC | ARTIFACT)
          in.skip(attrLen)

        case tpnme.BridgeATTR =>
          sym.setFlag(BRIDGE | ARTIFACT)
          in.skip(attrLen)

        case tpnme.DeprecatedATTR =>
          val arg = Literal(Constant("see corresponding Javadoc for more information."))
          sym.addAnnotation(DeprecatedAttr, arg, Literal(Constant("")))
          in.skip(attrLen)

        case tpnme.ConstantValueATTR =>
          val c = pool.getConstant(u2)
          val c1 = convertTo(c, symtype)
          if (c1 ne null) sym.setInfo(ConstantType(c1))
          else devWarning(s"failure to convert $c to $symtype")

        case tpnme.MethodParametersATTR =>
          def readParamNames(): Unit = {
            import scala.tools.asm.Opcodes.ACC_SYNTHETIC
            val paramCount = u1
            var i = 0
            if (removedOuterParameter && i < paramCount) {
              in.skip(4)
              i += 1
            }
            paramNames = new ListBuffer()
            while (i < paramCount) {
              val rawname = pool.getName(u2)
              val access = u2

              val name =
                if ((access & ACC_SYNTHETIC) == 0) rawname.encode
                else nme.NO_NAME

              paramNames += name
              i += 1
            }
          }
          readParamNames()

        case tpnme.AnnotationDefaultATTR => // Methods of java annotation classes that have a default
          sym.addAnnotation(AnnotationDefaultAttr)
          in.skip(attrLen)

        case tpnme.RuntimeAnnotationATTR =>
            val numAnnots = u2
            for (n <- 0 until numAnnots; annot <- parseAnnotation(u2))
               sym.addAnnotation(annot)

        // TODO 1: parse runtime visible annotations on parameters
        // case tpnme.RuntimeParamAnnotationATTR

        // TODO 2: also parse RuntimeInvisibleAnnotation / RuntimeInvisibleParamAnnotation,
        // i.e. java annotations with RetentionPolicy.CLASS?

        case tpnme.ExceptionsATTR =>
          parseExceptions(attrLen)

        case tpnme.SourceFileATTR =>
          /*
          if (forInteractive) {
            // opt: disable this code in the batch compiler for performance reasons.
            // it appears to be looking for the .java source file mentioned in this attribute
            // in the output directories of scalac.
            //
            // References:
            // https://issues.scala-lang.org/browse/SI-2689
            // https://github.com/scala/scala/commit/7315339782f6e19ddd6199768352a91ef66eb27d
            // https://github.com/scala-ide/scala-ide/commit/786ea5d4dc44065379a05eb3ac65d37f8948c05d
            //
            // TODO: can we disable this altogether? Does Scala-IDE actually intermingle source and classfiles in a way
            //       that this could ever find something?
            val srcfileLeaf = readName().toString.trim
            val srcpath = sym.enclosingPackage match {
              case NoSymbol => srcfileLeaf
              case rootMirror.EmptyPackage => srcfileLeaf
              case pkg => pkg.fullName(File.separatorChar)+File.separator+srcfileLeaf
            }
            srcfile0 = settings.outputDirs.srcFilesFor(in.file, srcpath).find(_.exists)
          } else in.skip(attrLen)
          */
          in.skip(attrLen)

        case tpnme.CodeATTR =>
          if (sym.owner.isInterface) {
            sym setFlag JAVA_DEFAULTMETHOD
            log(s"$sym in ${sym.owner} is a java8+ default method.")
          }
          in.skip(attrLen)

        case _ =>
          in.skip(attrLen)
      }
    }

    /*
     * Parse the "Exceptions" attribute which denotes the exceptions
     * thrown by a method.
     */
    def parseExceptions(len: Int): Unit = {
      val nClasses = u2
      for (n <- 0 until nClasses) {
        // FIXME: this performs an equivalent of getExceptionTypes instead of getGenericExceptionTypes (scala/bug#7065)
        val cls = pool.getClassSymbol(u2)
        // we call initialize due to the fact that we call Symbol.isMonomorphicType in addThrowsAnnotation
        // and that method requires Symbol to be forced to give the right answers, see scala/bug#7107 for details
        cls.initialize
        sym.addThrowsAnnotation(cls)
      }
    }
    def addParamNames(): Unit =
      if ((paramNames ne null) && sym.hasRawInfo && sym.isMethod) {
        val params = sym.rawInfo.params
        foreach2(paramNames.toList, params) {
          case (nme.NO_NAME, _) => // param was ACC_SYNTHETIC; ignore
          case (name, param) =>
            param.resetFlag(SYNTHETIC)
            param.name = name
        }
        devWarningIf(!sameLength(paramNames.toList, params)) {
          // there's not anything we can do, but it's slightly worrisome
          sm"""MethodParameters length mismatch while parsing $sym:
              |  rawInfo.params: ${sym.rawInfo.params}
              |  MethodParameters: ${paramNames.toList}"""
        }
      }
    // begin parseAttributes
    for (i <- 0 until u2) parseAttribute()
    addParamNames()
  }


  def parseAnnotArg(): Option[ClassfileAnnotArg] = {
    val tag = u1
    val index = u2
    tag match {
      case STRING_TAG =>
        Some(LiteralAnnotArg(Constant(pool.getName(index).toString)))
      case BOOL_TAG | BYTE_TAG | CHAR_TAG | SHORT_TAG | INT_TAG |
           LONG_TAG | FLOAT_TAG | DOUBLE_TAG =>
        Some(LiteralAnnotArg(pool.getConstant(index)))
      case CLASS_TAG  =>
        Some(LiteralAnnotArg(Constant(pool.getType(index))))
      case ENUM_TAG   =>
        val t = pool.getType(index)
        val n = readName()
        val module = t.typeSymbol.companionModule
        val s = module.info.decls.lookup(n)
        if (s != NoSymbol) Some(LiteralAnnotArg(Constant(s)))
        else {
          warning(
            sm"""While parsing annotations in ${in.file}, could not find $n in enum ${module.nameString}.
                |This is likely due to an implementation restriction: an annotation argument cannot refer to a member of the annotated class (scala/bug#7014)."""
          )
          None
        }

      case ARRAY_TAG  =>
        val arr = new ArrayBuffer[ClassfileAnnotArg]()
        var hasError = false
        for (i <- 0 until index)
          parseAnnotArg() match {
            case Some(c) => arr += c
            case None => hasError = true
          }
        if (hasError) None
        else Some(ArrayAnnotArg(arr.toArray))
      case ANNOTATION_TAG =>
        parseAnnotation(index) map (NestedAnnotArg(_))
    }
  }


  // TODO scala/bug#9296 duplicated code, refactor
  /**
   * Parse and return a single annotation.  If it is malformed, return None.
   */
  def parseAnnotation(attrNameIndex: Int): Option[AnnotationInfo] = try {
    val attrType = pool.getType(attrNameIndex)
    val nargs = u2
    val nvpairs = new ListBuffer[(Name, ClassfileAnnotArg)]
    var hasError = false
    for (i <- 0 until nargs) {
      val name = readName()
      parseAnnotArg() match {
        case Some(c) => nvpairs += ((name, c))
        case None => hasError = true
      }
    }
    if (hasError) None
    else Some(AnnotationInfo(attrType, List(), nvpairs.toList))
  } catch {
    case f: FatalError => throw f // don't eat fatal errors, they mean a class was not found
    case NonFatal(ex) =>
      // We want to be robust when annotations are unavailable, so the very least
      // we can do is warn the user about the exception
      // There was a reference to ticket 1135, but that is outdated: a reference to a class not on
      // the classpath would *not* end up here. A class not found is signaled
      // with a `FatalError` exception, handled above. Here you'd end up after a NPE (for example),
      // and that should never be swallowed silently.
      warning(s"Caught: $ex while parsing annotations in ${in.file}")
      if (settings.debug) ex.printStackTrace()
      None // ignore malformed annotations
  }

  /** Apply `@native`/`@transient`/`@volatile` annotations to `sym`,
    * if the corresponding flag is set in `flags`.
    */
  def addJavaFlagsAnnotations(sym: Symbol, flags: JavaAccFlags): Unit =
    flags.toScalaAnnotations(symbolTable) foreach (ann => sym.addAnnotation(ann))

  /** Enter own inner classes in the right scope. It needs the scopes to be set up,
   *  and implicitly current class' superclasses.
   */
  private def enterOwnInnerClasses(): Unit = {
    def className(name: Name): Name =
      name.subName(name.lastPos('.') + 1, name.length)

    def enterClassAndModule(entry: InnerClassEntry, file: AbstractFile): Unit = {
      def jflags      = entry.jflags
      val name        = entry.originalName
      val sflags      = jflags.toScalaFlags
      val owner       = ownerForFlags(jflags)
      val scope       = getScope(jflags)
      def newStub(name: Name) = {
        val stub = owner.newStubSymbol(name, s"Class file for ${entry.externalName} not found")
        stub.setPos(owner.pos)
        stub.setFlag(JAVA)
      }

      val (innerClass, innerModule) = if (file == NoAbstractFile) {
        (newStub(name.toTypeName), newStub(name.toTermName))
      } else {
        val cls = owner.newClass(name.toTypeName, NoPosition, sflags)
        val mod = owner.newModule(name.toTermName, NoPosition, sflags)
        val completer = new loaders.ClassfileLoader(file, cls, mod)
        cls setInfo completer
        mod setInfo completer
        mod.moduleClass setInfo loaders.moduleClassLoader
        cls.associatedFile = file
        mod.moduleClass.associatedFile = file

        /**
          * need to set privateWithin here because the classfile of a nested protected class is public in bytecode,
          * so propagatePackageBoundary will not set it when the symbols are completed
          */
        if (jflags.isProtected) {
          cls.privateWithin = cls.enclosingPackage
          mod.privateWithin = cls.enclosingPackage
        }

        (cls, mod)
      }

      scope enter innerClass
      scope enter innerModule

      val decls = innerClass.enclosingPackage.info.decls
      def unlinkIfPresent(name: Name) = {
        val e = decls lookupEntry name
        if (e ne null)
          decls unlink e
      }

      val cName = className(entry.externalName)
      unlinkIfPresent(cName.toTermName)
      unlinkIfPresent(cName.toTypeName)
    }

    for (entry <- innerClasses.entries) {
      // create a new class member for immediate inner classes
      if (entry.outerName == currentClass) {
        val file = classPath.findClassFile(entry.externalName.toString)
        enterClassAndModule(entry, file.getOrElse(NoAbstractFile))
      }
    }
  }

  /**
   * Either
   *   - set `isScala` and invoke the unpickler, or
   *   - set `isScalaRaw`, or
   *   - parse inner classes (for Java classfiles)
   *
   * Expects `in.bp` to point to the `access_flags` entry, restores the old `bp`.
   */
  def unpickleOrParseInnerClasses(): Unit = {
    val oldbp = in.bp
    in.skip(4) // access_flags, this_class
    skipSuperclasses()
    skipMembers() // fields
    skipMembers() // methods

    var innersStart = -1
    var runtimeAnnotStart = -1

    val numAttrs = u2
    var i = 0
    while (i < numAttrs) {
      val attrName = readTypeName()
      val attrLen = u4
      attrName match {
        case tpnme.ScalaSignatureATTR =>
          isScala = true
          if (runtimeAnnotStart != -1) i = numAttrs
        case tpnme.ScalaATTR =>
          isScalaRaw = true
          i = numAttrs
        case tpnme.InnerClassesATTR =>
          innersStart = in.bp
        case tpnme.RuntimeAnnotationATTR =>
          runtimeAnnotStart = in.bp
          if (isScala) i = numAttrs
        case _ =>
      }
      in.skip(attrLen)
      i += 1
    }

    if (isScala) {
      def parseScalaSigBytes(): Array[Byte] = {
        val tag = u1
        assert(tag == STRING_TAG, tag)
        pool.getBytes(u2)
      }

      def parseScalaLongSigBytes(): Array[Byte] = {
        val tag = u1
        assert(tag == ARRAY_TAG, tag)
        val stringCount = u2
        val entries =
          for (i <- 0 until stringCount) yield {
            val stag = u1
            assert(stag == STRING_TAG, stag)
            u2
          }
        pool.getBytes(entries.toList)
      }

      def checkScalaSigAnnotArg() = {
        val numArgs = u2
        assert(numArgs == 1, s"ScalaSignature has $numArgs arguments")
        val name = readName()
        assert(name == nme.bytes, s"ScalaSignature argument has name $name")
      }

      def skipAnnotArg(): Unit = u1 match {
        case STRING_TAG | BOOL_TAG | BYTE_TAG | CHAR_TAG | SHORT_TAG |
             INT_TAG | LONG_TAG | FLOAT_TAG | DOUBLE_TAG | CLASS_TAG =>
          in.skip(2)

        case ENUM_TAG =>
          in.skip(4)

        case ARRAY_TAG =>
          val num = u2
          for (i <- 0 until num) skipAnnotArg()

        case ANNOTATION_TAG =>
          in.skip(2) // type
          skipAnnotArgs()
      }

      def skipAnnotArgs() = {
        val numArgs = u2
        for (i <- 0 until numArgs) {
          in.skip(2)
          skipAnnotArg()
        }
      }

      val SigTpe = ScalaSignatureAnnotation.tpe
      val LongSigTpe = ScalaLongSignatureAnnotation.tpe

      assert(runtimeAnnotStart != -1, s"No RuntimeVisibleAnnotations in classfile with ScalaSignature attribute: $clazz")
      in.bp = runtimeAnnotStart
      val numAnnots = u2
      var i = 0
      var bytes: Array[Byte] = null
      while (i < numAnnots && bytes == null) {
        pool.getType(u2) match {
          case SigTpe =>
            checkScalaSigAnnotArg()
            bytes = parseScalaSigBytes()
          case LongSigTpe =>
            checkScalaSigAnnotArg()
            bytes = parseScalaLongSigBytes()
          case t =>
            skipAnnotArgs()
        }
        i += 1
      }

      AnyRefClass // Force scala.AnyRef, otherwise we get "error: Symbol AnyRef is missing from the classpath"
      assert(bytes != null, s"No Scala(Long)Signature annotation in classfile with ScalaSignature attribute: $clazz")
      unpickler.unpickle(bytes, 0, clazz, staticModule, in.file.name)
    } else if (!isScalaRaw && innersStart != -1) {
      in.bp = innersStart
      val entries = u2
      for (i <- 0 until entries) {
        val innerIndex, outerIndex, nameIndex = u2
        val jflags = readInnerClassFlags()
        if (innerIndex != 0 && outerIndex != 0 && nameIndex != 0)
          innerClasses add InnerClassEntry(innerIndex, outerIndex, nameIndex, jflags)
      }
    }
    in.bp = oldbp
  }

  /** An entry in the InnerClasses attribute of this class file. */
  case class InnerClassEntry(external: Int, outer: Int, name: Int, jflags: JavaAccFlags) {
    def externalName = pool getClassName external
    def outerName    = pool getClassName outer
    def originalName = pool getName name
    def isModule     = originalName.isTermName
    def scope        = if (jflags.isStatic) staticScope else instanceScope
    def enclosing    = if (jflags.isStatic) enclModule else enclClass

    // The name of the outer class, without its trailing $ if it has one.
    private def strippedOuter = outerName.dropModule
    private def isInner       = innerClasses contains strippedOuter
    private def enclClass     = if (isInner) innerClasses innerSymbol strippedOuter else classNameToSymbol(strippedOuter)
    private def enclModule    = enclClass.companionModule
  }

  /** Return the class symbol for the given name. It looks it up in its outer class.
   *  Forces all outer class symbols to be completed.
   *
   *  If the given name is not an inner class, it returns the symbol found in `definitions`.
   */
  object innerClasses {
    private val inners = mutable.HashMap[Name, InnerClassEntry]()

    def contains(name: Name) = inners contains name
    def getEntry(name: Name) = inners get name
    def entries              = inners.values

    def add(entry: InnerClassEntry): Unit = {
      devWarningIf(inners contains entry.externalName) {
        val existing = inners(entry.externalName)
        s"Overwriting inner class entry! Was $existing, now $entry"
      }
      inners(entry.externalName) = entry
    }
    def innerSymbol(externalName: Name): Symbol = this getEntry externalName match {
      case Some(entry) => innerSymbol(entry)
      case _           => NoSymbol
    }

    private def innerSymbol(entry: InnerClassEntry): Symbol = {
      val name      = entry.originalName.toTypeName
      val enclosing = entry.enclosing
      val member = {
        if (enclosing == clazz) entry.scope lookup name
        else lookupMemberAtTyperPhaseIfPossible(enclosing, name)
      }
      def newStub = {
        enclosing
          .newStubSymbol(name, s"Unable to locate class corresponding to inner class entry for $name in owner ${entry.outerName}")
          .setPos(enclosing.pos)
      }
      member.orElse(newStub)
    }
  }

  class TypeParamsType(override val typeParams: List[Symbol]) extends LazyType with FlagAgnosticCompleter {
    override def complete(sym: Symbol): Unit = { throw new AssertionError("cyclic type dereferencing") }
  }
  class LazyAliasType(alias: Symbol) extends LazyType with FlagAgnosticCompleter {
    override def complete(sym: Symbol): Unit = {
      sym setInfo createFromClonedSymbols(alias.initialize.typeParams, alias.tpe)(typeFun)
    }
  }

  def skipAttributes(): Unit = {
    var attrCount: Int = u2
    while (attrCount > 0) {
      in skip 2
      in skip u4
      attrCount -= 1
    }
  }

  def skipMembers(): Unit = {
    var memberCount: Int = u2
    while (memberCount > 0) {
      in skip 6
      skipAttributes()
      memberCount -= 1
    }
  }

  def skipSuperclasses(): Unit = {
    in.skip(2) // superclass
    val ifaces = u2
    in.skip(2 * ifaces)
  }

  protected def getScope(flags: JavaAccFlags): Scope =
    if (flags.isStatic) staticScope else instanceScope
}<|MERGE_RESOLUTION|>--- conflicted
+++ resolved
@@ -151,11 +151,6 @@
       this.staticModule = module
       this.isScala      = false
 
-<<<<<<< HEAD
-      parseHeader()
-      this.pool = new ConstantPool
-      parseClass()
-=======
       this.in = new AbstractFileReader(file)
       val magic = in.getInt(in.bp)
       if (magic != JAVA_MAGIC && file.name.endsWith(".sig")) {
@@ -164,10 +159,9 @@
         unpickler.unpickle(in.buf, 0, clazz, staticModule, file.name)
       } else {
         parseHeader()
-        this.pool = newConstantPool
+        this.pool = new ConstantPool
         parseClass()
       }
->>>>>>> 141a72f6
     }
   }
 
