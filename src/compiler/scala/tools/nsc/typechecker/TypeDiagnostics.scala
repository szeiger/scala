--- conflicted
+++ resolved
@@ -224,13 +224,8 @@
         val params    = req.typeConstructor.typeParams
 
         if (foundArgs.nonEmpty && foundArgs.length == reqArgs.length) {
-<<<<<<< HEAD
-          val relationships = foundArgs.lazyZip(reqArgs).lazyZip(params).map {
-            case (arg, reqArg, param) =>
-=======
           val relationships = map3(foundArgs, reqArgs, params){
             (arg, reqArg, param) =>
->>>>>>> 6990ee36
               def mkMsg(isSubtype: Boolean) = {
                 val op      = if (isSubtype) "<:" else ">:"
                 val suggest = if (isSubtype) "+" else "-"
