/*
 * Scala (https://www.scala-lang.org)
 *
 * Copyright EPFL and Lightbend, Inc.
 *
 * Licensed under Apache License 2.0
 * (http://www.apache.org/licenses/LICENSE-2.0).
 *
 * See the NOTICE file distributed with this work for
 * additional information regarding copyright ownership.
 */

// Added: Sat Oct 7 16:08:21 2006
//todo: use inherited type info also for vars and values

// Added: Thu Apr 12 18:23:58 2007
//todo: disallow C#D in superclass
//todo: treat :::= correctly
package scala
package tools.nsc
package typechecker

import scala.collection.mutable
import scala.reflect.internal.util.{FreshNameCreator, ListOfNil, Statistics, StatisticsStatics}
import scala.reflect.internal.TypesStats
import mutable.ListBuffer
import symtab.Flags._
import Mode._
import PartialFunction.cond

// Suggestion check whether we can do without priming scopes with symbols of outer scopes,
// like the IDE does.
/** This trait provides methods to assign types to trees.
 *
 *  @author  Martin Odersky
 */
trait Typers extends Adaptations with Tags with TypersTracking with PatternTypers {
  self: Analyzer =>

  import global._
  import definitions._
  import statistics._

  final def forArgMode(fun: Tree, mode: Mode) =
    if (treeInfo.isSelfOrSuperConstrCall(fun)) mode | SCCmode else mode

  final val shortenImports = false

  // All typechecked RHS of ValDefs for right-associative operator desugaring
  private val rightAssocValDefs = new mutable.AnyRefMap[Symbol, Tree]
  // Symbols of ValDefs for right-associative operator desugaring which are passed by name and have been inlined
  private val inlinedRightAssocValDefs = new mutable.HashSet[Symbol]

  // For each class, we collect a mapping from constructor param accessors that are aliases of their superclass
  // param accessors. At the end of the typer phase, when this information is available all the way up the superclass
  // chain, this is used to determine which are true aliases, ones where the field can be elided from this class.
  // And yes, if you were asking, this is yet another binary fragility, as we bake knowledge of the super class into
  // this class.
  private val superConstructorCalls: mutable.AnyRefMap[Symbol, collection.Map[Symbol, Symbol]] = perRunCaches.newAnyRefMap()

  // allows override of the behavior of the resetTyper method w.r.t comments
  def resetDocComments() = clearDocComments()

  def resetTyper(): Unit = {
    //println("resetTyper called")
    resetContexts()
    resetImplicits()
    resetDocComments()
    rightAssocValDefs.clear()
    inlinedRightAssocValDefs.clear()
    superConstructorCalls.clear()
  }

  sealed abstract class SilentResult[+T] {
    def isEmpty: Boolean
    def nonEmpty = !isEmpty

    @inline final def fold[U](none: => U)(f: T => U): U = this match {
      case SilentResultValue(value) => f(value)
      case _                        => none
    }
    @inline final def map[U](f: T => U): SilentResult[U] = this match {
      case SilentResultValue(value) => SilentResultValue(f(value))
      case x: SilentTypeError       => x
    }
    @inline final def filter(p: T => Boolean): SilentResult[T] = this match {
      case SilentResultValue(value) if !p(value) => SilentTypeError(TypeErrorWrapper(new TypeError(NoPosition, "!p")))
      case _                                     => this
  }
    @inline final def orElse[T1 >: T](f: Seq[AbsTypeError] => T1): T1 = this match {
      case SilentResultValue(value) => value
      case s : SilentTypeError      => f(s.reportableErrors)
    }
  }
  class SilentTypeError private(val errors: List[AbsTypeError], val warnings: List[(Position, String)]) extends SilentResult[Nothing] {
    override def isEmpty = true
    def err: AbsTypeError = errors.head
    def reportableErrors = errors match {
      case (e1: AmbiguousImplicitTypeError) +: _ =>
        List(e1) // DRYer error reporting for neg/t6436b.scala
      case all =>
        all
    }
  }
  object SilentTypeError {
    def apply(errors: AbsTypeError*): SilentTypeError = apply(errors.toList, Nil)
    def apply(errors: List[AbsTypeError], warnings: List[(Position, String)]): SilentTypeError = new SilentTypeError(errors, warnings)
    // todo: this extracts only one error, should be a separate extractor.
    def unapply(error: SilentTypeError): Option[AbsTypeError] = error.errors.headOption
  }

  // todo: should include reporter warnings in SilentResultValue.
  // e.g. tryTypedApply could print warnings on arguments when the typing succeeds.
  case class SilentResultValue[+T](value: T) extends SilentResult[T] { override def isEmpty = false }

  def newTyper(context: Context): Typer = new NormalTyper(context)

  private class NormalTyper(context : Context) extends Typer(context)

  // A transient flag to mark members of anonymous classes
  // that are turned private by typedBlock
  private final val SYNTHETIC_PRIVATE = TRANS_FLAG

  private final val InterpolatorCodeRegex  = """\$\{\s*(.*?)\s*\}""".r
  private final val InterpolatorIdentRegex = """\$[$\w]+""".r // note that \w doesn't include $

  /** Check that type of given tree does not contain local or private
   *  components.
   */
  object checkNoEscaping extends TypeMap {
    private var owner: Symbol = _
    private var scope: Scope = _
    private var hiddenSymbols: List[Symbol] = _

    /** Check that type `tree` does not refer to private
     *  components unless itself is wrapped in something private
     *  (`owner` tells where the type occurs).
     */
    def privates[T <: Tree](typer: Typer, owner: Symbol, tree: T): T =
      if (owner.isJavaDefined) tree else check(typer, owner, EmptyScope, WildcardType, tree)

    private def check[T <: Tree](typer: Typer, owner: Symbol, scope: Scope, pt: Type, tree: T): T = {
      this.owner = owner
      this.scope = scope
      hiddenSymbols = List()
      import typer.TyperErrorGen._
      val tp1 = apply(tree.tpe)
      if (hiddenSymbols.isEmpty) tree setType tp1
      else if (hiddenSymbols exists (_.isErroneous)) HiddenSymbolWithError(tree)
      else if (isFullyDefined(pt)) tree setType pt
      else if (tp1.typeSymbol.isAnonymousClass)
        check(typer, owner, scope, pt, tree setType tp1.typeSymbol.classBound)
      else if (owner == NoSymbol)
        tree setType packSymbols(hiddenSymbols.reverse, tp1)
      else if (!isPastTyper) { // privates
        val badSymbol = hiddenSymbols.head
        SymbolEscapesScopeError(tree, badSymbol)
      } else tree
    }

    def addHidden(sym: Symbol) =
      if (!(hiddenSymbols contains sym)) hiddenSymbols = sym :: hiddenSymbols

    override def apply(t: Type): Type = {
      def checkNoEscape(sym: Symbol): Unit = {
        if (sym.isPrivate && !sym.hasFlag(SYNTHETIC_PRIVATE)) {
          var o = owner
          while (o != NoSymbol && o != sym.owner && o != sym.owner.linkedClassOfClass &&
                 !o.isLocalToBlock && !o.isPrivate &&
                 !o.privateWithin.hasTransOwner(sym.owner))
            o = o.owner
          if (o == sym.owner || o == sym.owner.linkedClassOfClass)
            addHidden(sym)
        } else if (sym.owner.isTerm && !sym.isTypeParameterOrSkolem) {
          var e = scope.lookupEntry(sym.name)
          var found = false
          while (!found && (e ne null) && e.owner == scope) {
            if (e.sym == sym) {
              found = true
              addHidden(sym)
            } else {
              e = scope.lookupNextEntry(e)
            }
          }
        }
      }
      mapOver(
        t match {
          case TypeRef(_, sym, args) =>
            checkNoEscape(sym)
            if (!hiddenSymbols.isEmpty && hiddenSymbols.head == sym &&
                sym.isAliasType && sameLength(sym.typeParams, args)) {
              hiddenSymbols = hiddenSymbols.tail
              t.dealias
            } else t
          case SingleType(_, sym) =>
            checkNoEscape(sym)
            t
          case _ =>
            t
        })
    }
  }

  private final val typerFreshNameCreators = perRunCaches.newAnyRefMap[Symbol, FreshNameCreator]()
  def freshNameCreatorFor(context: Context) = typerFreshNameCreators.getOrElseUpdate(context.outermostContextAtCurrentPos.enclClassOrMethod.owner, new FreshNameCreator)

  abstract class Typer(context0: Context) extends TyperDiagnostics with Adaptation with Tag with PatternTyper with TyperContextErrors {
    private def unit = context.unit
    import typeDebug.ptTree
    import TyperErrorGen._
    implicit def fresh: FreshNameCreator = freshNameCreatorFor(context)

    private def transformed: mutable.Map[Tree, Tree] = unit.transformed

    val infer = new Inferencer {
      def context = Typer.this.context
      // See scala/bug#3281 re undoLog
      override def isCoercible(tp: Type, pt: Type) = undoLog undo viewExists(tp, pt)
    }

    /** Overridden to false in scaladoc and/or interactive. */
    def canAdaptConstantTypeToLiteral = true
    def canTranslateEmptyListToNil    = true
    def missingSelectErrorTree(tree: Tree, qual: Tree, name: Name): Tree = tree

    // used to exempt synthetic accessors (i.e. those that are synthesized by the compiler to access a field)
    // from skolemization because there's a weird bug that causes spurious type mismatches
    // (it seems to have something to do with existential abstraction over values
    // https://github.com/scala/scala-dev/issues/165
    // when we're past typer, lazy accessors are synthetic, but before they are user-defined
    // to make this hack less hacky, we could rework our flag assignment to allow for
    // requiring both the ACCESSOR and the SYNTHETIC bits to trigger the exemption
    private def isSyntheticAccessor(sym: Symbol) = sym.isAccessor && (!sym.isLazy || isPastTyper)

    private def explicitlyUnit(tree: Tree): Boolean = tree.hasAttachment[TypedExpectingUnitAttachment.type]

    // when type checking during erasure, generate erased types in spots that aren't transformed by erasure
    // (it erases in TypeTrees, but not in, e.g., the type a Function node)
    def phasedAppliedType(sym: Symbol, args: List[Type]) = {
      val tp = appliedType(sym, args)
      if (phase.erasedTypes) erasure.specialScalaErasure(tp) else tp
    }

    def typedDocDef(docDef: DocDef, mode: Mode, pt: Type): Tree =
      typed(docDef.definition, mode, pt)

    /** Find implicit arguments and pass them to given tree.
     */
    def applyImplicitArgs(fun: Tree): Tree = fun.tpe match {
      case MethodType(params, _) =>
        val argResultsBuff = new ListBuffer[SearchResult]()
        val argBuff = new ListBuffer[Tree]()
        // paramFailed cannot be initialized with params.exists(_.tpe.isError) because that would
        // hide some valid errors for params preceding the erroneous one.
        var paramFailed = false
        var mkArg: (Name, Tree) => Tree = (_, tree) => tree

        // DEPMETTODO: instantiate type vars that depend on earlier implicit args (see adapt (4.1))
        //
        // apply the substitutions (undet type param -> type) that were determined
        // by implicit resolution of implicit arguments on the left of this argument
        for(param <- params) {
          var paramTp = param.tpe
          for(ar <- argResultsBuff)
            paramTp = paramTp.subst(ar.subst.from, ar.subst.to)

          val res =
            if (paramFailed || (paramTp.isErroneous && {paramFailed = true; true})) SearchFailure
            else inferImplicitFor(paramTp, fun, context, reportAmbiguous = context.reportErrors)
          argResultsBuff += res

          if (res.isSuccess) {
            argBuff += mkArg(param.name, res.tree)
          } else {
            mkArg = gen.mkNamedArg // don't pass the default argument (if any) here, but start emitting named arguments for the following args
            if (!param.hasDefault && !paramFailed) {
              context.reporter.reportFirstDivergentError(fun, param, paramTp)(context)
              paramFailed = true
            }
            /* else {
             TODO: alternative (to expose implicit search failure more) -->
             resolve argument, do type inference, keep emitting positional args, infer type params based on default value for arg
             for (ar <- argResultsBuff) ar.subst traverse defaultVal
             val targs = exprTypeArgs(context.undetparams, defaultVal.tpe, paramTp)
             substExpr(tree, tparams, targs, pt)
            }*/
          }
        }

        val args = argBuff.toList
        for (ar <- argResultsBuff) {
          ar.subst traverse fun
          for (arg <- args) ar.subst traverse arg
        }

        new ApplyToImplicitArgs(fun, args) setPos fun.pos
      case ErrorType =>
        fun
    }

    def viewExists(from: Type, to: Type): Boolean = (
         !from.isError
      && !to.isError
      && context.implicitsEnabled
      && (inferView(context.tree, from, to, reportAmbiguous = false) != EmptyTree)
      // scala/bug#8230 / scala/bug#8463 We'd like to change this to `saveErrors = false`, but can't.
      // For now, we can at least pass in `context.tree` rather then `EmptyTree` so as
      // to avoid unpositioned type errors.
    )

    // Get rid of any special ProtoTypes, so that implicit search won't have to deal with them
    private def normalizeProtoForView(proto: Type): Type = proto match {
      case proto: OverloadedArgProto => proto.underlying
      case pt                        => pt
    }

    /** Infer an implicit conversion (`view`) between two types.
     *  @param tree             The tree which needs to be converted.
     *  @param from             The source type of the conversion
     *  @param to               The target type of the conversion
     *  @param reportAmbiguous  Should ambiguous implicit errors be reported?
     *                          False iff we search for a view to find out
     *                          whether one type is coercible to another.
     *  @param saveErrors       Should ambiguous and divergent implicit errors that were buffered
     *                          during the inference of a view be put into the original buffer.
     *                          False iff we don't care about them.
     */
    def inferView(tree: Tree, from: Type, to: Type, reportAmbiguous: Boolean = true, saveErrors: Boolean = true): Tree =
      if (isPastTyper || from.isInstanceOf[MethodType] || from.isInstanceOf[OverloadedType] || from.isInstanceOf[PolyType]) EmptyTree
      else {
        debuglog(s"Inferring view from $from to $to for $tree (reportAmbiguous= $reportAmbiguous, saveErrors=$saveErrors)")

        val fromNoAnnot = from.withoutAnnotations
        val toNorm = normalizeProtoForView(to)
        val result = inferImplicitView(fromNoAnnot, toNorm, tree, context, reportAmbiguous, saveErrors) match {
          case fail if fail.isFailure => inferImplicitView(byNameType(fromNoAnnot), toNorm, tree, context, reportAmbiguous, saveErrors)
          case ok => ok
        }

        if (result.subst != EmptyTreeTypeSubstituter) {
          result.subst traverse tree
          notifyUndetparamsInferred(result.subst.from, result.subst.to)
        }
        result.tree
      }

    import infer._

    private var namerCache: Namer = null
    def namer: Namer = {
      if ((namerCache eq null) || namerCache.context != context)
        namerCache = newNamer(context)
      namerCache
    }

    var context = context0
    def context1 = context

    def dropExistential(tp: Type): Type = tp match {
      case ExistentialType(tparams, tpe) =>
        new SubstWildcardMap(tparams).apply(tp)
      case TypeRef(_, sym, _) if sym.isAliasType =>
        val tp0 = tp.dealias
        if (tp eq tp0) {
          devWarning(s"dropExistential did not progress dealiasing $tp, see scala/bug#7126")
          tp
        } else {
          val tp1 = dropExistential(tp0)
          if (tp1 eq tp0) tp else tp1
        }
      case _ => tp
    }

    private def errorNotClass(tpt: Tree, found: Type)  = { ClassTypeRequiredError(tpt, found); false }
    private def errorNotStable(tpt: Tree, found: Type) = { TypeNotAStablePrefixError(tpt, found); false }

    /** Check that `tpt` refers to a non-refinement class type */
    def checkClassType(tpt: Tree): Boolean = {
      val tpe = unwrapToClass(tpt.tpe)
      isNonRefinementClassType(tpe) || errorNotClass(tpt, tpe)
    }

    /** Check that `tpt` refers to a class type with a stable prefix. */
    def checkStablePrefixClassType(tpt: Tree): Boolean = {
      val tpe = unwrapToStableClass(tpt.tpe)
      def prefixIsStable = {
        def checkPre = tpe match {
          case TypeRef(pre, _, _) => pre.isStable || errorNotStable(tpt, pre)
          case _                  => false
        }
        // A type projection like X#Y can get by the stable check if the
        // prefix is singleton-bounded, so peek at the tree too.
        def checkTree = tpt match {
          case SelectFromTypeTree(qual, _)  => isSingleType(qual.tpe) || errorNotClass(tpt, tpe)
          case _                            => true
        }
        checkPre && checkTree
      }

      (    (isNonRefinementClassType(tpe) || errorNotClass(tpt, tpe))
        && (isPastTyper || prefixIsStable)
      )
    }

    /** Check that type `tp` is not a subtype of itself.
     */
    def checkNonCyclic(pos: Position, tp: Type): Boolean = {
      def checkNotLocked(sym: Symbol) = {
        sym.initialize.lockOK || { CyclicAliasingOrSubtypingError(pos, sym); false }
      }
      tp match {
        case TypeRef(pre, sym, args) =>
          checkNotLocked(sym) &&
          ((!sym.isNonClassType) || checkNonCyclic(pos, appliedType(pre.memberInfo(sym), args), sym))
          // @M! info for a type ref to a type parameter now returns a polytype
          // @M was: checkNonCyclic(pos, pre.memberInfo(sym).subst(sym.typeParams, args), sym)

        case SingleType(pre, sym) =>
          checkNotLocked(sym)
        case st: SubType =>
          checkNonCyclic(pos, st.supertype)
        case ct: CompoundType =>
          ct.parents forall (x => checkNonCyclic(pos, x))
        case _ =>
          true
      }
    }

    def checkNonCyclic(pos: Position, tp: Type, lockedSym: Symbol): Boolean = try {
      if (!lockedSym.lock(CyclicReferenceError(pos, tp, lockedSym))) false
      else checkNonCyclic(pos, tp)
    } finally {
      lockedSym.unlock()
    }

    def checkNonCyclic(sym: Symbol): Unit = {
      if (!checkNonCyclic(sym.pos, sym.tpe_*)) sym.setInfo(ErrorType)
    }

    def checkNonCyclic(defn: Tree, tpt: Tree): Unit = {
      if (!checkNonCyclic(defn.pos, tpt.tpe, defn.symbol)) {
        tpt setType ErrorType
        defn.symbol.setInfo(ErrorType)
      }
    }

    def reenterValueParams(vparamss: List[List[ValDef]]): Unit = {
      for (vparams <- vparamss)
        for (vparam <- vparams)
          context.scope enter vparam.symbol
    }

    def reenterTypeParams(tparams: List[TypeDef]): List[Symbol] =
      for (tparam <- tparams) yield {
        context.scope enter tparam.symbol
        tparam.symbol.deSkolemize
      }

    /** The qualifying class
     *  of a this or super with prefix `qual`.
     *  packageOk is equal false when qualifying class symbol
     */
<<<<<<< HEAD
    def qualifyingClass(tree: Tree, qual: Name, packageOK: Boolean, immediate: Boolean) =
      context.enclClass.owner.ownerChain.find(o => qual.isEmpty || o.isClass && o.name == qual) match {
=======
    def qualifyingClass(tree: Tree, qual: Name, packageOK: Boolean) =
      context.enclClass.owner.ownersIterator.find(o => qual.isEmpty || o.isClass && o.name == qual) match {
>>>>>>> 61840780
        case Some(c) if packageOK || !c.isPackageClass => c
        case _ =>
          QualifyingClassError(tree, qual)
          // Delay `setError` in namer, scala/bug#10748
          if (immediate) setError(tree) else unit.toCheck += (() => setError(tree))
          NoSymbol
      }

    /** The typer for an expression, depending on where we are. If we are before a superclass
     *  call, this is a typer over a constructor context; otherwise it is the current typer.
     */
    final def constrTyperIf(inConstr: Boolean): Typer =
      if (inConstr) {
        assert(context.undetparams.isEmpty, context.undetparams)
        newTyper(context.makeConstructorContext)
      } else this

    @inline
    final def withCondConstrTyper[T](inConstr: Boolean)(f: Typer => T): T =
      if (inConstr) {
        assert(context.undetparams.isEmpty, context.undetparams)
        val c = context.makeConstructorContext
        typerWithLocalContext(c)(f)
      } else {
        f(this)
      }

    @inline
    final def typerWithCondLocalContext[T](c: => Context)(cond: Boolean)(f: Typer => T): T =
      if (cond) typerWithLocalContext(c)(f) else f(this)

    @inline
    final def typerWithLocalContext[T](c: Context)(f: Typer => T): T = {
      try f(newTyper(c))
      finally c.reporter.propagateErrorsTo(context.reporter)
    }

    /** The typer for a label definition. If this is part of a template we
     *  first have to enter the label definition.
     */
    def labelTyper(ldef: LabelDef): Typer =
      if (ldef.symbol == NoSymbol) { // labeldef is part of template
        val typer1 = newTyper(context.makeNewScope(ldef, context.owner))
        typer1.enterLabelDef(ldef)
        typer1
      } else this

    /** Is symbol defined and not stale?
     */
    def reallyExists(sym: Symbol) = {
      if (isStale(sym)) sym.setInfo(NoType)
      sym.exists
    }

    /** A symbol is stale if it is toplevel, to be loaded from a classfile, and
     *  the classfile is produced from a sourcefile which is compiled in the current run.
     */
    def isStale(sym: Symbol): Boolean = {
      sym.rawInfo.isInstanceOf[loaders.ClassfileLoader] && {
        sym.rawInfo.load(sym)
        (sym.sourceFile ne null) &&
        (currentRun.compiledFiles contains sym.sourceFile.path)
      }
    }

    /** Does the context of tree `tree` require a stable type?
     */
    private def isStableContext(tree: Tree, mode: Mode, pt: Type) = {
      def ptSym = pt.typeSymbol
      def expectsStable = (
           pt.isStable
        || mode.inQualMode && !tree.symbol.isConstant
        || !(tree.tpe <:< pt) && (ptSym.isAbstractType && pt.lowerBound.isStable || ptSym.isRefinementClass)
      )

      (    isNarrowable(tree.tpe)
        && mode.typingExprNotLhs
        && expectsStable
      )
    }

    /** Make symbol accessible. This means:
     *  If symbol refers to package object, insert `.package` as second to last selector.
     *  (exception for some symbols in scala package which are dealiased immediately)
     *  Call checkAccessible, which sets tree's attributes.
     *  Also note that checkAccessible looks up sym on pre without checking that pre is well-formed
     *  (illegal type applications in pre will be skipped -- that's why typedSelect wraps the resulting tree in a TreeWithDeferredChecks)
     *  @return modified tree and new prefix type
     */
    private def makeAccessible(tree: Tree, sym: Symbol, pre: Type, site: Tree): (Tree, Type) =
      if (!unit.isJava && context.isInPackageObject(sym, pre.typeSymbol)) {
        if (pre.typeSymbol == ScalaPackageClass && sym.isTerm) {
          // short cut some aliases. It seems pattern matching needs this
          // to notice exhaustiveness and to generate good code when
          // List extractors are mixed with :: patterns. See Test5 in lists.scala.
          //
          // TODO scala/bug#6609 Eliminate this special case once the old pattern matcher is removed.
          def dealias(sym: Symbol) =
            (atPos(tree.pos.makeTransparent) {gen.mkAttributedRef(sym)} setPos tree.pos, sym.owner.thisType)
          sym.name match {
            case nme.List => return dealias(ListModule)
            case nme.Seq  => return dealias(SeqModule)
            case nme.Nil  => return dealias(NilModule)
            case _ =>
          }
        }
        val qual = typedQualifier { atPos(tree.pos.makeTransparent) {
          tree match {
            case Ident(_) =>
              val packageObject =
                if (!sym.isOverloaded && sym.owner.isModuleClass) sym.owner.sourceModule // historical optimization, perhaps no longer needed
                else pre.typeSymbol.packageObject
              Ident(packageObject)
            case Select(qual, _) => Select(qual, nme.PACKAGEkw)
            case SelectFromTypeTree(qual, _) => Select(qual, nme.PACKAGEkw)
          }
        }}
        val tree1 = atPos(tree.pos) {
          tree match {
            case Ident(name) => Select(qual, name)
            case Select(_, name) => Select(qual, name)
            case SelectFromTypeTree(_, name) => SelectFromTypeTree(qual, name)
          }
        }
        (checkAccessible(tree1, sym, qual.tpe, qual, unit.isJava), qual.tpe)
      } else {
        (checkAccessible(tree, sym, pre, site, unit.isJava), pre)
      }

    /** Post-process an identifier or selection node, performing the following:
     *  1. Check that non-function pattern expressions are stable (ignoring volatility concerns -- scala/bug#6815)
     *       (and narrow the type of modules: a module reference in a pattern has type Foo.type, not "object Foo")
     *  2. Check that packages and static modules are not used as values
     *  3. Turn tree type into stable type if possible and required by context.
     *  4. Give getClass calls a more precise type based on the type of the target of the call.
     */
    protected def stabilize(tree: Tree, pre: Type, mode: Mode, pt: Type): Tree = {

      // Side effect time! Don't be an idiot like me and think you
      // can move "val sym = tree.symbol" before this line, because
      // inferExprAlternative side-effects the tree's symbol.
      if (tree.symbol.isOverloaded && !mode.inFunMode)
        inferExprAlternative(tree, pt)

      val sym = tree.symbol
      val isStableIdPattern = mode.typingPatternNotConstructor && tree.isTerm

      def isModuleTypedExpr = (
           treeInfo.admitsTypeSelection(tree)
        && (isStableContext(tree, mode, pt) || sym.isModuleNotMethod)
      )
      def isStableValueRequired = (
           isStableIdPattern
        || mode.in(all = EXPRmode, none = QUALmode) && !phase.erasedTypes
      )
      // To fully benefit from special casing the return type of
      // getClass, we have to catch it immediately so expressions like
      // x.getClass().newInstance() are typed with the type of x. TODO: If the
      // type of the qualifier is inaccessible, we can cause private types to
      // escape scope here, e.g. pos/t1107. I'm not sure how to properly handle
      // this so for now it requires the type symbol be public.
      def isGetClassCall = isGetClass(sym) && pre.typeSymbol.isPublic

      def narrowIf(tree: Tree, condition: Boolean) =
        if (condition) tree setType singleType(pre, sym) else tree

      def checkStable(tree: Tree): Tree =
        if (treeInfo.isStableIdentifierPattern(tree)) tree
        else UnstableTreeError(tree)

      if (tree.isErrorTyped)
        tree
      else if (!sym.isValue && isStableValueRequired) // (2)
        NotAValueError(tree, sym)
      else if (isStableIdPattern)                     // (1)
        // A module reference in a pattern has type Foo.type, not "object Foo"
        narrowIf(checkStable(tree), sym.isModuleNotMethod)
      else if (isModuleTypedExpr)                     // (3)
        narrowIf(tree, true)
      else if (isGetClassCall)                        // (4)
        tree setType MethodType(Nil, getClassReturnType(pre))
      else
        tree
    }

    private def isNarrowable(tpe: Type): Boolean = unwrapWrapperTypes(tpe) match {
      case TypeRef(_, _, _) | RefinedType(_, _) => true
      case _                                    => !phase.erasedTypes
    }

    def stabilizeFun(tree: Tree, mode: Mode, pt: Type): Tree = {
      val sym = tree.symbol
      val pre = tree match {
        case Select(qual, _) => qual.tpe
        case _               => NoPrefix
      }
      def stabilizable = (
           pre.isStable
        && sym.tpe.params.isEmpty
        && (isStableContext(tree, mode, pt) || sym.isModule)
      )
      tree.tpe match {
        case MethodType(_, _) if stabilizable => tree setType MethodType(Nil, singleType(pre, sym)) // TODO: should this be a NullaryMethodType?
        case _                                => tree
      }
    }

    @deprecated("Use the overload accepting a Type.", "2.12.9")
    def member(qual: Tree, name: Name): Symbol = member(qual.tpe, name)
    /** The member with given name of given qualifier type */
    def member(qual: Type, name: Name): Symbol = {
      def callSiteWithinClass(clazz: Symbol) = context.enclClass.owner hasTransOwner clazz
      val includeLocals = qual match {
        case ThisType(clazz) if callSiteWithinClass(clazz)                => true
        case SuperType(clazz, _) if callSiteWithinClass(clazz.typeSymbol) => true
        case _                                                            => phase.next.erasedTypes
      }
      if (includeLocals) qual member name
      else qual nonLocalMember name
    }

    def silent[T](op: Typer => T,
                  reportAmbiguousErrors: Boolean = context.ambiguousErrors,
                  newtree: Tree = context.tree): SilentResult[T] = {
      val rawTypeStart = if (StatisticsStatics.areSomeColdStatsEnabled) statistics.startCounter(rawTypeFailed) else null
      val findMemberStart = if (StatisticsStatics.areSomeColdStatsEnabled) statistics.startCounter(findMemberFailed) else null
      val subtypeStart = if (StatisticsStatics.areSomeColdStatsEnabled) statistics.startCounter(subtypeFailed) else null
      val failedSilentStart = if (StatisticsStatics.areSomeColdStatsEnabled) statistics.startTimer(failedSilentNanos) else null
      def stopStats() = {
        if (StatisticsStatics.areSomeColdStatsEnabled) statistics.stopCounter(rawTypeFailed, rawTypeStart)
        if (StatisticsStatics.areSomeColdStatsEnabled) statistics.stopCounter(findMemberFailed, findMemberStart)
        if (StatisticsStatics.areSomeColdStatsEnabled) statistics.stopCounter(subtypeFailed, subtypeStart)
        if (StatisticsStatics.areSomeColdStatsEnabled) statistics.stopTimer(failedSilentNanos, failedSilentStart)
      }
      @inline def wrapResult(reporter: ContextReporter, result: T) =
        if (reporter.hasErrors) {
          stopStats()
          SilentTypeError(reporter.errors.toList, reporter.warnings.toList)
        } else SilentResultValue(result)

      try {
        if (context.reportErrors ||
            reportAmbiguousErrors != context.ambiguousErrors ||
            newtree != context.tree) {
          val context1 = context.makeSilent(reportAmbiguousErrors, newtree)
          context1.undetparams = context.undetparams
          context1.savedTypeBounds = context.savedTypeBounds
          val typer1 = newTyper(context1)
          val result = op(typer1)
          context.undetparams = context1.undetparams
          context.savedTypeBounds = context1.savedTypeBounds

          // If we have a successful result, emit any warnings it created.
          if (!context1.reporter.hasErrors)
            context1.reporter.emitWarnings()

          wrapResult(context1.reporter, result)
        } else {
          assert(context.bufferErrors || isPastTyper, "silent mode is not available past typer")

          context.reporter.withFreshErrorBuffer {
            wrapResult(context.reporter, op(this))
          }
        }
      } catch {
        case ex: CyclicReference => throw ex
        case ex: TypeError =>
          // fallback in case TypeError is still thrown
          // @H this happens for example in cps annotation checker
          stopStats()
          SilentTypeError(TypeErrorWrapper(ex))
      }
    }

    /** Check whether feature given by `featureTrait` is enabled.
     *  If it is not, issue an error or a warning depending on whether the feature is required.
     *  @param  construct  A string expression that is substituted for "#" in the feature description string
     *  @param  immediate  When set, feature check is run immediately, otherwise it is run
     *                     at the end of the typechecking run for the enclosing unit. This
     *                     is done to avoid potential cyclic reference errors by implicits
     *                     that are forced too early.
     *  @return if feature check is run immediately: true if feature is enabled, false otherwise
     *          if feature check is delayed or suppressed because we are past typer: true
     */
    def checkFeature(pos: Position, featureTrait: Symbol, construct: => String = "", immediate: Boolean = false): Boolean =
      isPastTyper || {
        val nestedOwners =
          featureTrait.owner.ownerChain.takeWhile(_ != languageFeatureModule.moduleClass).reverse
        val featureName = (nestedOwners map (_.name + ".")).mkString + featureTrait.name
        def action(): Boolean = {
          def hasImport = inferImplicitByType(featureTrait.tpe, context).isSuccess
          def hasOption = settings.language contains featureName
          hasOption || hasImport || {
            val Some(AnnotationInfo(_, List(Literal(Constant(featureDesc: String)), Literal(Constant(required: Boolean))), _)) =
              featureTrait getAnnotation LanguageFeatureAnnot
            context.featureWarning(pos, featureName, featureDesc, featureTrait, construct, required)
            false
          }
        }
        if (immediate) {
          action()
        } else {
          unit.toCheck += (() => action())
          true
        }
      }

    def checkExistentialsFeature(pos: Position, tpe: Type, prefix: String) = tpe match {
      case extp: ExistentialType if !extp.isRepresentableWithWildcards && !tpe.isError =>
        checkFeature(pos, currentRun.runDefinitions.ExistentialsFeature, prefix+" "+tpe)
      case _ =>
    }


    /** Perform the following adaptations of expression, pattern or type `tree` wrt to
     *  given mode `mode` and given prototype `pt`:
     *  (-1) For expressions with annotated types, let AnnotationCheckers decide what to do
     *  (0) Convert expressions with constant types to literals (unless in interactive/scaladoc mode)
     *  (1) Resolve overloading, unless mode contains FUNmode
     *  (2) Apply parameterless functions
     *  (3) Apply polymorphic types to fresh instances of their type parameters and
     *      store these instances in context.undetparams,
     *      unless followed by explicit type application.
     *  (4) Do the following to unapplied methods used as values:
     *  (4.1) If the method has only implicit parameters, pass implicit arguments (see adaptToImplicitMethod)
     *  (4.2) otherwise, if the method is 0-ary and it can be auto-applied (see checkCanAutoApply), apply it to ()
     *  (4.3) otherwise, if the method is not a constructor, and can be eta-expanded (see checkCanEtaExpand), eta-expand
     *  otherwise issue an error
     *  (5) Convert constructors in a pattern as follows:
     *  (5.1) If constructor refers to a case class factory, set tree's type to the unique
     *        instance of its primary constructor that is a subtype of the expected type.
     *  (5.2) If constructor refers to an extractor, convert to application of
     *        unapply or unapplySeq method.
     *
     *  (6) Convert all other types to TypeTree nodes.
     *  (7) When in TYPEmode but not FUNmode or HKmode, check that types are fully parameterized
     *      (7.1) In HKmode, higher-kinded types are allowed, but they must have the expected kind-arity
     *  (8) When in both EXPRmode and FUNmode, add apply method calls to values of object type.
     *  (9) If there are undetermined type variables and not POLYmode, infer expression instance
     *  Then, if tree's type is not a subtype of expected type, try the following adaptations:
     *  (10) If the expected type is Byte, Short or Char, and the expression
     *      is an integer fitting in the range of that type, convert it to that type.
     *  (11) Widen numeric literals to their expected type, if necessary
     *  (12) When in mode EXPRmode, convert E to { E; () } if expected type is scala.Unit.
     *  (13) When in mode EXPRmode, apply AnnotationChecker conversion if expected type is annotated.
     *  (14) When in mode EXPRmode, do SAM conversion
     *  (15) When in mode EXPRmode, apply a view
     *  If all this fails, error
     *
     *  Note: the `original` tree parameter is for re-typing implicit method invocations (see below)
     *  and should not be used otherwise. TODO: can it be replaced with a tree attachment?
     */
    protected def adapt(tree: Tree, mode: Mode, pt: Type, original: Tree = EmptyTree): Tree = {
      def hasUndets           = !context.undetparams.isEmpty
      def hasUndetsInMonoMode = hasUndets && !mode.inPolyMode

      def adaptToImplicitMethod(mt: MethodType): Tree = {
        if (hasUndets) { // (9) -- should revisit dropped condition `hasUndetsInMonoMode`
          // dropped so that type args of implicit method are inferred even if polymorphic expressions are allowed
          // needed for implicits in 2.8 collection library -- maybe once #3346 is fixed, we can reinstate the condition?
            context.undetparams = inferExprInstance(tree, context.extractUndetparams(), pt,
              // approximate types that depend on arguments since dependency on implicit argument is like dependency on type parameter
              mt.approximate,
              keepNothings = false,
              useWeaklyCompatible = true) // #3808
        }

        // avoid throwing spurious DivergentImplicit errors
        if (context.reporter.hasErrors)
          setError(tree)
        else
          withCondConstrTyper(treeInfo.isSelfOrSuperConstrCall(tree))(typer1 =>
            if (original != EmptyTree && !pt.isWildcard) {
              typer1 silent { tpr =>
                val withImplicitArgs = tpr.applyImplicitArgs(tree)
                if (tpr.context.reporter.hasErrors) tree // silent will wrap it in SilentTypeError anyway
                else tpr.typed(withImplicitArgs, mode, pt)
              } orElse { _ =>
                // Re-try typing (applying to implicit args) without expected type. Add in 53d98e7d42 to
                // for better error message (scala/bug#2180, http://www.scala-lang.org/old/node/3453.html)
                val resetTree = resetAttrs(original)
                resetTree match {
                  case treeInfo.Applied(fun, targs, args) =>
                    if (fun.symbol != null && fun.symbol.isError)
                      // scala/bug#9041 Without this, we leak error symbols past the typer!
                      // because the fallback typechecking notices the error-symbol,
                      // refuses to re-attempt typechecking, and presumes that someone
                      // else was responsible for issuing the related type error!
                      fun.setSymbol(NoSymbol)
                  case _ =>
                }
                debuglog(s"fallback on implicits: ${tree}/$resetTree")
                // scala/bug#10066 Need to patch the enclosing tree in the context to make translation of Dynamic
                // work during fallback typechecking below.
                val resetContext: Context = {
                  object substResetForOriginal extends Transformer {
                    override def transform(tree: Tree): Tree = {
                      if (tree eq original) resetTree
                      else super.transform(tree)
                    }
                  }
                  context.make(substResetForOriginal.transform(context.tree))
                }
                typerWithLocalContext(resetContext) { typer1 =>
                  val tree1 = typer1.typed(resetTree, mode)
                  // Q: `typed` already calls `pluginsTyped` and `adapt`. the only difference here is that
                  // we pass `EmptyTree` as the `original`. intended? added in 2009 (53d98e7d42) by martin.
                  tree1 setType pluginsTyped(tree1.tpe, typer1, tree1, mode, pt)
                  if (tree1.isEmpty) tree1 else typer1.adapt(tree1, mode, pt)
                }
              }
            }
            else
              typer1.typed(typer1.applyImplicitArgs(tree), mode, pt)
          )
      }

      def adaptMethodTypeToExpr(mt: MethodType): Tree = {
        val meth =
          tree match {
            // a partial named application is a block (see comment in EtaExpansion)
            // How about user-written blocks? Can they ever have a MethodType?
            case Block(_, tree1) => tree1.symbol
            case _               => tree.symbol
          }


        val arity = mt.params.length

        val sourceLevel2_14 = currentRun.isScala214

        def warnTree = original orElse tree

        def warnEtaSam() = {
          val sam = samOf(pt)
          val samClazz = sam.owner
          // TODO: we allow a Java class as a SAM type, whereas Java only allows the @FunctionalInterface on interfaces -- align?
          if (sam.exists && (!samClazz.hasFlag(JAVA) || samClazz.hasFlag(INTERFACE)) && !samClazz.hasAnnotation(definitions.FunctionalInterfaceClass))
            reporter.warning(tree.pos, s"Eta-expansion performed to meet expected type $pt, which is SAM-equivalent to ${samToFunctionType(pt)},\n" +
                                       s"even though ${samClazz} is not annotated with `@FunctionalInterface`;\n" +
                                       s"to suppress warning, add the annotation or write out the equivalent function literal.")
        }

        // note that isFunctionProto(pt) does not work properly for Function0
        lazy val ptUnderlying =
          (pt match {
            case oapt: OverloadedArgProto => oapt.underlying
            case pt                       => pt
          }).dealiasWiden

        // (4.3) condition for eta-expansion by -Xsource level
        //
        // until 2.13:
        //   - for arity > 0: function or sam type is expected
        //   - for arity == 0: Function0 is expected -- SAM types do not eta-expand because it could be an accidental SAM scala/bug#9489
        // 2.14:
        //   - for arity > 0: unconditional
        //   - for arity == 0: a function-ish type of arity 0 is expected (including SAM)
        //
        // warnings:
        //   - 2.12: eta-expansion of zero-arg methods was deprecated (scala/bug#7187)
        //   - 2.13: deprecation dropped in favor of setting the scene for uniform eta-expansion in 3.0
        //           (arity > 0) expected type is a SAM that is not annotated with `@FunctionalInterface`
        //   - 2.14: (arity == 0) expected type is a SAM that is not annotated with `@FunctionalInterface`
        def checkCanEtaExpand(): Boolean = {
          def expectingSamOfArity = {
            val sam = samOf(ptUnderlying)
            sam.exists && sam.info.params.lengthCompare(arity) == 0
          }

          val expectingFunctionOfArity = {
            val ptSym = ptUnderlying.typeSymbolDirect
            (ptSym eq FunctionClass(arity)) || (arity > 0 && (ptSym eq FunctionClass(1))) // allowing for tupling conversion
          }

          val doIt =
            if (arity == 0) {
              val doEtaZero =
                expectingFunctionOfArity || sourceLevel2_14 && expectingSamOfArity

              if (doEtaZero && settings.warnEtaZero) {
                val ptHelp =
                  if (expectingFunctionOfArity) pt
                  else s"$pt, which is SAM-equivalent to ${samToFunctionType(pt)}"

                reporter.warning(tree.pos, s"An unapplied 0-arity method was eta-expanded (due to the expected type ${ptHelp}), rather than applied to `()`.\n" +
                                           s"Write ${Apply(warnTree, Nil)} to invoke method ${meth.decodedName}, or change the expected type.")
              }
              doEtaZero
            } else sourceLevel2_14 || expectingFunctionOfArity || expectingSamOfArity

          if (doIt && !expectingFunctionOfArity && settings.warnEtaSam) warnEtaSam()

          doIt
        }


        // (4.2) condition for auto-application by -Xsource level
        //
        // until 2.14: none (assuming condition for (4.3) was not met)
        // in 3.0: `meth.isJavaDefined`
        //         (TODO decide -- currently the condition is more involved to give slack to Scala methods overriding Java-defined ones;
        //          I think we should resolve that by introducing slack in overriding e.g. a Java-defined `def toString()` by a Scala-defined `def toString`.
        //          This also works better for dealing with accessors overriding Java-defined methods. The current strategy in methodSig is problematic:
        //          > // Add a () parameter section if this overrides some method with () parameters
        //          > val vparamSymssOrEmptyParamsFromOverride =
        //          This means an accessor that overrides a Java-defined method gets a MethodType instead of a NullaryMethodType, which breaks lots of assumptions about accessors)
        def checkCanAutoApply(): Boolean = {
          if (sourceLevel2_14 && !meth.isJavaDefined)
            context.deprecationWarning(tree.pos, NoSymbol, s"Auto-application to `()` is deprecated. Supply the empty argument list `()` explicitly to invoke method ${meth.decodedName},\n" +
                                                           s"or remove the empty argument list from its definition (Java-defined methods are exempt).\n"+
                                                           s"In Scala 3, an unapplied method like this will be eta-expanded into a function.", "2.14.0")
          true
        }

        if (!meth.isConstructor && checkCanEtaExpand()) typedEtaExpansion(tree, mode, pt)
        else if (arity == 0 && checkCanAutoApply()) adapt(typed(Apply(tree, Nil) setPos tree.pos), mode, pt, original)
        else
          if (context.implicitsEnabled) MissingArgsForMethodTpeError(tree, meth) // `context.implicitsEnabled` implies we are not in a pattern
          else UnstableTreeError(tree)
      }

      def adaptType(): Tree = {
        // @M When not typing a type constructor (!context.inTypeConstructorAllowed)
        // or raw type, types must be of kind *,
        // and thus parameterized types must be applied to their type arguments
        // @M TODO: why do kind-* tree's have symbols, while higher-kinded ones don't?
        def properTypeRequired = (
             tree.hasSymbolField
          && !context.inTypeConstructorAllowed
          && !context.unit.isJava
        )
        // @M: don't check tree.tpe.symbol.typeParams. check tree.tpe.typeParams!!!
        // (e.g., m[Int] --> tree.tpe.symbol.typeParams.length == 1, tree.tpe.typeParams.length == 0!)
        // @M: removed check for tree.hasSymbolField and replace tree.symbol by tree.tpe.symbol
        // (TypeTree's must also be checked here, and they don't directly have a symbol)
        def kindArityMismatch = (
             context.inTypeConstructorAllowed
          && !sameLength(tree.tpe.typeParams, pt.typeParams)
        )
        // Note that we treat Any and Nothing as kind-polymorphic.
        // We can't perform this check when typing type arguments to an overloaded method before the overload is resolved
        // (or in the case of an error type) -- this is indicated by pt == WildcardType (see case TypeApply in typed1).
        def kindArityMismatchOk = tree.tpe.typeSymbol match {
          case NothingClass | AnyClass => true
          case _                       => pt == WildcardType
        }

        // todo. It would make sense when mode.inFunMode to instead use
        //    tree setType tree.tpe.normalize
        // when typechecking, say, TypeApply(Ident(`some abstract type symbol`), List(...))
        // because otherwise Ident will have its tpe set to a TypeRef, not to a PolyType, and `typedTypeApply` will fail
        // but this needs additional investigation, because it crashes t5228, gadts1 and maybe something else
        if (mode.inFunMode)
          tree
        else if (properTypeRequired && tree.symbol.typeParams.nonEmpty)  // (7)
          MissingTypeParametersError(tree)
        else if (kindArityMismatch && !kindArityMismatchOk)  // (7.1) @M: check kind-arity
          KindArityMismatchError(tree, pt)
        else tree match { // (6)
          case TypeTree() => tree
          case _          => TypeTree(tree.tpe) setOriginal tree
        }
      }

      def insertApply(): Tree = {
        assert(!context.inTypeConstructorAllowed, mode) //@M
        val adapted = adaptToName(unmarkDynamicRewrite(tree), nme.apply)
        val qual = gen.stabilize(adapted)
        val t = atPos(tree.pos)(Select(qual setPos tree.pos.makeTransparent, nme.apply))
        wrapErrors(t, _.typed(t, mode, pt))
      }
      def adaptConstant(value: Constant): Tree = {
        val sym = tree.symbol
        if (sym != null && sym.isDeprecated)
          context.deprecationWarning(tree.pos, sym)
        tree match {
          case Literal(`value`) => tree
          case _ =>
            // If the original tree is not a literal, make it available to plugins in an attachment
            treeCopy.Literal(tree, value).updateAttachment(OriginalTreeAttachment(tree))
        }
      }

      // Ignore type errors raised in later phases that are due to mismatching types with existential skolems
      // We have lift crashing in 2.9 with an adapt failure in the pattern matcher.
      // Here's my hypothesis why this happens. The pattern matcher defines a variable of type
      //
      //   val x: T = expr
      //
      // where T is the type of expr, but T contains existential skolems ts.
      // In that case, this value definition does not typecheck.
      // The value definition
      //
      //   val x: T forSome { ts } = expr
      //
      // would typecheck. Or one can simply leave out the type of the `val`:
      //
      //   val x = expr
      //
      // scala/bug#6029 shows another case where we also fail (in uncurry), but this time the expected
      // type is an existential type.
      //
      // The reason for both failures have to do with the way we (don't) transform
      // skolem types along with the trees that contain them. We'd need a
      // radically different approach to do it. But before investing a lot of time to
      // to do this (I have already sunk 3 full days with in the end futile attempts
      // to consistently transform skolems and fix 6029), I'd like to
      // investigate ways to avoid skolems completely.
      //
      // upd. The same problem happens when we try to typecheck the result of macro expansion against its expected type
      // (which is the return type of the macro definition instantiated in the context of expandee):
      //
      //   Test.scala:2: error: type mismatch;
      //     found   : $u.Expr[Class[_ <: Object]]
      //     required: reflect.runtime.universe.Expr[Class[?0(in value <local Test>)]] where type ?0(in value <local Test>) <: Object
      //     scala.reflect.runtime.universe.reify(new Object().getClass)
      //                                         ^
      // Therefore following Martin's advice I use this logic to recover from skolem errors after macro expansions
      // (by adding the ` || tree.attachments.get[MacroExpansionAttachment].isDefined` clause to the conditional above).
      //
      def adaptMismatchedSkolems() = {
        def canIgnoreMismatch = (
             !context.reportErrors && isPastTyper
          || tree.hasAttachment[MacroExpansionAttachment]
        )
        def bound = pt match {
          case ExistentialType(qs, _) => qs
          case _                      => Nil
        }
        def msg = sm"""
          |Recovering from existential or skolem type error in
          |  $tree
          |with type: ${tree.tpe}
          |       pt: $pt
          |  context: ${context.tree}
          |  adapted
          """.trim

        val boundOrSkolems = if (canIgnoreMismatch) bound ++ pt.skolemsExceptMethodTypeParams else Nil
        boundOrSkolems match {
          case Nil => AdaptTypeError(tree, tree.tpe, pt)
          case _   => logResult(msg)(adapt(tree, mode, deriveTypeWithWildcards(boundOrSkolems)(pt)))
        }
      }

      def adaptExprNotFunMode(): Tree = {
        def lastTry(err: AbsTypeError = null): Tree = {
          debuglog("error tree = " + tree)
          if (settings.debug && settings.explaintypes) explainTypes(tree.tpe, pt)
          if (err ne null) context.issue(err)
          if (tree.tpe.isErroneous || pt.isErroneous) setError(tree)
          else adaptMismatchedSkolems()
        }

        // TODO: should we even get to fallbackAfterVanillaAdapt for an ill-typed tree?
        if (mode.typingExprNotFun && !tree.tpe.isErroneous) {
          @inline def tpdPos(transformed: Tree) = typedPos(tree.pos, mode, pt)(transformed)
          @inline def tpd(transformed: Tree)    = typed(transformed, mode, pt)

          @inline def warnValueDiscard(): Unit = if (!isPastTyper && settings.warnValueDiscard) {
            def isThisTypeResult = (tree, tree.tpe) match {
              case (Apply(Select(receiver, _), _), SingleType(_, sym)) => sym == receiver.symbol
              case _ => false
            }
            if (!isThisTypeResult && !explicitlyUnit(tree)) context.warning(tree.pos, "discarded non-Unit value")
          }
          @inline def warnNumericWiden(): Unit =
            if (!isPastTyper && settings.warnNumericWiden) context.warning(tree.pos, "implicit numeric widening")

          // The <: Any requirement inhibits attempts to adapt continuation types to non-continuation types.
          val anyTyped = tree.tpe <:< AnyTpe

          pt.dealias match {
            case TypeRef(_, UnitClass, _) if anyTyped => // (12)
              warnValueDiscard() ; tpdPos(gen.mkUnitBlock(tree))
            case TypeRef(_, numValueCls, _) if anyTyped && isNumericValueClass(numValueCls) && isNumericSubType(tree.tpe, pt) => // (10) (11)
              warnNumericWiden() ; tpdPos(Select(tree, s"to${numValueCls.name}"))
            case dealiased if dealiased.annotations.nonEmpty && canAdaptAnnotations(tree, this, mode, pt) => // (13)
              tpd(adaptAnnotations(tree, this, mode, pt))
            case _ =>
              if (hasUndets) instantiate(tree, mode, pt)
              else {
                // (14) sam conversion
                // TODO: figure out how to avoid partially duplicating typedFunction (samMatchingFunction)
                // Could we infer the SAM type, assign it to the tree and add the attachment,
                // all in one fell swoop at the end of typedFunction?
                val didInferSamType = inferSamType(tree, pt, mode)

                if (didInferSamType) tree
                else {  // (15) implicit view application
                  val coercion =
                    if (context.implicitsEnabled) inferView(tree, tree.tpe, pt)
                    else EmptyTree
                  if (coercion ne EmptyTree) {
                    def msg = s"inferred view from ${tree.tpe} to $pt via $coercion: ${coercion.tpe}"
                    if (settings.logImplicitConv) context.echo(tree.pos, msg)
                    else debuglog(msg)

                    val viewApplied = new ApplyImplicitView(coercion, List(tree)) setPos tree.pos
                    val silentContext = context.makeImplicit(context.ambiguousErrors)
                    val typedView = newTyper(silentContext).typed(viewApplied, mode, pt)

                    silentContext.reporter.firstError match {
                      case None => typedView
                      case Some(err) => lastTry(err)
                    }
                  } else lastTry()
                }
              }
          }
        } else lastTry()
      }


      def vanillaAdapt(tree: Tree) = {
        def applyPossible = {
          def applyMeth = member(adaptToName(tree, nme.apply).tpe, nme.apply)
          def hasPolymorphicApply = applyMeth.alternatives exists (_.tpe.typeParams.nonEmpty)
          def hasMonomorphicApply = applyMeth.alternatives exists (_.tpe.paramSectionCount > 0)

          def badDynamicApply() = {
            tree match {
              case Apply(fun, _) => DynamicRewriteError(tree, ApplyWithoutArgsError(tree, fun))
              case _             => ()
            }
            false
          }
          if (acceptsApplyDynamic(tree.tpe))
            !isDynamicRewrite(tree) || badDynamicApply()
          else if (mode.inTappMode)
            tree.tpe.typeParams.isEmpty && hasPolymorphicApply
          else
            hasMonomorphicApply
        }
        def shouldInsertApply(tree: Tree) = mode.typingExprFun && {
          tree.tpe match {
            case _: MethodType | _: OverloadedType | _: PolyType => false
            case _                                               => applyPossible
          }
        }
        if (tree.isType)
          adaptType()
        else if (mode.typingExprNotFun &&
                 treeInfo.isMacroApplication(tree) &&
                 !isMacroExpansionSuppressed(tree))
          macroExpand(this, tree, mode, pt)
        else if (mode.typingConstructorPattern)
          typedConstructorPattern(tree, pt)
        else if (shouldInsertApply(tree))
          insertApply()
        else if (hasUndetsInMonoMode) { // (9)
          assert(!context.inTypeConstructorAllowed, context) //@M
          instantiatePossiblyExpectingUnit(tree, mode, pt)
        }
        // TODO: we really shouldn't use T* as a first class types (e.g. for repeated case fields), but we can't allow T* to conform to other types (see isCompatible) because that breaks overload resolution
        else if (isScalaRepeatedParamType(tree.tpe) && !isScalaRepeatedParamType(pt)) adapt(tree setType(repeatedToSeq(tree.tpe)), mode, pt)
        else if (tree.tpe <:< pt)
          tree
        else if (mode.inPatternMode && { inferModulePattern(tree, pt); isPopulated(tree.tpe, approximateAbstracts(pt)) })
          tree
        else {
          val constFolded = constfold(tree, pt)
          if (constFolded.tpe <:< pt) adapt(constFolded, mode, pt, original) // set stage for (0)
          else adaptExprNotFunMode() // (10) -- (15)
        }
      }

      // begin adapt
      if (isMacroImplRef(tree)) {
        if (treeInfo.isMacroApplication(tree)) adapt(unmarkMacroImplRef(tree), mode, pt, original)
        else tree
      } else tree.tpe match {
        case atp @ AnnotatedType(_, _) if canAdaptAnnotations(tree, this, mode, pt) => // (-1)
          adaptAnnotations(tree, this, mode, pt)
        case ct @ FoldableConstantType(value) if mode.inNone(TYPEmode | FUNmode) && (ct <:< pt) && canAdaptConstantTypeToLiteral => // (0)
          adaptConstant(value)
        case OverloadedType(pre, alts) if !mode.inFunMode => // (1)
          inferExprAlternative(tree, pt)
          adaptAfterOverloadResolution(tree, mode, pt, original)
        case NullaryMethodType(restpe) => // (2)
          val resTpDeconst =
            if (isPastTyper || (tree.symbol.isAccessor && tree.symbol.hasFlag(STABLE) && treeInfo.isExprSafeToInline(tree))) restpe
            else restpe.deconst
          adapt(tree setType resTpDeconst, mode, pt, original)
        case TypeRef(_, ByNameParamClass, arg :: Nil) if mode.inExprMode => // (2)
          adapt(tree setType arg, mode, pt, original)
        case tp if mode.typingExprNotLhs && isExistentialType(tp) && !isSyntheticAccessor(context.owner) =>
          adapt(tree setType tp.dealias.skolemizeExistential(context.owner, tree), mode, pt, original)
        case PolyType(tparams, restpe) if mode.inNone(TAPPmode | PATTERNmode) && !context.inTypeConstructorAllowed => // (3)
          // assert((mode & HKmode) == 0) //@M a PolyType in HKmode represents an anonymous type function,
          // we're in HKmode since a higher-kinded type is expected --> hence, don't implicitly apply it to type params!
          // ticket #2197 triggered turning the assert into a guard
          // I guess this assert wasn't violated before because type aliases weren't expanded as eagerly
          //  (the only way to get a PolyType for an anonymous type function is by normalisation, which applies eta-expansion)
          // -- are we sure we want to expand aliases this early?
          // -- what caused this change in behaviour??
          val tparams1 = cloneSymbols(tparams)
          val tree1 = (
            if (tree.isType) tree
            else TypeApply(tree, tparams1 map (tparam => TypeTree(tparam.tpeHK) setPos tree.pos.focus)) setPos tree.pos
          )
          context.undetparams ++= tparams1
          notifyUndetparamsAdded(tparams1)
          adapt(tree1 setType restpe.substSym(tparams, tparams1), mode, pt, original)

        case mt: MethodType if mode.typingExprNotFunNotLhs && mt.isImplicit => // (4.1)
          adaptToImplicitMethod(mt)
        case mt: MethodType if mode.typingExprNotFunNotLhs && !hasUndetsInMonoMode && !treeInfo.isMacroApplicationOrBlock(tree) => // (4.2) - (4.3)
          adaptMethodTypeToExpr(mt)
        case _ =>
          vanillaAdapt(tree)
      }
    }

    // This just exists to help keep track of the spots where we have to adapt a tree after
    // overload resolution. These proved hard to find during the fix for scala/bug#8267.
    def adaptAfterOverloadResolution(tree: Tree, mode: Mode, pt: Type = WildcardType, original: Tree = EmptyTree): Tree = {
      adapt(tree, mode, pt, original)
    }

    def instantiate(tree: Tree, mode: Mode, pt: Type): Tree = {
      inferExprInstance(tree, context.extractUndetparams(), pt, useWeaklyCompatible = true)
      adapt(tree, mode, pt)
    }
    /** If the expected type is Unit: try instantiating type arguments
     *  with expected type Unit, but if that fails, try again with pt = WildcardType
     *  and discard the expression.
     */
    def instantiateExpectingUnit(tree: Tree, mode: Mode): Tree = {
      val savedUndetparams = context.undetparams
      silent(_.instantiate(tree, mode, UnitTpe)) orElse { _ =>
        context.undetparams = savedUndetparams
        val valueDiscard = atPos(tree.pos)(gen.mkUnitBlock(instantiate(tree, mode, WildcardType)))
        typed(valueDiscard, mode, UnitTpe)
      }
    }

    def instantiatePossiblyExpectingUnit(tree: Tree, mode: Mode, pt: Type): Tree = {
      if (mode.typingExprNotFun && pt.typeSymbol == UnitClass && !tree.tpe.isInstanceOf[MethodType])
        instantiateExpectingUnit(tree, mode)
      else
        instantiate(tree, mode, pt)
    }

    private def isAdaptableWithView(qual: Tree) = {
      val qtpe = qual.tpe.widen
      (    !isPastTyper
        && qual.isTerm
        && !qual.isInstanceOf[Super]
        && ((qual.symbol eq null) || !qual.symbol.isTerm || qual.symbol.isValue)
        && !qtpe.isError
        && !qtpe.typeSymbol.isBottomClass
        && !qtpe.isWildcard
        && !qual.isInstanceOf[ApplyImplicitView] // don't chain views
        && (context.implicitsEnabled || context.enrichmentEnabled)
        // Elaborating `context.implicitsEnabled`:
        // don't try to adapt a top-level type that's the subject of an implicit search
        // this happens because, if isView, typedImplicit tries to apply the "current" implicit value to
        // a value that needs to be coerced, so we check whether the implicit value has an `apply` method.
        // (If we allow this, we get divergence, e.g., starting at `conforms` during ant quick.bin)
        // Note: implicit arguments are still inferred (this kind of "chaining" is allowed)
      )
    }

    def adaptToMember(qual: Tree, searchTemplate: Type, reportAmbiguous: Boolean = true, saveErrors: Boolean = true): Tree = {
      if (isAdaptableWithView(qual)) {
        qual.tpe.dealiasWiden match {
          case et: ExistentialType =>
            qual setType et.skolemizeExistential(context.owner, qual) // open the existential
          case _ =>
        }
        inferView(qual, qual.tpe, searchTemplate, reportAmbiguous, saveErrors) match {
          case EmptyTree  => qual
          case coercion   =>
            if (settings.logImplicitConv)
              context.echo(qual.pos,
                "applied implicit conversion from %s to %s = %s".format(
                  qual.tpe, searchTemplate, coercion.symbol.defString))

            typedQualifier(atPos(qual.pos)(new ApplyImplicitView(coercion, List(qual))))
        }
      }
      else qual
    }

    /** Try to apply an implicit conversion to `qual` to that it contains
     *  a method `name` which can be applied to arguments `args` with expected type `pt`.
     *  If `pt` is defined, there is a fallback to try again with pt = ?.
     *  This helps avoiding propagating result information too far and solves
     *  #1756.
     *  If no conversion is found, return `qual` unchanged.
     *
     */
    def adaptToArguments(qual: Tree, name: Name, args: List[Tree], pt: Type, reportAmbiguous: Boolean = true, saveErrors: Boolean = true): Tree = {
      def doAdapt(restpe: Type) =
        //util.trace("adaptToArgs "+qual+", name = "+name+", argtpes = "+(args map (_.tpe))+", pt = "+pt+" = ")
        adaptToMember(qual, HasMethodMatching(name, args map (_.tpe), normalizeProtoForView(restpe)), reportAmbiguous, saveErrors)

      if (pt.isWildcard)
        doAdapt(pt)
      else silent(_ => doAdapt(pt)) filter (_ != qual) orElse (_ =>
        logResult(s"fallback on implicits in adaptToArguments: $qual.$name")(doAdapt(WildcardType))
      )
    }

    /** Try to apply an implicit conversion to `qual` so that it contains
     *  a method `name`. If that's ambiguous try taking arguments into
     *  account using `adaptToArguments`.
     */
    def adaptToMemberWithArgs(tree: Tree, qual: Tree, name: Name, mode: Mode, reportAmbiguous: Boolean = true, saveErrors: Boolean = true): Tree = {
      def onError(reportError: => Tree): Tree = context.tree match {
        case Apply(tree1, args) if (tree1 eq tree) && args.nonEmpty =>
          ( silent   (_.typedArgs(args.map(_.duplicate), mode))
              filter (xs => !(xs exists (_.isErrorTyped)))
                 map (xs => adaptToArguments(qual, name, xs, WildcardType, reportAmbiguous, saveErrors))
              orElse ( _ => reportError)
          )
        case _            =>
          reportError
      }

      silent(_.adaptToMember(qual, HasMember(name), reportAmbiguous = false)) orElse (errs =>
        onError {
          if (reportAmbiguous) errs foreach (context issue _)
          setError(tree)
        }
      )
    }

    /** Try to apply an implicit conversion to `qual` to that it contains a
     *  member `name` of arbitrary type.
     *  If no conversion is found, return `qual` unchanged.
     */
    def adaptToName(qual: Tree, name: Name) =
      if (member(qual.tpe, name) != NoSymbol) qual
      else adaptToMember(qual, HasMember(name))

    private def validateNoCaseAncestor(clazz: Symbol) = {
      if (!phase.erasedTypes) {
        for (ancestor <- clazz.ancestors find (_.isCase)) {
          context.error(clazz.pos, (
            "case %s has case ancestor %s, but case-to-case inheritance is prohibited."+
            " To overcome this limitation, use extractors to pattern match on non-leaf nodes."
          ).format(clazz, ancestor.fullName))
        }
      }
    }

    private def checkEphemeral(clazz: Symbol, body: List[Tree]) = {
      // NOTE: Code appears to be messy in this method for good reason: it clearly
      // communicates the fact that it implements rather ad-hoc, arbitrary and
      // non-regular set of rules that identify features that interact badly with
      // value classes. This code can be cleaned up a lot once implementation
      // restrictions are addressed.
      val isValueClass = !clazz.isTrait
      def where = if (isValueClass) "value class" else "universal trait extending from class Any"
      def implRestriction(tree: Tree, what: String) =
        context.error(tree.pos, s"implementation restriction: $what is not allowed in $where" +
           "\nThis restriction is planned to be removed in subsequent releases.")
      /**
       * Deeply traverses the tree in search of constructs that are not allowed
       * in value classes (at any nesting level).
       *
       * All restrictions this object imposes are probably not fundamental but require
       * fair amount of work and testing. We are conservative for now when it comes
       * to allowing language features to interact with value classes.
       *  */
      object checkEphemeralDeep extends Traverser {
        override def traverse(tree: Tree): Unit = if (isValueClass) {
          tree match {
            case _: ModuleDef =>
              //see https://github.com/scala/bug/issues/6359
              implRestriction(tree, "nested object")
            //see https://github.com/scala/bug/issues/6444
            //see https://github.com/scala/bug/issues/6463
            case cd: ClassDef if !cd.symbol.isAnonymousClass => // Don't warn about partial functions, etc. scala/bug#7571
              implRestriction(tree, "nested class") // avoiding Type Tests that might check the $outer pointer.
            case Select(sup @ Super(qual, mix), selector) if selector != nme.CONSTRUCTOR && qual.symbol == clazz && mix != tpnme.EMPTY =>
              //see https://github.com/scala/bug/issues/6483
              implRestriction(sup, "qualified super reference")
            case _ =>
          }
          super.traverse(tree)
        }
      }
      for (stat <- body) {
        def notAllowed(what: String) = context.error(stat.pos, s"$what is not allowed in $where")
        stat match {
          // see https://github.com/scala/bug/issues/6444
          // see https://github.com/scala/bug/issues/6463
          case ClassDef(mods, _, _, _) if isValueClass =>
            implRestriction(stat, s"nested ${ if (mods.isTrait) "trait" else "class" }")
          case _: Import | _: ClassDef | _: TypeDef | EmptyTree => // OK
          case DefDef(_, name, _, _, _, rhs) =>
            if (stat.symbol.isAuxiliaryConstructor)
              notAllowed("secondary constructor")
            else if (isValueClass && (name == nme.equals_ || name == nme.hashCode_) && !stat.symbol.isSynthetic)
              notAllowed(s"redefinition of $name method. See SIP-15, criterion 4.")
            else if (stat.symbol != null && stat.symbol.isParamAccessor)
              notAllowed("additional parameter")
            checkEphemeralDeep.traverse(rhs)
          case _: ValDef =>
            notAllowed("field definition")
          case _: ModuleDef =>
            //see https://github.com/scala/bug/issues/6359
            implRestriction(stat, "nested object")
          case _ =>
            notAllowed("this statement")
        }
      }
    }

    private def validateDerivedValueClass(clazz: Symbol, body: List[Tree]) = {
      if (clazz.isTrait)
        context.error(clazz.pos, "only classes (not traits) are allowed to extend AnyVal")
      if (!clazz.isStatic)
        context.error(clazz.pos, "value class may not be a "+
          (if (clazz.owner.isTerm) "local class" else "member of another class"))
      if (!clazz.isPrimitiveValueClass) {
        clazz.primaryConstructor.paramss match {
          case List(List(param)) =>
            val decls = clazz.info.decls
            val paramAccessor = clazz.constrParamAccessors.head
            if (paramAccessor.isMutable)
              context.error(paramAccessor.pos, "value class parameter must not be a var")
            val accessor = decls.toList.find(x => x.isMethod && x.accessedOrSelf == paramAccessor)
            accessor match {
              case None =>
                context.error(paramAccessor.pos, "value class parameter must be a val and not be private[this]")
              case Some(acc) if acc.isProtectedLocal =>
                context.error(paramAccessor.pos, "value class parameter must not be protected[this]")
              case Some(acc) =>
                /* check all base classes, since derived value classes might lurk in refinement parents */
                if (acc.tpe.typeSymbol.baseClasses exists (_.isDerivedValueClass))
                  context.error(acc.pos, "value class may not wrap another user-defined value class")
                checkEphemeral(clazz, body filterNot (stat => stat.symbol != null && stat.symbol.accessedOrSelf == paramAccessor))
            }
          case _ =>
            context.error(clazz.pos, "value class needs to have exactly one val parameter")
        }
      }

      for (tparam <- clazz.typeParams)
        if (tparam hasAnnotation definitions.SpecializedClass)
          context.error(tparam.pos, "type parameter of value class may not be specialized")
    }

    /** Typechecks a parent type reference.
     *
     *  This typecheck is harder than it might look, because it should honor early
     *  definitions and also perform type argument inference with the help of super call
     *  arguments provided in `encodedtpt`.
     *
     *  The method is called in batches (batch = 1 time per each parent type referenced),
     *  two batches per definition: once from namer, when entering a ClassDef or a ModuleDef
     *  and once from typer, when typechecking the definition.
     *
     *  ***Arguments***
     *
     *  `encodedtpt` represents the parent type reference wrapped in an `Apply` node
     *  which indicates value arguments (i.e. type macro arguments or super constructor call arguments)
     *  If no value arguments are provided by the user, the `Apply` node is still
     *  there, but its `args` will be set to `Nil`.
     *  This argument is synthesized by `tools.nsc.ast.Parsers.templateParents`.
     *
     *  `templ` is an enclosing template, which contains a primary constructor synthesized by the parser.
     *  Such a constructor is a DefDef which contains early initializers and maybe a super constructor call
     *  (I wrote "maybe" because trait constructors don't call super constructors).
     *  This argument is synthesized by `tools.nsc.ast.Trees.Template`.
     *
     *  `inMixinPosition` indicates whether the reference is not the first in the
     *  list of parents (and therefore cannot be a class) or the opposite.
     *
     *  ***Return value and side effects***
     *
     *  Returns a `TypeTree` representing a resolved parent type.
     *  If the typechecked parent reference implies non-nullary and non-empty argument list,
     *  this argument list is attached to the returned value in SuperArgsAttachment.
     *  The attachment is necessary for the subsequent typecheck to fixup a super constructor call
     *  in the body of the primary constructor (see `typedTemplate` for details).
     *
     *  This method might invoke `typedPrimaryConstrBody`, hence it might cause the side effects
     *  described in the docs of that method. It might also attribute the Super(_, _) reference
     *  (if present) inside the primary constructor of `templ`.
     *
     *  ***Example***
     *
     *  For the following definition:
     *
     *    class D extends {
     *      val x = 2
     *      val y = 4
     *    } with B(x)(3) with C(y) with T
     *
     *  this method will be called six times:
     *
     *    (3 times from the namer)
     *    typedParentType(Apply(Apply(Ident(B), List(Ident(x))), List(3)), templ, inMixinPosition = false)
     *    typedParentType(Apply(Ident(C), List(Ident(y))), templ, inMixinPosition = true)
     *    typedParentType(Apply(Ident(T), List()), templ, inMixinPosition = true)
     *
     *    (3 times from the typer)
     *    <the same three calls>
     */
    private def typedParentType(encodedtpt: Tree, templ: Template, inMixinPosition: Boolean): Tree = {
      val app @ treeInfo.Applied(core, _, argss) = treeInfo.dissectApplied(encodedtpt)
      val decodedtpt = app.callee
      val argssAreTrivial = argss == Nil || argss == ListOfNil

      // we cannot avoid cyclic references with `initialize` here, because when type macros arrive,
      // we'll have to check the probe for isTypeMacro anyways.
      // therefore I think it's reasonable to trade a more specific "inherits itself" error
      // for a generic, yet understandable "cyclic reference" error
      var probe = typedTypeConstructor(core.duplicate).tpe.typeSymbol
      if (probe == null) probe = NoSymbol
      probe.initialize

      if (probe.isTrait || inMixinPosition) {
        if (!argssAreTrivial) {
          if (probe.isTrait) ConstrArgsInParentWhichIsTraitError(encodedtpt, probe)
          else () // a class in a mixin position - this warrants an error in `validateParentClasses`
                  // therefore here we do nothing, e.g. don't check that the # of ctor arguments
                  // matches the # of ctor parameters or stuff like that
        }
        typedType(decodedtpt)
      } else {
        val supertpt = typedTypeConstructor(decodedtpt)
        val supertparams = if (supertpt.hasSymbolField) supertpt.symbol.typeParams else Nil
        def inferParentTypeArgs: Tree = {
          typedPrimaryConstrBody(templ) {
            val supertpe = PolyType(supertparams, appliedType(supertpt.tpe, supertparams map (_.tpeHK)))
            val supercall = New(supertpe, mmap(argss)(_.duplicate))
            val treeInfo.Applied(Select(ctor, nme.CONSTRUCTOR), _, _) = supercall
            ctor setType supertpe // this is an essential hack, otherwise it will occasionally fail to typecheck
            atPos(supertpt.pos.focus)(supercall)
          } match {
            case EmptyTree => MissingTypeArgumentsParentTpeError(supertpt); supertpt
            case tpt       => TypeTree(tpt.tpe) setPos supertpt.pos  // scala/bug#7224: don't .focus positions of the TypeTree of a parent that exists in source
          }
        }

        val supertptWithTargs = if (supertparams.isEmpty || context.unit.isJava) supertpt else inferParentTypeArgs

        // this is the place where we tell the typer what argss should be used for the super call
        // if argss are nullary or empty, then (see the docs for `typedPrimaryConstrBody`)
        // the super call dummy is already good enough, so we don't need to do anything
        if (argssAreTrivial) supertptWithTargs else supertptWithTargs updateAttachment SuperArgsAttachment(argss)
      }
    }

    /** Typechecks the mishmash of trees that happen to be stuffed into the primary constructor of a given template.
     *  Before commencing the typecheck, replaces the `pendingSuperCall` dummy with the result of `actualSuperCall`.
     *  `actualSuperCall` can return `EmptyTree`, in which case the dummy is replaced with a literal unit.
     *
     *  ***Return value and side effects***
     *
     *  If a super call is present in the primary constructor and is not erased by the transform, returns it typechecked.
     *  Otherwise (e.g. if the primary constructor is missing or the super call isn't there) returns `EmptyTree`.
     *
     *  As a side effect, this method attributes the underlying fields of early vals.
     *  Early vals aren't typechecked anywhere else, so it's essential to call `typedPrimaryConstrBody`
     *  at least once per definition. It'd be great to disentangle this logic at some point.
     *
     *  ***Example***
     *
     *  For the following definition:
     *
     *    class D extends {
     *      val x = 2
     *      val y = 4
     *    } with B(x)(3) with C(y) with T
     *
     *  the primary constructor of `templ` will be:
     *
     *    Block(List(
     *      ValDef(NoMods, x, TypeTree(), 2)
     *      ValDef(NoMods, y, TypeTree(), 4)
     *      global.pendingSuperCall,
     *      Literal(Constant(())))
     *
     *  Note the `pendingSuperCall` part. This is the representation of a fill-me-in-later supercall dummy,
     *  which encodes the fact that supercall argss are unknown during parsing and need to be transplanted
     *  from one of the parent types. Read more about why the argss are unknown in `tools.nsc.ast.Trees.Template`.
     */
    private def typedPrimaryConstrBody(templ: Template)(actualSuperCall: => Tree): Tree =
        treeInfo.firstConstructor(templ.body) match {
        case ctor @ DefDef(_, _, _, vparamss, _, cbody @ Block(cstats, cunit)) =>
            val (preSuperStats, superCall) = {
              val (stats, rest) = cstats span (x => !treeInfo.isSuperConstrCall(x))
              (stats map (_.duplicate), if (rest.isEmpty) EmptyTree else rest.head.duplicate)
            }
          val superCall1 = (superCall match {
            case global.pendingSuperCall => actualSuperCall
            case EmptyTree => EmptyTree
          }) orElse cunit
          val cbody1 = treeCopy.Block(cbody, preSuperStats, superCall1)
          val clazz = context.owner
            assert(clazz != NoSymbol, templ)
          // scala/bug#9086 The position of this symbol is material: implicit search will avoid triggering
          //         cyclic errors in an implicit search in argument to the super constructor call on
          //         account of the "ignore symbols without complete info that succeed the implicit search"
          //         in this source file. See `ImplicitSearch#isValid` and `ImplicitInfo#isCyclicOrErroneous`.
          val dummy = context.outer.owner.newLocalDummy(context.owner.pos)
          val cscope = context.outer.makeNewScope(ctor, dummy)
          if (dummy.isTopLevel) currentRun.symSource(dummy) = currentUnit.source.file
          val cbody2 = { // called both during completion AND typing.
            val typer1 = newTyper(cscope)
            // XXX: see about using the class's symbol....
            clazz.unsafeTypeParams foreach (sym => typer1.context.scope.enter(sym))
            typer1.namer.enterValueParams(vparamss map (_.map(_.duplicate)))
            typer1.typed(cbody1)
            }

            val preSuperVals = treeInfo.preSuperFields(templ.body)
            if (preSuperVals.isEmpty && preSuperStats.nonEmpty)
            devWarning("Wanted to zip empty presuper val list with " + preSuperStats)
            else
            foreach2(preSuperStats, preSuperVals)((ldef, gdef) => gdef.tpt setType ldef.symbol.tpe)

          if (superCall1 == cunit) EmptyTree
          else cbody2 match { // ???
            case Block(_, expr) => expr
            case tree => tree
          }
          case _ =>
          EmptyTree
        }

    /** Makes sure that the first type tree in the list of parent types is always a class.
     *  If the first parent is a trait, prepend its supertype to the list until it's a class.
     */
    private def normalizeFirstParent(parents: List[Tree]): List[Tree] = {
      @annotation.tailrec
      def explode0(parents: List[Tree]): List[Tree] = {
        val supertpt :: rest = parents // parents is always non-empty here - it only grows
        if (supertpt.tpe.typeSymbol == AnyClass) {
          supertpt setType AnyRefTpe
          parents
        } else if (treeInfo isTraitRef supertpt) {
          val supertpt1  = typedType(supertpt)
          def supersuper = TypeTree(supertpt1.tpe.firstParent) setPos supertpt.pos.focus
          if (supertpt1.isErrorTyped) rest
          else explode0(supersuper :: supertpt1 :: rest)
        } else parents
      }

      def explode(parents: List[Tree]) =
        if (treeInfo isTraitRef parents.head) explode0(parents)
        else parents

      if (parents.isEmpty) Nil else explode(parents)
    }

    /** Certain parents are added in the parser before it is known whether
     *  that class also declared them as parents. For instance, this is an
     *  error unless we take corrective action here:
     *
     *    case class Foo() extends Serializable
     *
     *  So we strip the duplicates before typer.
     */
    private def fixDuplicateSyntheticParents(parents: List[Tree]): List[Tree] = parents match {
      case Nil      => Nil
      case x :: xs  =>
        val sym = x.symbol
        x :: fixDuplicateSyntheticParents(
          if (isPossibleSyntheticParent(sym)) xs filterNot (_.symbol == sym)
          else xs
        )
    }

    def typedParentTypes(templ: Template): List[Tree] = templ.parents match {
      case Nil => List(atPos(templ.pos)(TypeTree(AnyRefTpe)))
      case first :: rest =>
        try {
          val supertpts = fixDuplicateSyntheticParents(normalizeFirstParent(
            typedParentType(first, templ, inMixinPosition = false) +:
            (rest map (typedParentType(_, templ, inMixinPosition = true)))))

          // if that is required to infer the targs of a super call
          // typedParentType calls typedPrimaryConstrBody to do the inferring typecheck
          // as a side effect, that typecheck also assigns types to the fields underlying early vals
          // however if inference is not required, the typecheck doesn't happen
          // and therefore early fields have their type trees not assigned
          // here we detect this situation and take preventive measures
          if (treeInfo.hasUntypedPreSuperFields(templ.body))
            typedPrimaryConstrBody(templ)(EmptyTree)

          supertpts mapConserve (tpt => checkNoEscaping.privates(this, context.owner, tpt))
        }
        catch {
          case ex: TypeError if !global.propagateCyclicReferences =>
            // fallback in case of cyclic errors
            // @H none of the tests enter here but I couldn't rule it out
            // upd. @E when a definition inherits itself, we end up here
            // because `typedParentType` triggers `initialize` for parent types symbols
            log("Type error calculating parents in template " + templ)
            log("Error: " + ex)
            ParentTypesError(templ, ex)
            List(TypeTree(AnyRefTpe))
        }
    }

    /** <p>Check that</p>
     *  <ul>
     *    <li>all parents are class types,</li>
     *    <li>first parent class is not a mixin; following classes are mixins,</li>
     *    <li>final classes are not inherited,</li>
     *    <li>
     *      sealed classes are only inherited by classes which are
     *      nested within definition of base class, or that occur within same
     *      statement sequence,
     *    </li>
     *    <li>self-type of current class is a subtype of self-type of each parent class.</li>
     *    <li>no two parents define same symbol.</li>
     *  </ul>
     */
    def validateParentClasses(parents: List[Tree], selfType: Type): Unit = {
      val pending = ListBuffer[AbsTypeError]()
      def validateDynamicParent(parent: Symbol, parentPos: Position) =
        if (parent == DynamicClass) checkFeature(parentPos, currentRun.runDefinitions.DynamicsFeature)

      def validateParentClass(parent: Tree, superclazz: Symbol) =
        if (!parent.isErrorTyped) {
          val psym = parent.tpe.typeSymbol.initialize

          checkStablePrefixClassType(parent)

          if (psym != superclazz) {
            if (context.unit.isJava && psym.isJavaAnnotation) {
              // allowed
            } else if (psym.isTrait) {
              val ps = psym.info.parents
              if (!ps.isEmpty && !superclazz.isSubClass(ps.head.typeSymbol))
                pending += ParentSuperSubclassError(parent, superclazz, ps.head.typeSymbol, psym)
            } else {
              pending += ParentNotATraitMixinError(parent, psym)
            }
          }

          if (psym.isFinal)
            pending += ParentFinalInheritanceError(parent, psym)

          val sameSourceFile = context.unit.source.file == psym.sourceFile

          if (!isPastTyper && psym.hasDeprecatedInheritanceAnnotation &&
            !sameSourceFile && !context.owner.ownerChain.exists(_.isDeprecated)) {
            val version = psym.deprecatedInheritanceVersion.getOrElse("")
            val since   = if (version.isEmpty) version else s" (since $version)"
            val message = psym.deprecatedInheritanceMessage.map(msg => s": $msg").getOrElse("")
            val report  = s"inheritance from ${psym.fullLocationString} is deprecated$since$message"
            context.deprecationWarning(parent.pos, psym, report, version)
          }

          val parentTypeOfThis = parent.tpe.dealias.typeOfThis

          if (!(selfType <:< parentTypeOfThis) &&
              !phase.erasedTypes &&
              !context.owner.isSynthetic &&   // don't check synthetic concrete classes for virtuals (part of DEVIRTUALIZE)
              !selfType.isErroneous &&
              !parent.tpe.isErroneous)
          {
            pending += ParentSelfTypeConformanceError(parent, selfType)
            if (settings.explaintypes) explainTypes(selfType, parentTypeOfThis)
          }

          if (parents exists (p => p != parent && p.tpe.typeSymbol == psym && !psym.isError))
            pending += ParentInheritedTwiceError(parent, psym)

          validateDynamicParent(psym, parent.pos)
        }

      if (!parents.isEmpty && parents.forall(!_.isErrorTyped)) {
        val superclazz = parents.head.tpe.typeSymbol
        for (p <- parents) validateParentClass(p, superclazz)
      }

      pending.foreach(ErrorUtils.issueTypeError)
    }

    def checkFinitary(classinfo: ClassInfoType): Unit = {
      val clazz = classinfo.typeSymbol

      for (tparam <- clazz.typeParams) {
        if (classinfo.expansiveRefs(tparam) contains tparam) {
          val newinfo = ClassInfoType(
            classinfo.parents map (_.instantiateTypeParams(List(tparam), List(AnyRefTpe))),
            classinfo.decls,
            clazz)
          updatePolyClassInfo(clazz, newinfo)
          FinitaryError(tparam)
        }
      }
    }

    private def updatePolyClassInfo(clazz: Symbol, newinfo: ClassInfoType): clazz.type = {
      clazz.setInfo {
        clazz.info match {
          case PolyType(tparams, _) => PolyType(tparams, newinfo)
          case _ => newinfo
        }
      }
    }

    def typedClassDef(cdef: ClassDef): Tree = {
      val clazz = cdef.symbol
      currentRun.profiler.beforeTypedImplDef(clazz)
      try {
        val typedMods = typedModifiers(cdef.mods)
        assert(clazz != NoSymbol, cdef)
        reenterTypeParams(cdef.tparams)
        val tparams1 = cdef.tparams mapConserve (typedTypeDef)
        val impl1 = newTyper(context.make(cdef.impl, clazz, newScope)).typedTemplate(cdef.impl, typedParentTypes(cdef.impl))
        val impl2 = finishMethodSynthesis(impl1, clazz, context)
        if (clazz.isTrait && clazz.info.parents.nonEmpty && clazz.info.firstParent.typeSymbol == AnyClass)
          checkEphemeral(clazz, impl2.body)

        warnTypeParameterShadow(tparams1, clazz)

        if (!isPastTyper) {
          for (ann <- clazz.getAnnotation(DeprecatedAttr)) {
            val m = companionSymbolOf(clazz, context)
            if (m != NoSymbol)
              m.moduleClass.addAnnotation(AnnotationInfo(ann.atp, ann.args, List()))
          }
        }
        treeCopy.ClassDef(cdef, typedMods, cdef.name, tparams1, impl2)
          .setType(NoType)
      } finally {
        currentRun.profiler.afterTypedImplDef(clazz)
      }
    }

    def typedModuleDef(mdef: ModuleDef): Tree = {
      // initialize all constructors of the linked class: the type completer (Namer.methodSig)
      // might add default getters to this object. example: "object T; class T(x: Int = 1)"
      val linkedClass = companionSymbolOf(mdef.symbol, context)
      if (linkedClass != NoSymbol)
        linkedClass.info.decl(nme.CONSTRUCTOR).alternatives foreach (_.initialize)

      val clazz = mdef.symbol.moduleClass
      currentRun.profiler.beforeTypedImplDef(clazz)
      try {

        val typedMods = typedModifiers(mdef.mods)
        assert(clazz != NoSymbol, mdef)
        val noSerializable = (
          (linkedClass eq NoSymbol)
            || linkedClass.isErroneous
            || !linkedClass.isSerializable
            || clazz.isSerializable
          )
        val impl1 = newTyper(context.make(mdef.impl, clazz, newScope)).typedTemplate(mdef.impl, {
          typedParentTypes(mdef.impl) ++ (
            if (noSerializable) Nil
            else {
              clazz.makeSerializable()
              TypeTree(SerializableTpe).setPos(clazz.pos.focus) :: Nil
            }
            )
        })

        val impl2 = finishMethodSynthesis(impl1, clazz, context)

        if (mdef.symbol == PredefModule)
          ensurePredefParentsAreInSameSourceFile(impl2)

        treeCopy.ModuleDef(mdef, typedMods, mdef.name, impl2) setType NoType
      } finally {
        currentRun.profiler.afterTypedImplDef(clazz)
      }
    }

    private def ensurePredefParentsAreInSameSourceFile(template: Template) = {
      val parentSyms = template.parents map (_.symbol) filterNot (_ == AnyRefClass)
      val PredefModuleFile = PredefModule.associatedFile
      if (parentSyms exists (_.associatedFile != PredefModuleFile))
        context.error(template.pos, s"All parents of Predef must be defined in ${PredefModuleFile}.")
    }
    /** In order to override this in the TreeCheckers Typer so synthetics aren't re-added
     *  all the time, it is exposed here the module/class typing methods go through it.
     *  ...but it turns out it's also the ideal spot for namer/typer coordination for
     *  the tricky method synthesis scenarios, so we'll make it that.
     */
    protected def finishMethodSynthesis(templ: Template, clazz: Symbol, context: Context): Template = {
      addSyntheticMethods(templ, clazz, context)
    }
    /** For flatMapping a list of trees when you want the DocDefs and Annotated
     *  to be transparent.
     */
    def rewrappingWrapperTrees(f: Tree => List[Tree]): Tree => List[Tree] = {
      case dd @ DocDef(comment, defn) => f(defn) map (stat => DocDef(comment, stat) setPos dd.pos)
      case Annotated(annot, defn)     => f(defn) map (stat => Annotated(annot, stat))
      case tree                       => f(tree)
    }

    protected def enterSyms(txt: Context, trees: List[Tree]) = {
      var txt0 = txt
      for (tree <- trees) txt0 = enterSym(txt0, tree)
    }

    protected def enterSym(txt: Context, tree: Tree): Context =
      if (txt eq context) namer enterSym tree
      else newNamer(txt) enterSym tree

    def typedTemplate(templ0: Template, parents1: List[Tree]): Template = {
      val templ = templ0
      // please FIXME: uncommenting this line breaks everything
      // val templ = treeCopy.Template(templ0, templ0.body, templ0.self, templ0.parents)
      val clazz = context.owner

      val parentTypes = parents1.map(_.tpe)

      // The parents may have been normalized by typedParentTypes.
      // We must update the info as well, or we won't find the super constructor for our now-first parent class
      // Consider `class C ; trait T extends C ; trait U extends T`
      // `U`'s info will start with parent `T`, but `typedParentTypes` will return `List(C, T)` (`== parents1`)
      // now, the super call in the primary ctor will fail to find `C`'s ctor, since it bases its search on
      // `U`'s info, not the trees.
      //
      // For correctness and performance, we restrict this rewrite to anonymous classes,
      // as others have their parents in order already (it seems!), and we certainly
      // don't want to accidentally rewire superclasses for e.g. the primitive value classes.
      //
      // TODO: Find an example of a named class needing this rewrite, I tried but couldn't find one.
      if (clazz.isAnonymousClass && clazz.info.parents != parentTypes) {
//        println(s"updating parents of $clazz from ${clazz.info.parents} to $parentTypes")
        updatePolyClassInfo(clazz, ClassInfoType(parentTypes, clazz.info.decls, clazz))
      }

      clazz.annotations.map(_.completeInfo())
      if (templ.symbol == NoSymbol)
        templ setSymbol clazz.newLocalDummy(templ.pos)
      val self1 = (templ.self: @unchecked) match {
        case vd @ ValDef(_, _, tpt, EmptyTree) =>
          val tpt1 = checkNoEscaping.privates(
            this,
            clazz.thisSym,
            treeCopy.TypeTree(tpt).setOriginal(tpt) setType vd.symbol.tpe
          )
          copyValDef(vd)(tpt = tpt1, rhs = EmptyTree) setType NoType
      }
      // was:
      //          val tpt1 = checkNoEscaping.privates(clazz.thisSym, typedType(tpt))
      //          treeCopy.ValDef(vd, mods, name, tpt1, EmptyTree) setType NoType
      // but this leads to cycles for existential self types ==> #2545
      if (self1.name != nme.WILDCARD)
        context.scope enter self1.symbol

      val selfType = (
        if (clazz.isAnonymousClass && !phase.erasedTypes)
          intersectionType(clazz.info.parents, clazz.owner)
        else
          clazz.typeOfThis
      )
      // the following is necessary for templates generated later
      assert(clazz.info.decls != EmptyScope, clazz)
      val body1 = pluginsEnterStats(this, namer.expandMacroAnnotations(templ.body))
      enterSyms(context.outer.make(templ, clazz, clazz.info.decls), body1)
      if (!templ.isErrorTyped) // if `parentTypes` has invalidated the template, don't validate it anymore
      validateParentClasses(parents1, selfType)
      if (clazz.isCase)
        validateNoCaseAncestor(clazz)
      if (clazz.isTrait && hasSuperArgs(parents1.head))
        ConstrArgsInParentOfTraitError(parents1.head, clazz)

      if (!phase.erasedTypes && !clazz.info.resultType.isError) // @S: prevent crash for duplicated type members
        checkFinitary(clazz.info.resultType.asInstanceOf[ClassInfoType])

      val bodyWithPrimaryCtor = {
        val primaryCtor = treeInfo.firstConstructor(body1)
        val primaryCtor1 = primaryCtor match {
          case DefDef(_, _, _, _, _, Block(earlyVals :+ global.pendingSuperCall, unit)) =>
            val argss = superArgs(parents1.head) getOrElse Nil
            val pos = wrappingPos(parents1.head.pos, primaryCtor :: argss.flatten).makeTransparent
            val superCall = atPos(pos)(PrimarySuperCall(argss))
            deriveDefDef(primaryCtor)(block => Block(earlyVals :+ superCall, unit) setPos pos) setPos pos
          case _ => primaryCtor
        }
        body1 mapConserve { case `primaryCtor` => primaryCtor1; case stat => stat }
      }

      val body3 = typedStats(bodyWithPrimaryCtor, templ.symbol)

      if (clazz.info.firstParent.typeSymbol == AnyValClass)
        validateDerivedValueClass(clazz, body3)

      if (!clazz.isTrait && clazz.isNonBottomSubClass(ConstantAnnotationClass)) {
        val (pConstrOpt, auxConstrs) = body3.filter(s => s.isInstanceOf[DefDef] && s.symbol.isConstructor).splitAt(1)
        for (p <- pConstrOpt) p.symbol.paramss match {
          case List(ps) =>
          case _ => ConstantAnnotationNeedsSingleArgumentList(p, clazz)
        }
        for (c <- auxConstrs) AuxConstrInConstantAnnotation(c, clazz)
      }


      if (clazz.isTrait) {
        for (decl <- clazz.info.decls if decl.isTerm && decl.isEarlyInitialized) {
          context.warning(decl.pos, "Implementation restriction: early definitions in traits are not initialized before the super class is initialized.")
        }
      }

      treeCopy.Template(templ, parents1, self1, body3) setType clazz.tpe_*
    }

    /** Remove definition annotations from modifiers (they have been saved
     *  into the symbol's `annotations` in the type completer / namer)
     *
     *  However reification does need annotation definitions to proceed.
     *  Unfortunately, AnnotationInfo doesn't provide enough info to reify it in general case.
     *  The biggest problem is with the "atp: Type" field, which cannot be reified in some situations
     *  that involve locally defined annotations. See more about that in Reifiers.scala.
     *
     *  That's why the original tree gets saved into `original` field of AnnotationInfo (happens elsewhere).
     *  The field doesn't get pickled/unpickled and exists only during a single compilation run.
     *  This simultaneously allows us to reify annotations and to preserve backward compatibility.
     */
    def typedModifiers(mods: Modifiers): Modifiers =
      mods.copy(annotations = Nil) setPositions mods.positions

    def typedValDef(vdef: ValDef): ValDef = {
      val sym = vdef.symbol
      currentRun.profiler.beforeTypedImplDef(sym)
      try {
        val valDefTyper = {
          val maybeConstrCtx =
            if ((sym.isParameter || sym.isEarlyInitialized) && sym.owner.isConstructor) context.makeConstructorContext
            else context
          newTyper(maybeConstrCtx.makeNewScope(vdef, sym))
        }
        valDefTyper.typedValDefImpl(vdef)
      } finally {
        currentRun.profiler.afterTypedImplDef(sym)
      }
    }

    // use typedValDef instead. this version is called after creating a new context for the ValDef
    private def typedValDefImpl(vdef: ValDef): ValDef = {
      val sym = vdef.symbol.initialize
      val typedMods = if (nme.isLocalName(sym.name) && sym.isPrivateThis && !vdef.mods.isPrivateLocal) {
        // scala/bug#10009 This tree has been given a field symbol by `enterGetterSetter`, patch up the
        // modifiers accordingly so that we can survive resetAttrs and retypechecking.
        // Similarly, we use `sym.name` rather than `vdef.name` below to use the local name.
        typedModifiers(vdef.mods.copy(flags = sym.flags, privateWithin = tpnme.EMPTY))
      } else typedModifiers(vdef.mods)

      sym.annotations.map(_.completeInfo())
      sym.filterAnnotations(_ != UnmappableAnnotation)

      val tpt1 = checkNoEscaping.privates(this, sym, transformedOr(vdef.tpt, typedType(vdef.tpt)))
      checkNonCyclic(vdef, tpt1)

      // allow trait accessors: it's the only vehicle we have to hang on to annotations that must be passed down to
      // the field that's mixed into a subclass
      if (sym.hasAnnotation(definitions.VolatileAttr) && !((sym hasFlag MUTABLE | LAZY) || (sym hasFlag ACCESSOR) && sym.owner.isTrait))
        VolatileValueError(vdef)

      val rhs1 =
        if (vdef.rhs.isEmpty) {
          if (sym.isVariable && sym.owner.isTerm && !sym.isLazy && !isPastTyper)
            LocalVarUninitializedError(vdef)
          vdef.rhs
        } else {
          val tpt2 = if (sym.hasDefault) {
            // When typechecking default parameter, replace all type parameters in the expected type by Wildcard.
            // This allows defining "def foo[T](a: T = 1)"
            val tparams = sym.owner.skipConstructor.info.typeParams
            val subst = new SubstTypeMap(tparams, tparams map (_ => WildcardType)) {
              override def matches(sym: Symbol, sym1: Symbol) =
                if (sym.isSkolem) matches(sym.deSkolemize, sym1)
                else if (sym1.isSkolem) matches(sym, sym1.deSkolemize)
                else super.matches(sym, sym1)
            }
            // allow defaults on by-name parameters
            if (sym hasFlag BYNAMEPARAM)
              if (tpt1.tpe.typeArgs.isEmpty) WildcardType // during erasure tpt1 is Function0
              else subst(tpt1.tpe.typeArgs(0))
            else subst(tpt1.tpe)
          } else tpt1.tpe
          transformedOrTyped(vdef.rhs, EXPRmode | BYVALmode, tpt2)
        }
      val vdef1 = treeCopy.ValDef(vdef, typedMods, sym.name, tpt1, checkDead(context, rhs1)) setType NoType
      if (sym.isSynthetic && sym.name.startsWith(nme.RIGHT_ASSOC_OP_PREFIX))
        rightAssocValDefs += ((sym, vdef1.rhs))
      vdef1
    }

    /** Analyze the super constructor call to record information used later to compute parameter aliases */
    def analyzeSuperConsructor(meth: Symbol, vparamss: List[List[ValDef]], rhs: Tree): Unit = {
      val clazz = meth.owner
      debuglog(s"computing param aliases for $clazz:${clazz.primaryConstructor.tpe}:$rhs")
      val pending = ListBuffer[AbsTypeError]()

      // !!! This method is redundant with other, less buggy ones.
      def decompose(call: Tree): (Tree, List[Tree]) = call match {
        case _ if call.isErrorTyped => // e.g. scala/bug#7636
          (call, Nil)
        case Apply(fn, args) =>
          // an object cannot be allowed to pass a reference to itself to a superconstructor
          // because of initialization issues; scala/bug#473, scala/bug#3913, scala/bug#6928.
          foreachSubTreeBoundTo(args, clazz) { tree =>
            if (tree.symbol.isModule)
              pending += SuperConstrReferenceError(tree)
            tree match {
              case This(qual) =>
                pending += SuperConstrArgsThisReferenceError(tree)
              case _ => ()
            }
          }
          val (superConstr, preArgs) = decompose(fn)
          val params = fn.tpe.params
          // appending a dummy tree to represent Nil for an empty varargs (is this really necessary?)
          val applyArgs = if (args.sizeCompare(params) < 0) args :+ EmptyTree else args take params.length

          assert(sameLength(applyArgs, params) || call.isErrorTyped,
            s"arity mismatch but call is not error typed: $clazz (params=$params, args=$applyArgs)")

          (superConstr, preArgs ::: applyArgs)
        case Block(_ :+ superCall, _) =>
          decompose(superCall)
        case _ =>
          (call, Nil)
      }

      // associate superclass paramaccessors with their aliases
      val (superConstr, superArgs) = decompose(rhs)
      if (superConstr.symbol.isPrimaryConstructor) {
        val superClazz = superConstr.symbol.owner
        if (!superClazz.isJavaDefined) {
          val superParamAccessors = superClazz.constrParamAccessors
          if (sameLength(superParamAccessors, superArgs)) {
            val accToSuperAcc = mutable.AnyRefMap[Symbol, Symbol]()
            for ((superAcc, superArg@Ident(name)) <- superParamAccessors zip superArgs) {
              if (mexists(vparamss)(_.symbol == superArg.symbol)) {
                val ownAcc = clazz.info decl name suchThat (_.isParamAccessor) match {
                  case acc if !acc.isDeferred && acc.hasAccessorFlag => acc.accessed
                  case acc => acc
                }
                ownAcc match {
                  case acc: TermSymbol if !acc.isVariable && !isByNameParamType(acc.info) =>
                    accToSuperAcc(acc) = superAcc
                  case _ =>
                }
              }
            }
            if (!accToSuperAcc.isEmpty) {
              superConstructorCalls(clazz) = accToSuperAcc
            }
          }
        }
      }

      pending.foreach(ErrorUtils.issueTypeError)
    }

    // Check for scala/bug#4842.
    private def checkSelfConstructorArgs(ddef: DefDef, clazz: Symbol): Unit = {
      val pending = ListBuffer[AbsTypeError]()
      ddef.rhs match {
        case Block(stats, expr) =>
          val selfConstructorCall = stats.headOption.getOrElse(expr)
          foreachSubTreeBoundTo(List(selfConstructorCall), clazz) {
            case tree @ This(qual) =>
              pending += SelfConstrArgsThisReferenceError(tree)
            case _ => ()
          }
        case _ =>
      }
      pending.foreach(ErrorUtils.issueTypeError)
    }

    /**
     * Run the provided function for each sub tree of `trees` that
     * are bound to a symbol with `clazz` as a base class.
     *
     * @param f This function can assume that `tree.symbol` is non null
     */
    private def foreachSubTreeBoundTo[A](trees: List[Tree], clazz: Symbol)(f: Tree => Unit): Unit =
      for {
        tree <- trees
        subTree <- tree
      } {
        val sym = subTree.symbol
        if (sym != null && sym.info.baseClasses.contains(clazz))
          f(subTree)
      }

      /** Check if a structurally defined method violates implementation restrictions.
     *  A method cannot be called if it is a non-private member of a refinement type
     *  and if its parameter's types are any of:
     *    - the self-type of the refinement
     *    - a type member of the refinement
     *    - an abstract type declared outside of the refinement.
     *    - an instance of a value class
     *  Furthermore, the result type may not be a value class either
     */
    def checkMethodStructuralCompatible(ddef: DefDef): Unit = {
      val meth = ddef.symbol
      def parentString = meth.owner.parentSymbols filterNot (_ == ObjectClass) match {
        case Nil => ""
        case xs  => xs.map(_.nameString).mkString(" (of ", " with ", ")")
      }
      def fail(pos: Position, msg: String): Boolean = {
        context.error(pos, msg)
        false
      }
      /* Have to examine all parameters in all lists.
       */
      def paramssTypes(tp: Type): List[List[Type]] = tp match {
        case mt @ MethodType(_, restpe) => mt.paramTypes :: paramssTypes(restpe)
        case PolyType(_, restpe)        => paramssTypes(restpe)
        case _                          => Nil
      }
      def resultType = meth.tpe_*.finalResultType
      def nthParamPos(n1: Int, n2: Int) =
        try ddef.vparamss(n1)(n2).pos catch { case _: IndexOutOfBoundsException => meth.pos }

      def failStruct(pos: Position, what: String, where: String = "Parameter type") =
        fail(pos, s"$where in structural refinement may not refer to $what")

      foreachWithIndex(paramssTypes(meth.tpe)) { (paramList, listIdx) =>
        foreachWithIndex(paramList) { (paramType, paramIdx) =>
          val sym = paramType.typeSymbol
          def paramPos = nthParamPos(listIdx, paramIdx)

          /* Not enough to look for abstract types; have to recursively check the bounds
           * of each abstract type for more abstract types. Almost certainly there are other
           * exploitable type soundness bugs which can be seen by bounding a type parameter
           * by an abstract type which itself is bounded by an abstract type.
           */
          def checkAbstract(tp0: Type, what: String): Boolean = {
            def check(sym: Symbol): Boolean = !sym.isAbstractType || {
              log(s"""checking $tp0 in refinement$parentString at ${meth.owner.owner.fullLocationString}""")
              (    (!sym.hasTransOwner(meth.owner) && failStruct(paramPos, "an abstract type defined outside that refinement", what))
                || (!sym.hasTransOwner(meth) && failStruct(paramPos, "a type member of that refinement", what))
                || checkAbstract(sym.info.upperBound, "Type bound")
              )
            }
            tp0.dealiasWidenChain forall (t => check(t.typeSymbol))
          }
          checkAbstract(paramType, "Parameter type")

          if (sym.isDerivedValueClass)
            failStruct(paramPos, "a user-defined value class")
          if (paramType.isInstanceOf[ThisType] && sym == meth.owner)
            failStruct(paramPos, "the type of that refinement (self type)")
        }
      }
      if (resultType.typeSymbol.isDerivedValueClass)
        failStruct(ddef.tpt.pos, "a user-defined value class", where = "Result type")
    }

    def typedDefDef(ddef: DefDef): DefDef = {
      val meth = ddef.symbol.initialize
      currentRun.profiler.beforeTypedImplDef(meth)
      try {

        reenterTypeParams(ddef.tparams)
        reenterValueParams(ddef.vparamss)

        // for `val` and `var` parameter, look at `target` meta-annotation
        if (!isPastTyper && meth.isPrimaryConstructor) {
          for (vparams <- ddef.vparamss; vd <- vparams) {
            if (vd.mods.isParamAccessor) {
              vd.symbol setAnnotations (vd.symbol.annotations filter AnnotationInfo.mkFilter(ParamTargetClass, defaultRetention = true))
            }
          }
        }

        val tparams1 = ddef.tparams mapConserve typedTypeDef
        val vparamss1 = ddef.vparamss mapConserve (_ mapConserve typedValDef)

        warnTypeParameterShadow(tparams1, meth)

        meth.annotations.map(_.completeInfo())
        // we only have to move annotations around for accessors -- see annotSig as used by AccessorTypeCompleter and ValTypeCompleter
        if (meth.isAccessor) meth.filterAnnotations(_ != UnmappableAnnotation)

        for (vparams1 <- vparamss1; vparam1 <- vparams1 dropRight 1)
          if (isRepeatedParamType(vparam1.symbol.tpe))
            StarParamNotLastError(vparam1)

        val tpt1 = checkNoEscaping.privates(this, meth, transformedOr(ddef.tpt, typedType(ddef.tpt)))
        checkNonCyclic(ddef, tpt1)
        ddef.tpt.setType(tpt1.tpe)
        val typedMods = typedModifiers(ddef.mods)
        var rhs1 =
          if (ddef.name == nme.CONSTRUCTOR && !ddef.symbol.hasStaticFlag) { // need this to make it possible to generate static ctors
            if (!meth.isPrimaryConstructor &&
              (!meth.owner.isClass ||
                meth.owner.isModuleClass ||
                meth.owner.isAnonOrRefinementClass))
              InvalidConstructorDefError(ddef)
            typed(ddef.rhs)
          } else if (meth.isMacro) {
            // typechecking macro bodies is sort of unconventional
            // that's why we employ our custom typing scheme orchestrated outside of the typer
            transformedOr(ddef.rhs, typedMacroBody(this, ddef))
          } else {
            transformedOrTyped(ddef.rhs, EXPRmode, tpt1.tpe)
          }

        if (meth.isClassConstructor && !isPastTyper && !meth.owner.isSubClass(AnyValClass) && !meth.isJava) {
          // There are no supercalls for AnyVal or constructors from Java sources, which
        // would blow up in analyzeSuperConsructor; there's nothing to be computed for them
          // anyway.
          if (meth.isPrimaryConstructor)
          analyzeSuperConsructor(meth, vparamss1, rhs1)
          else
            checkSelfConstructorArgs(ddef, meth.owner)
        }

        if (tpt1.tpe.typeSymbol != NothingClass && !context.returnsSeen && rhs1.tpe.typeSymbol != NothingClass)
          rhs1 = checkDead(context, rhs1)

        if (!isPastTyper && meth.owner.isClass &&
          meth.paramss.exists(ps => ps.exists(_.hasDefault) && isRepeatedParamType(ps.last.tpe)))
          StarWithDefaultError(meth)

        if (!isPastTyper) {
          for (pp <- meth.paramss ; p <- pp){
            for (n <- p.deprecatedParamName) {
              if (mexists(meth.paramss)(p1 => p != p1 && (p1.name == n || p1.deprecatedParamName.exists(_ == n))))
                DeprecatedParamNameError(p, n)
            }
          }
          if (meth.isStructuralRefinementMember)
            checkMethodStructuralCompatible(ddef)

          if (meth.isImplicit && !meth.isSynthetic) meth.info.paramss match {
            case List(param) :: _ if !param.isImplicit =>
              checkFeature(ddef.pos, currentRun.runDefinitions.ImplicitConversionsFeature, meth.toString)
            case _ =>
          }
        }

        treeCopy.DefDef(ddef, typedMods, ddef.name, tparams1, vparamss1, tpt1, rhs1) setType NoType
      } finally {
        currentRun.profiler.afterTypedImplDef(meth)
      }
    }

    def typedTypeDef(tdef: TypeDef): TypeDef =
      typerWithCondLocalContext(context.makeNewScope(tdef, tdef.symbol))(tdef.tparams.nonEmpty) {
        _.typedTypeDefImpl(tdef)
      }

    // use typedTypeDef instead. this version is called after creating a new context for the TypeDef
    private def typedTypeDefImpl(tdef: TypeDef): TypeDef = {
      tdef.symbol.initialize
      reenterTypeParams(tdef.tparams)
      val tparams1 = tdef.tparams mapConserve typedTypeDef
      val typedMods = typedModifiers(tdef.mods)
      tdef.symbol.annotations.map(_.completeInfo())

      warnTypeParameterShadow(tparams1, tdef.symbol)

      // @specialized should not be pickled when compiling with -no-specialize
      if (settings.nospecialization && currentRun.compiles(tdef.symbol)) {
        tdef.symbol.removeAnnotation(definitions.SpecializedClass)
        tdef.symbol.deSkolemize.removeAnnotation(definitions.SpecializedClass)
      }

      val rhs1 = checkNoEscaping.privates(this, tdef.symbol, typedType(tdef.rhs))
      checkNonCyclic(tdef.symbol)
      if (tdef.symbol.owner.isType)
        rhs1.tpe match {
          case TypeBounds(lo1, hi1) if (!(lo1 <:< hi1)) => LowerBoundError(tdef, lo1, hi1)
          case _                                        => ()
        }

      if (tdef.symbol.isDeferred && tdef.symbol.info.isHigherKinded)
        checkFeature(tdef.pos, currentRun.runDefinitions.HigherKindsFeature)

      treeCopy.TypeDef(tdef, typedMods, tdef.name, tparams1, rhs1) setType NoType
    }

    private def enterLabelDef(stat: Tree): Unit = {
      stat match {
        case ldef @ LabelDef(_, _, _) =>
          if (ldef.symbol == NoSymbol)
            ldef.symbol = namer.enterInScope(
              context.owner.newLabel(ldef.name, ldef.pos) setInfo MethodType(List(), UnitTpe))
        case _ =>
      }
    }

    def typedLabelDef(ldef: LabelDef): LabelDef = {
      if (!nme.isLoopHeaderLabel(ldef.symbol.name) || isPastTyper) {
        val restpe = ldef.symbol.tpe.resultType
        val rhs1 = typed(ldef.rhs, restpe)
        ldef.params foreach (param => param setType param.symbol.tpe)
        deriveLabelDef(ldef)(_ => rhs1) setType restpe
      }
      else {
        val initpe = ldef.symbol.tpe.resultType
        val rhs1 = typed(ldef.rhs)
        val restpe = rhs1.tpe
        if (restpe == initpe) { // stable result, no need to check again
          ldef.params foreach (param => param setType param.symbol.tpe)
          treeCopy.LabelDef(ldef, ldef.name, ldef.params, rhs1) setType restpe
        } else {
          context.scope.unlink(ldef.symbol)
          val sym2 = namer.enterInScope(
            context.owner.newLabel(ldef.name, ldef.pos) setInfo MethodType(List(), restpe))
          val LabelDef(_, _, rhs1) = resetAttrs(ldef)
          val rhs2 = typed(brutallyResetAttrs(rhs1), restpe)
          ldef.params foreach (param => param setType param.symbol.tpe)
          deriveLabelDef(ldef)(_ => rhs2) setSymbol sym2 setType restpe
        }
      }
    }

    def typedBlock(block0: Block, mode: Mode, pt: Type): Block = {
      val syntheticPrivates = new ListBuffer[Symbol]
      try {
        namer.enterSyms(block0.stats)
        val block = treeCopy.Block(block0, pluginsEnterStats(this, namer.expandMacroAnnotations(block0.stats)), block0.expr)
        for (stat <- block.stats) enterLabelDef(stat)

        if (phaseId(currentPeriod) <= currentRun.typerPhase.id) {
          // This is very tricky stuff, because we are navigating the Scylla and Charybdis of
          // anonymous classes and what to return from them here. On the one hand, we cannot admit
          // every non-private member of an anonymous class as a part of the structural type of the
          // enclosing block. This runs afoul of the restriction that a structural type may not
          // refer to an enclosing type parameter or abstract types (which in turn is necessitated
          // by what can be done in Java reflection). On the other hand, making every term member
          // private conflicts with private escape checking - see ticket #3174 for an example.
          //
          // The cleanest way forward is if we would find a way to suppress structural type checking
          // for these members and maybe defer type errors to the places where members are called.
          // But that would be a big refactoring and also a big departure from existing code. The
          // probably safest fix for 2.8 is to keep members of an anonymous class that are not
          // mentioned in a parent type private (as before) but to disable escape checking for code
          // that's in the same anonymous class. That's what's done here.
          //
          // We really should go back and think hard whether we find a better way to address the
          // problem of escaping idents on the one hand and well-formed structural types on the
          // other.
          block match {
            case Block(List(classDef @ ClassDef(_, _, _, _)), Apply(Select(New(_), _), _)) =>
              val classDecls = classDef.symbol.info.decls
              lazy val visibleMembers =
                pt.members match {
                  case error: ErrorScope => classDecls.toList
                  case ms => ms
                }

              def matchesVisibleMember(member: Symbol) = visibleMembers exists { vis =>
                (member.name == vis.name) &&
                (member.tpe <:< vis.tpe.substThis(vis.owner, classDef.symbol))
              }
              // The block is an anonymous class definitions/instantiation pair
              //   -> members that are hidden by the type of the block are made private
              classDecls foreach { toHide =>
                if (toHide.isTerm
                    && toHide.isPossibleInRefinement
                    && toHide.isPublic
                    && !matchesVisibleMember(toHide)) {
                  (toHide
                   resetFlag (PROTECTED | LOCAL)
                   setFlag (PRIVATE | SYNTHETIC_PRIVATE)
                   setPrivateWithin NoSymbol)

                  syntheticPrivates += toHide
                }
              }

            case _ =>
          }
        }
        val statsTyped = typedStats(block.stats, context.owner, warnPure = false)
        val expr1 = typed(block.expr, mode &~ (FUNmode | QUALmode), pt)

        // sanity check block for unintended expr placement
        if (!isPastTyper) {
          val (count, result0, adapted) =
            expr1 match {
              case Block(expr :: Nil, Literal(Constant(()))) => (1, expr, true)
              case Literal(Constant(()))                     => (0, EmptyTree, false)
              case _                                         => (1, EmptyTree, false)
            }
          def checkPure(t: Tree, supple: Boolean): Unit =
            if (!explicitlyUnit(t) && treeInfo.isPureExprForWarningPurposes(t)) {
              val msg = "a pure expression does nothing in statement position"
              val parens = if (statsTyped.length + count > 1) "multiline expressions might require enclosing parentheses" else ""
              val discard = if (adapted) "; a value can be silently discarded when Unit is expected" else ""
              val text =
                if (supple) s"${parens}${discard}"
                else if (!parens.isEmpty) s"${msg}; ${parens}" else msg
              context.warning(t.pos, text)
            }
          statsTyped.foreach(checkPure(_, supple = false))
          if (result0.nonEmpty) checkPure(result0, supple = true)
        }

        // Remove ValDef for right-associative by-value operator desugaring which has been inlined into expr1
        val statsTyped2 = statsTyped match {
          case (vd: ValDef) :: Nil if inlinedRightAssocValDefs.remove(vd.symbol) => Nil
          case _ => statsTyped
        }

        treeCopy.Block(block, statsTyped2, expr1)
          .setType(if (treeInfo.isExprSafeToInline(block)) expr1.tpe else expr1.tpe.deconst)
      } finally {
        // enable escaping privates checking from the outside and recycle
        // transient flag
        syntheticPrivates foreach (_ resetFlag SYNTHETIC_PRIVATE)
      }
    }

    def typedCase(cdef: CaseDef, pattpe: Type, pt: Type): CaseDef = {
      // verify no _* except in last position
      for (Apply(_, xs) <- cdef.pat ; x <- xs dropRight 1 ; if treeInfo isStar x)
        StarPositionInPatternError(x)

      // withoutAnnotations - see continuations-run/z1673.scala
      // This adjustment is awfully specific to continuations, but AFAICS the
      // whole AnnotationChecker framework is.
      val pat1 = typedPattern(cdef.pat, pattpe.withoutAnnotations)

      for (bind @ Bind(name, _) <- cdef.pat) {
        val sym = bind.symbol
        if (name.toTermName != nme.WILDCARD && sym != null) {
          if (sym == NoSymbol) {
            if (context.scope.lookup(name) == NoSymbol)
              namer.enterInScope(context.owner.newErrorSymbol(name))
          } else
            namer.enterIfNotThere(sym)
        }
      }

      val guard1: Tree = if (cdef.guard == EmptyTree) EmptyTree
                         else typed(cdef.guard, BooleanTpe)
      var body1: Tree = typed(cdef.body, pt)

      if (context.enclosingCaseDef.savedTypeBounds.nonEmpty) {
        body1 modifyType context.enclosingCaseDef.restoreTypeBounds
        // insert a cast if something typechecked under the GADT constraints,
        // but not in real life (i.e., now that's we've reset the method's type skolems'
        //   infos back to their pre-GADT-constraint state)
        if (isFullyDefined(pt) && !(body1.tpe <:< pt)) {
          log(s"Adding cast to pattern because ${body1.tpe} does not conform to expected type $pt")
          body1 = typedPos(body1.pos)(gen.mkCast(body1, pt.dealiasWiden))
        }
      }

//    body1 = checkNoEscaping.locals(context.scope, pt, body1)
      treeCopy.CaseDef(cdef, pat1, guard1, body1) setType body1.tpe
    }

    def typedCases(cases: List[CaseDef], pattp: Type, pt: Type): List[CaseDef] =
      cases mapConserve { cdef =>
        newTyper(context.makeNewScope(cdef, context.owner)).typedCase(cdef, pattp, pt)
      }

    def adaptCase(cdef: CaseDef, mode: Mode, tpe: Type): CaseDef = deriveCaseDef(cdef)(adapt(_, mode, tpe))

    def packedTypes(trees: List[Tree]): List[Type] = trees map (c => packedType(c, context.owner).deconst)

    // takes untyped sub-trees of a match and type checks them
    def typedMatch(selector: Tree, cases: List[CaseDef], mode: Mode, pt: Type, tree: Tree = EmptyTree): Match = {
      val selector1  = checkDead(context, typedByValueExpr(selector))
      val selectorTp = packCaptured(selector1.tpe.widen).skolemizeExistential(context.owner, selector)
      val casesTyped = typedCases(cases, selectorTp, pt)

      def finish(cases: List[CaseDef], matchType: Type) =
        treeCopy.Match(tree, selector1, cases) setType matchType

      if (isFullyDefined(pt))
        finish(casesTyped, pt)
      else packedTypes(casesTyped) match {
        case packed if sameWeakLubAsLub(packed) => finish(casesTyped, lub(packed))
        case packed                             =>
          val lub = weakLub(packed)
          finish(casesTyped map (adaptCase(_, mode, lub)), lub)
      }
    }

    /** synthesize and type check a PartialFunction implementation based on the match in `tree`
     *
     *  `param => sel match { cases }` becomes:
     *
     *  new AbstractPartialFunction[\$argTp, \$matchResTp] {
     *    def applyOrElse[A1 <: \$argTp, B1 >: \$matchResTp](\$param: A1, default: A1 => B1): B1 =
     *       \$selector match { \$cases }
     *    def isDefinedAt(x: \$argTp): Boolean =
     *       \$selector match { \$casesTrue }
     *  }
     *
     * TODO: it would be nicer to generate the tree specified above at once and type it as a whole,
     * there are two gotchas:
     *    - matchResTp may not be known until we've typed the match (can only use resTp when it's fully defined),
     *       - if we typed the match in isolation first, you'd know its result type, but would have to re-jig the owner structure
     *       - could we use a type variable for matchResTp and backpatch it?
     *    - occurrences of `this` in `cases` or `sel` must resolve to the this of the class originally enclosing the match,
     *      not of the anonymous partial function subclass
     *
     * an alternative TODO: add partial function AST node or equivalent and get rid of this synthesis --> do everything in uncurry (or later)
     * however, note that pattern matching codegen is designed to run *before* uncurry
     */
    def synthesizePartialFunction(paramName: TermName, paramPos: Position, paramSynthetic: Boolean,
                                  tree: Tree, mode: Mode, pt: Type): Tree = {
      assert(pt.typeSymbol == PartialFunctionClass, s"PartialFunction synthesis for match in $tree requires PartialFunction expected type, but got $pt.")
      val (argTp, resTp) = partialFunctionArgResTypeFromProto(pt)

      // if argTp isn't fully defined, we can't translate --> error
      // NOTE: resTp still might not be fully defined
      if (!isFullyDefined(argTp)) {
        MissingParameterTypeAnonMatchError(tree, pt)
        return setError(tree)
      }

      // targs must conform to Any for us to synthesize an applyOrElse (fallback to apply otherwise -- typically for @cps annotated targs)
      val targsValidParams = (argTp <:< AnyTpe) && (resTp <:< AnyTpe)

      val anonClass = context.owner newAnonymousFunctionClass tree.pos addAnnotation SerialVersionUIDAnnotation

      import CODE._

      val Match(sel, cases) = tree

      // need to duplicate the cases before typing them to generate the apply method, or the symbols will be all messed up
      val casesTrue = cases map (c => deriveCaseDef(c)(x => atPos(x.pos.focus)(TRUE)).duplicate.asInstanceOf[CaseDef])

      // must generate a new tree every time
      def selector(paramSym: Symbol): Tree = gen.mkUnchecked(
        if (sel != EmptyTree) sel.duplicate
        else atPos(tree.pos.focusStart)(
          // scala/bug#6925: subsume type of the selector to `argTp`
          // we don't want/need the match to see the `A1` type that we must use for variance reasons in the method signature
          //
          // this failed: replace `selector` by `Typed(selector, TypeTree(argTp))` -- as it's an upcast, this should never fail,
          //   `(x: A1): A` doesn't always type check, even though `A1 <: A`, due to singleton types (test/files/pos/t4269.scala)
          // hence the cast, which will be erased in posterasure
          // (the cast originally caused  extremely weird types to show up
          //  in test/scaladoc/run/scala/bug#5933.scala because `variantToSkolem` was missing `tpSym.initialize`)
          gen.mkCastPreservingAnnotations(Ident(paramSym), argTp)
        ))

      def mkParam(methodSym: Symbol, tp: Type = argTp) =
        methodSym.newValueParameter(paramName, paramPos.focus, SYNTHETIC) setInfo tp

      def mkDefaultCase(body: Tree) =
        atPos(tree.pos.makeTransparent) {
          CaseDef(Bind(nme.DEFAULT_CASE, Ident(nme.WILDCARD)), body)
        }

      def synthMethodTyper(methodSym: MethodSymbol) = {
        val ctx = context.makeNewScope(context.tree, methodSym)
        // scala/bug#10291 make sure `Return`s are linked to the original enclosing method, not the one we're synthesizing
        ctx.enclMethod = context.enclMethod
        newTyper(ctx)
      }

      // `def applyOrElse[A1 <: $argTp, B1 >: $matchResTp](x: A1, default: A1 => B1): B1 =
      //  ${`$selector match { $cases; case default$ => default(x) }`
      def applyOrElseMethodDef = {
        val methodSym = anonClass.newMethod(nme.applyOrElse, tree.pos, FINAL | OVERRIDE)

        // create the parameter that corresponds to the function's parameter
        val A1 = methodSym newTypeParameter (newTypeName("A1")) setInfo TypeBounds.upper(argTp)
        val x = mkParam(methodSym, A1.tpe)

        // applyOrElse's default parameter:
        val B1 = methodSym newTypeParameter (newTypeName("B1")) setInfo TypeBounds.empty
        val default = methodSym newValueParameter (newTermName("default"), tree.pos.focus, SYNTHETIC) setInfo functionType(List(A1.tpe), B1.tpe)

        val paramSyms = List(x, default)
        methodSym setInfo genPolyType(List(A1, B1), MethodType(paramSyms, B1.tpe))

        val methodBodyTyper = synthMethodTyper(methodSym)
        if (!paramSynthetic) methodBodyTyper.context.scope enter x

        // First, type without the default case; only the cases provided
        // by the user are typed. The LUB of these becomes `B`, the lower
        // bound of `B1`, which in turn is the result type of the default
        // case
        val match0 = methodBodyTyper.typedMatch(selector(x), cases, mode, resTp)
        val matchResTp = match0.tpe

        B1 setInfo TypeBounds.lower(matchResTp) // patch info

        // the default uses applyOrElse's first parameter since the scrut's type has been widened
        val match_ = {
          val cdef = mkDefaultCase(methodBodyTyper.typed1(REF(default) APPLY (REF(x)), mode, B1.tpe).setType(B1.tpe))
          val List(defaultCase) = methodBodyTyper.typedCases(List(cdef), argTp, B1.tpe)
          treeCopy.Match(match0, match0.selector, match0.cases :+ defaultCase)
        }
        match_ setType B1.tpe

        // scala/bug#6187 Do you really want to know? Okay, here's what's going on here.
        //
        //         Well behaved trees satisfy the property:
        //
        //         typed(tree) == typed(resetAttrs(typed(tree))
        //
        //         Trees constructed without low-level symbol manipulation get this for free;
        //         references to local symbols are cleared by `ResetAttrs`, but bind to the
        //         corresponding symbol in the re-typechecked tree. But PartialFunction synthesis
        //         doesn't play by these rules.
        //
        //         During typechecking of method bodies, references to method type parameter from
        //         the declared types of the value parameters should bind to a fresh set of skolems,
        //         which have been entered into scope by `Namer#methodSig`. A comment therein:
        //
        //         "since the skolemized tparams are in scope, the TypeRefs in vparamSymss refer to skolemized tparams"
        //
        //         But, if we retypecheck the reset `applyOrElse`, the TypeTree of the `default`
        //         parameter contains no type. Somehow (where?!) it recovers a type that is _almost_ okay:
        //         `A1 => B1`. But it should really be `A1&0 => B1&0`. In the test, run/t6187.scala, this
        //         difference results in a type error, as `default.apply(x)` types as `B1`, which doesn't
        //         conform to the required `B1&0`
        //
        //         I see three courses of action.
        //
        //         1) synthesize a `asInstanceOf[B1]` below (I tried this first. But... ewwww.)
        //         2) install an 'original' TypeTree that will used after ResetAttrs (the solution below)
        //         3) Figure out how the almost-correct type is recovered on re-typechecking, and
        //            substitute in the skolems.
        //
        //         For 2.11, we'll probably shift this transformation back a phase or two, so macros
        //         won't be affected. But in any case, we should satisfy retypecheckability.
        //
        val originals: Map[Symbol, Tree] = {
          def typedIdent(sym: Symbol) = methodBodyTyper.typedType(Ident(sym), mode)
          val A1Tpt = typedIdent(A1)
          val B1Tpt = typedIdent(B1)
          Map(
            x -> A1Tpt,
            default -> gen.scalaFunctionConstr(List(A1Tpt), B1Tpt)
          )
        }
        def newParam(param: Symbol): ValDef = {
          val vd              = ValDef(param, EmptyTree)
          val tt @ TypeTree() = vd.tpt
          tt setOriginal (originals(param) setPos param.pos.focus)
          vd
        }

        val defdef = newDefDef(methodSym, match_)(vparamss = mapParamss(methodSym)(newParam), tpt = TypeTree(B1.tpe))

        (defdef, matchResTp)
      }

      // `def isDefinedAt(x: $argTp): Boolean = ${`$selector match { $casesTrue; case default$ => false } }`
      def isDefinedAtMethod = {
        val methodSym = anonClass.newMethod(nme.isDefinedAt, tree.pos.makeTransparent, FINAL)
        val paramSym = mkParam(methodSym)

        val methodBodyTyper = synthMethodTyper(methodSym) // should use the DefDef for the context's tree, but it doesn't exist yet (we need the typer we're creating to create it)
        if (!paramSynthetic) methodBodyTyper.context.scope enter paramSym
        methodSym setInfo MethodType(List(paramSym), BooleanTpe)

        val defaultCase = mkDefaultCase(FALSE)
        val match_ = methodBodyTyper.typedMatch(selector(paramSym), casesTrue :+ defaultCase, mode, BooleanTpe)

        DefDef(methodSym, match_)
      }

      // only used for @cps annotated partial functions
      // `def apply(x: $argTp): $matchResTp = $selector match { $cases }`
      def applyMethod = {
        val methodSym = anonClass.newMethod(nme.apply, tree.pos, FINAL | OVERRIDE)
        val paramSym = mkParam(methodSym)

        methodSym setInfo MethodType(List(paramSym), AnyTpe)

        val methodBodyTyper = synthMethodTyper(methodSym)
        if (!paramSynthetic) methodBodyTyper.context.scope enter paramSym

        val match_ = methodBodyTyper.typedMatch(selector(paramSym), cases, mode, resTp)

        val matchResTp = match_.tpe
        methodSym setInfo MethodType(List(paramSym), matchResTp) // patch info

        (DefDef(methodSym, match_), matchResTp)
      }

      def parents(resTp: Type) = addSerializable(appliedType(AbstractPartialFunctionClass.typeConstructor, List(argTp, resTp)))

      val members = {
        val (applyMeth, matchResTp) = {
          // rig the show so we can get started typing the method body -- later we'll correct the infos...
          // targs were type arguments for PartialFunction, so we know they will work for AbstractPartialFunction as well
          anonClass setInfo ClassInfoType(parents(resTp), newScope, anonClass)

          // somehow @cps annotations upset the typer when looking at applyOrElse's signature, but not apply's
          // TODO: figure out the details (T @cps[U] is not a subtype of Any, but then why does it work for the apply method?)
          if (targsValidParams) applyOrElseMethodDef
          else applyMethod
        }

        // patch info to the class's definitive info
        anonClass setInfo ClassInfoType(parents(matchResTp), newScope, anonClass)
        List(applyMeth, isDefinedAtMethod)
      }

      members foreach (m => anonClass.info.decls enter m.symbol)

      val typedBlock = typedPos(tree.pos, mode, pt) {
        Block(ClassDef(anonClass, NoMods, ListOfNil, members, tree.pos.focus), atPos(tree.pos.focus)(
          Apply(Select(New(Ident(anonClass.name).setSymbol(anonClass)), nme.CONSTRUCTOR), List())
        ))
      }

      if (typedBlock.isErrorTyped) typedBlock
      else // Don't leak implementation details into the type, see scala/bug#6575
        typedPos(tree.pos, mode, pt) {
          Typed(typedBlock, TypeTree(typedBlock.tpe baseType PartialFunctionClass))
        }
    }

    /** Synthesize and type check the implementation of a type with a Single Abstract Method.
      *
      * Based on a type checked Function node `{ (p1: T1, ..., pN: TN) => body } : S`
      * where `S` is the expected type that defines a single abstract method (call it `apply` for the example),
      * that has signature `(p1: T1', ..., pN: TN'): T'`, synthesize the instantiation of the following anonymous class
      *
      * ```
      *   new S {
      *    def apply\$body(p1: T1, ..., pN: TN): T = body
      *    def apply(p1: T1', ..., pN: TN'): T' = apply\$body(p1,..., pN)
      *   }
      * ```
      *
      * The `apply` method is identified by the argument `sam`; `S` corresponds to the argument `pt`,
      * If `pt` is not fully defined, we derive `samClassTpFullyDefined` by inferring any unknown type parameters.
      *
      * The types T1' ... TN' and T' are derived from the method signature of the sam method,
      * as seen from the fully defined `samClassTpFullyDefined`.
      *
      * The function's body is put in a (static) method in the class definition to enforce scoping.
      * S's members should not be in scope in `body`. (Putting it in the block outside the class runs into implementation problems described below)
      *
      * The restriction on implicit arguments (neither S's constructor, nor sam may take an implicit argument list),
      * is to keep the implementation of type inference (the computation of `samClassTpFullyDefined`) simple.
      *
      * Impl notes:
      *   - `fun` has a FunctionType, but the expected type `pt` is some SAM type -- let's remedy that
      *   - `fun` is fully attributed, so we'll have to wrangle some symbols into shape (owner change, vparam syms)
      *   - after experimentation, it works best to type check function literals fully first and then adapt to a sam type,
      *     as opposed to a sam-specific code paths earlier on in type checking (in typedFunction).
      *     For one, we want to emit the same bytecode regardless of whether the expected
      *     function type is a built-in FunctionN or some SAM type
      *
      */
    def inferSamType(fun: Tree, pt: Type, mode: Mode): Boolean = fun match {
      case fun@Function(vparams, _) if !isFunctionType(pt) =>
        // TODO: can we ensure there's always a SAMFunction attachment, instead of looking up the sam again???
        // seems like overloading complicates things?
        val sam = samOfProto(pt)

        if (!samMatchesFunctionBasedOnArity(sam, vparams)) false
        else {
          def fullyDefinedMeetsExpectedFunTp(pt: Type): Boolean = isFullyDefined(pt) && {
            val samMethType = pt memberInfo sam
            fun.tpe <:< functionType(samMethType.paramTypes, samMethType.resultType)
          }

          val samTp =
            if (!sam.exists) NoType
            else if (fullyDefinedMeetsExpectedFunTp(pt)) pt
            else try {
              val ptFullyDefined = instantiateSamFromFunction(fun.tpe, pt, sam)
              if (ptFullyDefined <:< pt && fullyDefinedMeetsExpectedFunTp(ptFullyDefined)) {
                debuglog(s"sam fully defined expected type: $ptFullyDefined from $pt for ${fun.tpe}")
                ptFullyDefined
              } else {
                debuglog(s"Could not define type $pt using ${fun.tpe} <:< ${pt memberInfo sam} (for $sam)")
                NoType
              }
            } catch {
              case e@(_: NoInstance | _: TypeError) =>
                debuglog(s"Error during SAM synthesis: could not define type $pt using ${fun.tpe} <:< ${pt memberInfo sam} (for $sam)\n$e")
                NoType
            }

          if (samTp eq NoType) false
          else {
            /* Make a synthetic class symbol to represent the synthetic class that
             * will be spun up by LMF for this function. This is necessary because
             * it's possible that the SAM method might need bridges, and they have
             * to go somewhere. Erasure knows to compute bridges for these classes
             * just as if they were real templates extending the SAM type. */
            val synthCls = fun.symbol.owner.newClassWithInfo(
              name = tpnme.ANON_CLASS_NAME,
              parents = ObjectTpe :: samTp :: Nil,
              scope = newScope,
              pos = sam.pos,
              newFlags = SYNTHETIC | ARTIFACT
            )

            synthCls.info.decls.enter {
              val newFlags = (sam.flags & ~DEFERRED) | SYNTHETIC
              sam.cloneSymbol(synthCls, newFlags).setInfo(samTp memberInfo sam)
            }

            fun.setType(samTp)

            /* Arguably I should do `fun.setSymbol(samCls)` rather than leaning
             * on an attachment, but doing that confounds lambdalift's free var
             * analysis in a way which does not seem to be trivially reparable. */
            fun.updateAttachment(SAMFunction(samTp, sam, synthCls))

            true
          }
        }
      case _ => false
    }

    /**
      * Deconstruct an expected function-ish type `pt` into `numVparams` argument prototypes and a result prototype.
      *
      * If the expected type `pt` does not denote a function-ish type with arity `numVparams`,
      * still return the expected number of ErrorType/NoType argument protos, and WildcardType for the result.
      *
      * @param pt
      * @param numVparams
      * @return (argProtos, resProto) where argProtos.lengthCompare(numVparams) == 0
      */
    private def argsResProtosFromFun(pt: Type, numVparams: Int): (List[Type], Type) =
      pt match {
        case pt: OverloadedArgProto if pt.hofParamTypes.lengthCompare(numVparams) == 0 => (pt.hofParamTypes, WildcardType)
        case _                                                                         =>
          val FunctionSymbol = FunctionClass(numVparams)

          // In case of any non-trivial type slack between `pt` and the built-in function types, we go the SAM route,
          // as a subclass could have (crazily) implemented the apply method and introduced another abstract method
          // to serve as the vehicle.
          val ptNorm = pt.typeSymbol match {
            case NoSymbol                              => NoType
            case FunctionSymbol | PartialFunctionClass => pt
            case _                                     =>
              val sam = samOf(pt)
              if (sam.exists && sam.info.params.lengthCompare(numVparams) == 0)
                wildcardExtrapolation(methodToExpressionTp(pt memberInfo sam))
              else pt // allow type slack (pos/6221)
          }

          unwrapWrapperTypes(ptNorm baseType FunctionSymbol) match {
            case TypeRef(_, _, args :+ res) => (args, res) // if it's a TypeRef, we know its symbol will be FunctionSymbol
            case _                          => {
              val dummyPt = if (pt == ErrorType) ErrorType else NoType
              (List.fill(numVparams)(dummyPt), WildcardType) // dummyPt is in CBN position
            }
          }
      }


    /** Type check a function literal.
     *
     * Based on the expected type pt, potentially synthesize an instance of
     *   - PartialFunction,
     *   - a type with a Single Abstract Method.
     */
    private def typedFunction(fun: Function, mode: Mode, pt: Type): Tree = {
      val vparams = fun.vparams
      val numVparams = vparams.length
      if (numVparams > definitions.MaxFunctionArity) MaxFunctionArityError(fun, s", but ${numVparams} given")
      else {
        val (argProtos, resProto) = argsResProtosFromFun(pt, numVparams)

        // After typer, no need for further checks, parameter type inference or PartialFunction synthesis.
        if (isPastTyper) doTypedFunction(fun, resProto)
        else {
          val paramsMissingType = mutable.ArrayBuffer.empty[ValDef] //.sizeHint(numVparams) probably useless, since initial size is 16 and max fun arity is 22

          // first, try to define param types from expected function's arg types if needed
          foreach2(vparams, argProtos) { (vparam, argpt) =>
            // TODO: do we need to exclude vparam.symbol.isError? (I don't think so,
            // because I don't see how we could recurse after the `setError(vparam)` call below
            if (vparam.tpt.isEmpty) {
              if (isFullyDefined(argpt)) vparam.tpt setType argpt
              else paramsMissingType += vparam

              if (!vparam.tpt.pos.isDefined) vparam.tpt setPos vparam.pos.focus
            }
          }

          if (paramsMissingType.nonEmpty && pt != ErrorType) {
            // If we can resolve the missing parameter type by undoing eta-expansion and recursing, do that -- otherwise, report error and bail
            typedFunctionUndoingEtaExpansion(fun, mode, pt, argProtos, resProto) orElse {
              // we ran out of things to try, missing parameter types are an irrevocable error
              var issuedMissingParameterTypeError = false
              paramsMissingType.foreach { vparam =>
                setError(vparam) //  see neg/t8675b.scala (we used to set vparam.tpt to ErrorType, but that isn't as effective)
                MissingParameterTypeError(fun, vparam, pt, withTupleAddendum = !issuedMissingParameterTypeError)
                issuedMissingParameterTypeError = true
              }

              setError(fun)
            }
          } else if (numVparams == 1 && pt.typeSymbol == PartialFunctionClass) { // dodge auto-tupling with the == 1
            // translate `x => x match { <cases> }` : PartialFunction to
            // `new PartialFunction { def applyOrElse(x, default) = x match { <cases> } def isDefinedAt(x) = ... }`
            val funBody = fun.body match {
              case Match(sel, _) if sel ne EmptyTree => fun.body
              case funBody                           =>
                atPos(funBody.pos.makeTransparent) {
                  Match(EmptyTree, List(CaseDef(Bind(nme.DEFAULT_CASE, Ident(nme.WILDCARD)), funBody)))
                }
            }
            // go to outer context -- must discard the context that was created for the Function since we're discarding the function
            // thus, its symbol, which serves as the current context.owner, is not the right owner
            // you won't know you're using the wrong owner until lambda lift crashes (unless you know better than to use the wrong owner)
            val outerTyper = newTyper(context.outer)
            val p = vparams.head
            if (p.tpt.tpe == null) p.tpt setType outerTyper.typedType(p.tpt).tpe

            outerTyper.synthesizePartialFunction(p.name, p.pos, paramSynthetic = false, funBody, mode, pt)
          } else doTypedFunction(fun, resProto)
        }
      }
    }

    /** Retry typedFunction when parameter types are missing, and they might be recovered from
      * the method selection that was eta-expanded into `fun`.
      *
      * When typing `(a1: T1, ..., aN: TN) => m(a1,..., aN)`, where some Ti are not fully defined,
      * type `m` directly (undoing eta-expansion of method m) to determine the argument types.
      * We have to be careful to use the result of typing the method selection, as its tree
      * may be rewritten.
      *
      * This tree is the result from one of:
      *   - manual eta-expansion with named arguments (x => f(x));
      *   - wildcard-style eta expansion (`m(_, _,)`);
      *   - (I don't think it can result from etaExpand, because we know the argument types there.)
      *
      * Note that method values are a separate thing (`m _`): they have the idiosyncratic shape
      * of `Typed(expr, Function(Nil, EmptyTree))`
      *
      * @return EmptyTree on failure, or a typed version of `fun` if we are successful
      */
    private def typedFunctionUndoingEtaExpansion(fun: Function, mode: Mode, pt: Type, argProtos: List[Type], resProto: Type) = {
      val vparams = fun.vparams

      fun.body match {
        // we can compare arguments and parameters by name because there cannot be a binder between
        // the function's valdefs and the Apply's arguments
        // If all vparams are constrained by the method application, see if we can derive expected types for them.
        // Note that not all method arguments need be references to a function param.
        case Apply(meth, args) =>
          // Map param with missing param type to the argument it's passed as in the eta-expanded method application
          // This list specifies a way to compute the expected parameter type for each of our function's arguments in order.
          // Either we already know it, and then we have a Type, or we don't, and then it's an index `idx` into
          // the arguments passed to `meth`, so we can derive it from its MethodType
          // (based on where the function's parameter is applied to `meth`)
          val formalsFromApply =
            vparams.map { vd =>
              if (!vd.tpt.isEmpty) Right(vd.tpt.tpe)
              else Left(args.indexWhere {
                case Ident(name) => name == vd.name
                case _           => false // TODO: this does not catch eta-expansion of an overloaded method that involves numeric widening scala/bug#9738 (and maybe similar patterns?)
              })
            }

          // If some of the vparams without type annotation was not applied to `meth`,
          // we're not going to learn enough from typing `meth` to determine them.
          if (formalsFromApply.contains(Left(-1))) EmptyTree
          else {
            // We're looking for a method (as indicated by FUNmode in the silent typed below),
            // so let's make sure our expected type is a MethodType (of the right arity, but we can't easily say more about the argument types)
            val methArgs = NoSymbol.newSyntheticValueParams(args map { case _ => WildcardType })

            silent(_.typed(meth, mode.forFunMode, MethodType(methArgs, resProto))).fold(EmptyTree: Tree) { methTyped =>
              // if context.undetparams is not empty, the method was polymorphic,
              // so we need the missing arguments to infer its type. See #871
              if (context.undetparams.isEmpty) {
                // If we are sure this function type provides all the necessary info, so that we won't have
                // any undetermined argument types, recurse below (`typedFunction(fun, mode, ptUnrollingEtaExpansion)`)
                // and rest assured we won't end up right back here (and keep recursing).
                //
                // Be careful to reuse methTyped -- it may have changed from meth (scala/bug#9745)!
                //
                // TODO: CBN / varargs / implicits? should we use formalTypes?
                methodToExpressionTp(methTyped.tpe) match { // we don't know how many of the vparams of our function were actually applied to the method
                  case TypeRef(_, _, argProtos :+ _) =>
                    val argProtosRecovered =
                      formalsFromApply.map {
                        case Left(idx) =>
                          val argPt = if (argProtos.isDefinedAt(idx)) argProtos(idx) else NoType // bounds check should not be needed due to expected type `MethodType(methArgs, resProto)` above
                          if (isFullyDefined(argPt)) argPt else NoType
                        case Right(tp) => tp
                      }

                    if (argProtosRecovered contains NoType) EmptyTree // cannot safely recurse
                    else {
                      val funPt = functionType(argProtosRecovered, resProto)
                      // recursion is safe because now all parameter types can be derived from `argProtosRecovered` in the prototype `funPt` passed to typedFunction
                      typedFunction(treeCopy.Function(fun, vparams, treeCopy.Apply(fun.body, methTyped, args)), mode, funPt)
                    }
                  case _ => EmptyTree
                }
              } else EmptyTree
            }
          }
        case _ => EmptyTree
      }
    }

    // Assuming the expected number of parameters, which all have type annotations, do the happy path.
    private def doTypedFunction(fun: Function, bodyPt: Type) = {
      val vparams = fun.vparams
      val vparamSyms = vparams map { vparam =>
        enterSym(context, vparam)
        if (context.retyping) context.scope enter vparam.symbol
        vparam.symbol
      }
      val vparamsTyped = vparams mapConserve typedValDef
      val bodyTyped = typed(fun.body, bodyPt)

      val funSym = FunctionClass(vparams.length)
      val funTp =
        if (phase.erasedTypes) funSym.tpe
        else {
          val resTp =
            packedType(bodyTyped, fun.symbol).resultType.deconst match {
              case ct: ConstantType if (bodyPt eq WildcardType) || (ct.widen <:< bodyPt) => ct.widen
              case tp                                                                    => tp
            }

          appliedType(funSym, vparamSyms.map(_.tpe) :+ resTp)
        }

      treeCopy.Function(fun, vparamsTyped, bodyTyped) setType funTp
    }

    // #2624: need to infer type arguments for eta expansion of a polymorphic method
    // context.undetparams contains clones of meth.typeParams (fresh ones were generated in etaExpand)
    // need to run typer on tree0, since etaExpansion sets the tpe's of its subtrees to null
    // can't type with the expected type, as we can't recreate the setup in (3) without calling typed
    // (note that (3) does not call typed to do the polymorphic type instantiation --
    //  it is called after the tree has been typed with a polymorphic expected result type)
    def typedEtaExpansion(tree: Tree, mode: Mode, pt: Type): Tree = {
      debuglog(s"eta-expanding $tree: ${tree.tpe} to $pt")

      if (tree.tpe.isDependentMethodType) DependentMethodTpeConversionToFunctionError(tree, tree.tpe) // TODO: support this
      else {
        val expansion = etaExpand(tree, context.owner)
        if (context.undetparams.isEmpty) typed(expansion, mode, pt)
        else instantiate(typed(expansion, mode), mode, pt)
      }
    }

    def typedRefinement(templ: Template): Unit = {
      val stats = templ.body
      namer.enterSyms(stats)

      // need to delay rest of typedRefinement to avoid cyclic reference errors
      unit.toCheck += { () =>
        val stats1 = typedStats(stats, NoSymbol)
        // this code kicks in only after typer, so `stats` will never be filled in time
        // as a result, most of compound type trees with non-empty stats will fail to reify
        // todo. investigate whether something can be done about this
        val att = templ.attachments.get[CompoundTypeTreeOriginalAttachment].getOrElse(CompoundTypeTreeOriginalAttachment(Nil, Nil))
        templ.removeAttachment[CompoundTypeTreeOriginalAttachment]
        templ updateAttachment att.copy(stats = stats1)
        for (stat <- stats1 if stat.isDef && stat.symbol.isOverridingSymbol)
          stat.symbol setFlag OVERRIDE
      }
    }

    def typedImport(imp : Import) : Import = (transformed remove imp) match {
      case Some(imp1: Import) => imp1
      case _                  => log(s"unhandled import: $imp in $unit"); imp
    }

    def typedStats(stats: List[Tree], exprOwner: Symbol, warnPure: Boolean = true): List[Tree] = {
      val inBlock = exprOwner == context.owner
      def includesTargetPos(tree: Tree) =
        tree.pos.isRange && context.unit.exists && (tree.pos includes context.unit.targetPos)
      val localTarget = stats exists includesTargetPos
      def typedStat(stat: Tree): Tree = stat match {
        case s if context.owner.isRefinementClass && !treeInfo.isDeclarationOrTypeDef(s) => OnlyDeclarationsError(s)
        case imp @ Import(_, _) =>
          imp.symbol.initialize
          if (!imp.symbol.isError) {
            context = context.make(imp)
            typedImport(imp)
          } else EmptyTree
        // skip typechecking of statements in a sequence where some other statement includes the targetposition
        case s if localTarget && !includesTargetPos(s) => s
        case _ =>
          val localTyper = if (inBlock || (stat.isDef && !stat.isInstanceOf[LabelDef])) this
                           else newTyper(context.make(stat, exprOwner))
          // XXX this creates a spurious dead code warning if an exception is thrown
          // in a constructor, even if it is the only thing in the constructor.
          val result = checkDead(context, localTyper.typedByValueExpr(stat))

          if (treeInfo.isSelfOrSuperConstrCall(result)) {
            context.inConstructorSuffix = true
            if (treeInfo.isSelfConstrCall(result)) {
              if (result.symbol == exprOwner.enclMethod)
                ConstructorRecursesError(stat)
              else if (result.symbol.pos.pointOrElse(0) >= exprOwner.enclMethod.pos.pointOrElse(0))
                ConstructorsOrderError(stat)
            }
          }
          if (warnPure && !isPastTyper && treeInfo.isPureExprForWarningPurposes(result)) {
            val msg = "a pure expression does nothing in statement position"
            val clause = if (stats.lengthCompare(1) > 0) "; multiline expressions may require enclosing parentheses" else ""
            context.warning(stat.pos, s"${msg}${clause}")
          }
          result
      }

      // TODO: adapt to new trait field encoding, figure out why this exemption is made
      // 'accessor' and 'accessed' are so similar it becomes very difficult to
      //follow the logic, so I renamed one to something distinct.
      def accesses(looker: Symbol, accessed: Symbol) = accessed.isLocalToThis && (
        (accessed.isParamAccessor)
          || (looker.hasAccessorFlag && !accessed.hasAccessorFlag && accessed.isPrivate)
        )

      def checkNoDoubleDefs(scope: Scope): Unit = {
        var e = scope.elems
        while ((e ne null) && e.owner == scope) {
          var e1 = scope.lookupNextEntry(e)
          while ((e1 ne null) && e1.owner == scope) {
            val sym = e.sym
            val sym1 = e1.sym

            /** From the spec (refchecks checks other conditions regarding erasing to the same type and default arguments):
              *
              * A block expression [... its] statement sequence may not contain two definitions or
              * declarations that bind the same name --> `inBlock`
              *
              * It is an error if a template directly defines two matching members.
              *
              * A member definition $M$ _matches_ a member definition $M'$, if $M$ and $M'$ bind the same name,
              * and one of following holds:
              *   1. Neither $M$ nor $M'$ is a method definition.
              *   2. $M$ and $M'$ define both monomorphic methods with equivalent argument types.
              *   3. $M$ defines a parameterless method and $M'$ defines a method with an empty parameter list `()` or _vice versa_.
              *   4. $M$ and $M'$ define both polymorphic methods with equal number of argument types $\overline T$, $\overline T'$
              *      and equal numbers of type parameters $\overline t$, $\overline t'$, say,
              *      and  $\overline T' = [\overline t'/\overline t]\overline T$.
              */
            if (!(accesses(sym, sym1) || accesses(sym1, sym))  // TODO: does this purely defer errors until later?
                && (inBlock || !(sym.isMethod || sym1.isMethod) || (sym.tpe matches sym1.tpe))
                // default getters are defined twice when multiple overloads have defaults.
                // The error for this is deferred until RefChecks.checkDefaultsInOverloaded
                && !sym.isErroneous && !sym1.isErroneous && !sym.hasDefault) {
              log("Double definition detected:\n  " +
                  ((sym.getClass, sym.info, sym.ownerChain)) + "\n  " +
                  ((sym1.getClass, sym1.info, sym1.ownerChain)))

              DefDefinedTwiceError(sym, sym1)
              scope.unlink(e1) // need to unlink to avoid later problems with lub; see #2779
            }
            e1 = scope.lookupNextEntry(e1)
          }
          e = e.next
        }
      }

      def addSynthetics(stats: List[Tree], scope: Scope): List[Tree] = {
        var newStats = new ListBuffer[Tree]
        var moreToAdd = true
        while (moreToAdd) {
          val initElems = scope.elems
          // scala/bug#5877 The decls of a package include decls of the package object. But we don't want to add
          //         the corresponding synthetics to the package class, only to the package object class.
          // scala/bug#6734 Locality test below is meaningless if we're not even in the correct tree.
          //         For modules that are synthetic case companions, check that case class is defined here.
          // scala/bug#10783 ditto for synthetic companions of derived value classes.
          def shouldAdd(sym: Symbol): Boolean = {
            def classDefinedHere(s: Symbol): Boolean = stats exists {
              case t: ClassDef => t.symbol eq s
              case _           => false
            }
            def shouldAddAsModule: Boolean =
              classDefinedHere(companionSymbolOf(sym, context))

            (!sym.isModule || shouldAddAsModule) && (inBlock || !context.isInPackageObject(sym, context.owner))
          }
          for (sym <- scope)
            // OPT: shouldAdd is usually true. Call it here, rather than in the outer loop
            for (tree <- context.unit.synthetics.get(sym) if shouldAdd(sym)) {
              // if the completer set the IS_ERROR flag, retract the stat (currently only used by applyUnapplyMethodCompleter)
              if (!sym.initialize.hasFlag(IS_ERROR))
                newStats += typedStat(tree) // might add even more synthetics to the scope
              context.unit.synthetics -= sym
            }
          // the type completer of a synthetic might add more synthetics. example: if the
          // factory method of a case class (i.e. the constructor) has a default.
          moreToAdd = scope.elems ne initElems
        }
        if (newStats.isEmpty) stats
        else {
          // put default getters next to the method they belong to,
          // same for companion objects. fixes #2489 and #4036.
          // [Martin] This is pretty ugly. I think we could avoid
          // this code by associating defaults and companion objects
          // with the original tree instead of the new symbol.
          def matches(stat: Tree, synt: Tree) = (stat, synt) match {
            // synt is default arg for stat
            case (DefDef(_, statName, _, _, _, _), DefDef(mods, syntName, _, _, _, _)) =>
              mods.hasDefault && syntName.decodedName.startsWith(statName)

            // synt is companion module
            case (ClassDef(_, className, _, _), ModuleDef(_, moduleName, _)) =>
              className.toTermName == moduleName

            // synt is implicit def for implicit class (#6278)
            case (ClassDef(cmods, cname, _, _), DefDef(dmods, dname, _, _, _, _)) =>
              cmods.isImplicit && dmods.isImplicit && cname.toTermName == dname

            // ValDef and Accessor
            case (ValDef(_, cname, _, _), DefDef(_, dname, _, _, _, _)) =>
              cname.getterName == dname.getterName

            case _ => false
          }

          def matching(stat: Tree): List[Tree] = {
            val (pos, neg) = newStats.partition(synt => matches(stat, synt))
            newStats = neg
            pos.toList
          }

          // sorting residual stats for stability (scala/bug#10343, synthetics generated by other synthetics)
          (stats foldRight List[Tree]())((stat, res) => {
            stat :: matching(stat) ::: res
          }) ::: newStats.sortBy(_.symbol.name).toList
        }
      }

      val stats1 = stats mapConserve typedStat
      if (phase.erasedTypes) stats1
      else {
        val scope = if (inBlock) context.scope else context.owner.info.decls

        // As packages are open, it doesn't make sense to check double definitions here. Furthermore,
        // it is expensive if the package is large. Instead, such double definitions are checked in `Namers.enterInScope`
        if (!context.owner.isPackageClass)
          checkNoDoubleDefs(scope)

        // Note that Java units don't have synthetics, but there's no point in making a special case (for performance or correctness),
        // as we only type check Java units when running Scaladoc on Java sources.
        addSynthetics(stats1, scope)
      }
    }

    def typedArg(arg: Tree, mode: Mode, newmode: Mode, pt: Type): Tree = {
      val typedMode = mode.onlySticky | newmode
      val t = withCondConstrTyper(mode.inSccMode)(_.typed(arg, typedMode, pt))
      checkDead.inMode(context, typedMode, t)
    }

    def typedArgs(args: List[Tree], mode: Mode) =
      args mapConserve (arg => typedArg(arg, mode, NOmode, WildcardType))

    /** Does function need to be instantiated, because a missing parameter
     *  in an argument closure overlaps with an uninstantiated formal?
     */
    def needsInstantiation(tparams: List[Symbol], formals: List[Type], args: List[Tree]) = {
      def isLowerBounded(tparam: Symbol) = !tparam.info.lowerBound.typeSymbol.isBottomClass

      exists2(formals, args) {
        case (formal, Function(vparams, _)) =>
          (vparams exists (_.tpt.isEmpty)) &&
          vparams.lengthIs <= MaxFunctionArity &&
          (formal baseType FunctionClass(vparams.length) match {
            case TypeRef(_, _, formalargs) =>
              ( exists2(formalargs, vparams)((formal, vparam) =>
                        vparam.tpt.isEmpty && (tparams exists formal.contains))
                && (tparams forall isLowerBounded)
              )
            case _ =>
              false
          })
        case _ =>
          false
      }
    }

    def callToCompanionConstr(context: Context, calledFun: Symbol) = {
      calledFun.isConstructor && {
        val methCtx = context.enclMethod
        (methCtx != NoContext) && {
          val contextFun = methCtx.tree.symbol
          contextFun.isPrimaryConstructor && contextFun.owner.isModuleClass &&
          companionSymbolOf(calledFun.owner, context).moduleClass == contextFun.owner
        }
      }
    }

    def doTypedApply(tree: Tree, fun0: Tree, args: List[Tree], mode: Mode, pt: Type): Tree = {
      // TODO_NMT: check the assumption that args nonEmpty
      def duplErrTree = setError(treeCopy.Apply(tree, fun0, args))
      def duplErrorTree(err: AbsTypeError) = { context.issue(err); duplErrTree }

      def preSelectOverloaded(fun: Tree): Tree = {
        if (fun.hasSymbolField && fun.symbol.isOverloaded) {
          // remove alternatives with wrong number of parameters without looking at types.
          // less expensive than including them in inferMethodAlternative (see below).
          def shapeType(arg: Tree): Type = arg match {
            case Function(vparams, body) =>
              // No need for phasedAppliedType, as we don't get here during erasure --
              // overloading resolution happens during type checking.
              // During erasure, the condition above (fun.symbol.isOverloaded) is false.
              functionType(vparams map (_ => AnyTpe), shapeType(body))
            case Match(EmptyTree, _) => // A partial function literal
              appliedType(PartialFunctionClass, AnyTpe :: NothingTpe :: Nil)
            case NamedArg(Ident(name), rhs) =>
              NamedType(name, shapeType(rhs))
            case _ =>
              NothingTpe
          }
          val argtypes = args map shapeType
          val pre = fun.symbol.tpe.prefix
          var sym = fun.symbol filter { alt =>
            // must use pt as expected type, not WildcardType (a tempting quick fix to #2665)
            // now fixed by using isWeaklyCompatible in exprTypeArgs
            // TODO: understand why exactly -- some types were not inferred anymore (`ant clean quick.bin` failed)
            // (I had expected inferMethodAlternative to pick up the slack introduced by using WildcardType here)
            //
            // @PP responds: I changed it to pass WildcardType instead of pt and only one line in
            // trunk (excluding scalacheck, which had another) failed to compile. It was this line in
            // Types: "refs = Array(Map(), Map())".  I determined that inference fails if there are at
            // least two invariant type parameters. See the test case I checked in to help backstop:
            // pos/isApplicableSafe.scala.
            isApplicableSafe(context.undetparams, followApply(pre memberType alt), argtypes, pt)
          }
          if (sym.isOverloaded) {
              // eliminate functions that would result from tupling transforms
              // keeps alternatives with repeated params
            val sym1 = sym filter (alt =>
                 isApplicableBasedOnArity(pre memberType alt, argtypes.length, varargsStar = false, tuplingAllowed = false)
              || alt.tpe.params.exists(_.hasDefault)
            )
            if (sym1 != NoSymbol) sym = sym1
          }
          if (sym == NoSymbol) fun
          else adaptAfterOverloadResolution(fun setSymbol sym setType pre.memberType(sym), mode.forFunMode)
        } else fun
      }

      val fun = preSelectOverloaded(fun0)
      val argslen = args.length

      fun.tpe match {
        case OverloadedType(pre, alts) =>
          def handleOverloaded = {
            val undetparams = context.undetparams

            val argTpes: ListBuffer[Type] = ListBuffer.empty[Type]
            val args1: List[Tree] = context.savingUndeterminedTypeParams() {
              val amode = forArgMode(fun, mode)

              mapWithIndex(args) { (arg, argIdx) =>
                def typedArg0(tree: Tree, argIdxOrName: Either[Int, Name] = Left(argIdx)) = {
                  typedArg(tree, amode, BYVALmode, OverloadedArgProto(argIdxOrName, pre, alts)(undetparams))
                }

                arg match {
                  // scala/bug#8197/scala/bug#4592 call for checking whether this named argument could be interpreted as an assign
                  // infer.checkNames must not use UnitType: it may not be a valid assignment, or the setter may return another type from Unit
                  // TODO: just make it an error to refer to a non-existent named arg, as it's far more likely to be
                  //       a typo than an assignment passed as an argument
                  case NamedArg(lhs@Ident(name), rhs) =>
                    // named args: only type the righthand sides ("unknown identifier" errors otherwise)
                    // the assign is untyped; that's ok because we call doTypedApply
                    val rhsTyped = typedArg0(rhs, Right(name))
                    argTpes += NamedType(name, rhsTyped.tpe.deconst)
                    treeCopy.NamedArg(arg, lhs, rhsTyped)
                  case treeInfo.WildcardStarArg(_) =>
                    val argTyped = typedArg0(arg)
                    argTpes += RepeatedType(argTyped.tpe.deconst)
                    argTyped
                  case _ =>
                    val argTyped = typedArg0(arg)
                    argTpes += argTyped.tpe.deconst
                    argTyped
                }
              }
            }
            if (context.reporter.hasErrors)
              setError(tree)
            else {
              inferMethodAlternative(fun, undetparams, argTpes.toList, pt)
              doTypedApply(tree, adaptAfterOverloadResolution(fun, mode.forFunMode, WildcardType), args1, mode, pt)
            }
          }
          handleOverloaded

        case _ if currentRun.runDefinitions.isPolymorphicSignature(fun.symbol) =>
          // Mimic's Java's treatment of polymorphic signatures as described in
          // https://docs.oracle.com/javase/specs/jls/se8/html/jls-15.html#jls-15.12.3
          //
          // One can think of these methods as being infinitely overloaded. We create
          // a fictitious new cloned method symbol for each call site that takes on a signature
          // governed by a) the argument types and b) the expected type
          val args1 = typedArgs(args, forArgMode(fun, mode))
          val clone = fun.symbol.cloneSymbol.withoutAnnotations
          val cloneParams = args1.map(arg => clone.newValueParameter(freshTermName()).setInfo(arg.tpe.deconst))
          val resultType = if (isFullyDefined(pt)) pt else ObjectTpe
          clone.modifyInfo(mt => copyMethodType(mt, cloneParams, resultType))
          val fun1 = fun.setSymbol(clone).setType(clone.info)
          doTypedApply(tree, fun1, args1, mode, resultType).setType(resultType)

        case mt @ MethodType(params, _) =>
          val paramTypes = mt.paramTypes
          // repeat vararg as often as needed, remove by-name
          val formals = formalTypes(paramTypes, argslen)

          /* Try packing all arguments into a Tuple and apply `fun` to that.
           * This is the last thing which is tried (after default arguments).
           */
          def tryTupleApply: Tree =
            if (phase.erasedTypes || !eligibleForTupleConversion(paramTypes, argslen)) EmptyTree
            else {
              val tupleArgs = List(atPos(tree.pos.makeTransparent)(gen.mkTuple(args)))
              // expected one argument, but got 0 or >1 ==>  try applying to tuple
              // the inner "doTypedApply" does "extractUndetparams" => restore when it fails
              val savedUndetparams = context.undetparams
              // May warn or error if a Unit or tuple was inserted.
              def validate(t: Tree): Tree = {
                // regardless of typer's mode
                val invalidAdaptation = t.symbol != null && !checkValidAdaptation(t, args)
                // only bail if we're typing an expression (and not inside another application)
                if (invalidAdaptation && mode.typingExprNotFun) EmptyTree else t
              }
              def reset(errors: Seq[AbsTypeError]): Tree = {
                context.undetparams = savedUndetparams
                EmptyTree
              }
              silent(_.doTypedApply(tree, fun, tupleArgs, mode, pt)).map(validate).orElse(reset)
            }

          /* Treats an application which uses named or default arguments.
           * Also works if names + a vararg used: when names are used, the vararg
           * parameter has to be specified exactly once. Note that combining varargs
           * and defaults is ruled out by typedDefDef.
           */
          def tryNamesDefaults: Tree = {
            val lencmp = compareLengths(args, formals)

            def checkNotMacro() = {
              if (treeInfo.isMacroApplication(fun))
                tryTupleApply orElse duplErrorTree(NamedAndDefaultArgumentsNotSupportedForMacros(tree, fun))
            }

            if (mt.isErroneous) duplErrTree
            else if (mode.inPatternMode) {
              // #2064
              duplErrorTree(WrongNumberOfArgsError(tree, fun))
            } else if (lencmp > 0) {
              tryTupleApply orElse duplErrorTree {
                val (namelessArgs, argPos) = removeNames(Typer.this)(args, params)
                TooManyArgsNamesDefaultsError(tree, fun, formals, args, namelessArgs, argPos)
              }
            } else if (lencmp == 0) {
              // we don't need defaults. names were used, so this application is transformed
              // into a block (@see transformNamedApplication in NamesDefaults)
              val (namelessArgs, argPos) = removeNames(Typer.this)(args, params)
              if (namelessArgs exists (_.isErroneous)) {
                duplErrTree
              } else if (!allArgsArePositional(argPos) && !sameLength(formals, params))
                // !allArgsArePositional indicates that named arguments are used to re-order arguments
                duplErrorTree(MultipleVarargError(tree))
              else if (allArgsArePositional(argPos) && !NamedApplyBlock.unapply(fun).isDefined) {
                // if there's no re-ordering, and fun is not transformed, no need to transform
                // more than an optimization, e.g. important in "synchronized { x = update-x }"
                checkNotMacro()
                doTypedApply(tree, fun, namelessArgs, mode, pt)
              } else {
                checkNotMacro()
                transformNamedApplication(Typer.this, mode, pt)(
                                          treeCopy.Apply(tree, fun, namelessArgs), argPos)
              }
            } else {
              // defaults are needed. they are added to the argument list in named style as
              // calls to the default getters. Example:
              //  foo[Int](a)()  ==>  foo[Int](a)(b = foo$qual.foo$default$2[Int](a))

              // scala/bug#8111 transformNamedApplication eagerly shuffles around the application to preserve
              //         evaluation order. During this process, it calls `changeOwner` on symbols that
              //         are transplanted underneath synthetic temporary vals.
              //
              //         Here, we keep track of the symbols owned by `context.owner` to enable us to
              //         rollback, so that we don't end up with "orphaned" symbols.
              //
              //         TODO: Find a better way!
              //
              //         Note that duplicating trees would not be enough to fix this problem, we would also need to
              //         clone local symbols in the duplicated tree to truly isolate things (in the spirit of BodyDuplicator),
              //         or, better yet, disentangle the logic in `transformNamedApplication` so that we could
              //         determine whether names/defaults is viable *before* transforming trees.
              def ownerOf(sym: Symbol) = if (sym == null || sym == NoSymbol) NoSymbol else sym.owner
              val symsOwnedByContextOwner = tree.collect {
                case t @ (_: DefTree | _: Function) if ownerOf(t.symbol) == context.owner => t.symbol
              }
              def rollbackNamesDefaultsOwnerChanges(): Unit = {
                symsOwnedByContextOwner foreach (_.owner = context.owner)
              }

              val fun1 = transformNamedApplication(Typer.this, mode, pt)(fun, x => x)
              if (fun1.isErroneous) duplErrTree
              else {
                val NamedApplyBlock(NamedApplyInfo(qual, targs, previousArgss, _)) = fun1
                val blockIsEmpty = fun1 match {
                  case Block(Nil, _) =>
                    // if the block does not have any ValDef we can remove it. Note that the call to
                    // "transformNamedApplication" is always needed in order to obtain targs/previousArgss
                    fun1.attachments.remove[NamedApplyInfo]
                    true
                  case _ => false
                }
                val (allArgs, missing) = addDefaults(args, qual, targs, previousArgss, params, fun.pos.focus, context)
                val funSym = fun1 match { case Block(_, expr) => expr.symbol }
                val lencmp2 = compareLengths(allArgs, formals)

                if (!sameLength(allArgs, args) && callToCompanionConstr(context, funSym)) {
                  duplErrorTree(ModuleUsingCompanionClassDefaultArgsError(tree))
                } else if (lencmp2 > 0) {
                  removeNames(Typer.this)(allArgs, params) // #3818
                  duplErrTree
                } else if (lencmp2 == 0) {
                  // useful when a default doesn't match parameter type, e.g. def f[T](x:T="a"); f[Int]()
                  checkNotMacro()
                  context.set(ContextMode.DiagUsedDefaults)
                  doTypedApply(tree, if (blockIsEmpty) fun else fun1, allArgs, mode, pt)
                } else {
                  rollbackNamesDefaultsOwnerChanges()
                  tryTupleApply orElse duplErrorTree(NotEnoughArgsError(tree, fun, missing))
                }
              }
            }
          }

          if (!sameLength(formals, args) ||   // wrong nb of arguments
              (args exists isNamedArg) ||     // uses a named argument
              NamedApplyBlock.unapply(fun).isDefined) {       // fun was transformed to a named apply block =>
                                              // integrate this application into the block
            if (isApplyDynamicNamed(fun) && isDynamicRewrite(fun)) typedNamedApply(tree, fun, args, mode, pt)
            else tryNamesDefaults
          } else {
            val tparams = context.extractUndetparams()
            if (tparams.isEmpty) { // all type params are defined
              def handleMonomorphicCall: Tree = {
                // no expected type when jumping to a match label -- anything goes (this is ok since we're typing the translation of well-typed code)
                // ... except during erasure: we must take the expected type into account as it drives the insertion of casts!
                // I've exhausted all other semi-clean approaches I could think of in balancing GADT magic, scala/bug#6145, CPS type-driven transforms and other existential trickiness
                // (the right thing to do -- packing existential types -- runs into limitations in subtyping existential types,
                //  casting breaks scala/bug#6145,
                //  not casting breaks GADT typing as it requires sneaking ill-typed trees past typer)
                def noExpectedType = !phase.erasedTypes && fun.symbol.isLabel && treeInfo.isSynthCaseSymbol(fun.symbol)

                val args1 = (
                  if (noExpectedType)
                    typedArgs(args, forArgMode(fun, mode))
                  else
                    typedArgsForFormals(args, paramTypes, forArgMode(fun, mode))
                )

                // instantiate dependent method types, must preserve singleton types where possible (stableTypeFor) -- example use case:
                // val foo = "foo"; def precise(x: String)(y: x.type): x.type = {...}; val bar : foo.type = precise(foo)(foo)
                // precise(foo) : foo.type => foo.type
                val restpe = mt.resultType(mapList(args1)(arg => gen stableTypeFor arg orElse arg.tpe))
                def ifPatternSkipFormals(tp: Type) = tp match {
                  case MethodType(_, rtp) if (mode.inPatternMode) => rtp
                  case _ => tp
                }

                // Inline RHS of ValDef for right-associative by-value operator desugaring.
                // Remove the ValDef also if the argument is a constant-folded reference to it.
                var (args2, pos2) = (args1, tree.pos)
                args1 match {
                  case List(lit: Literal) =>
                    lit.attachments.get[OriginalTreeAttachment] match {
                      case Some(OriginalTreeAttachment(id: Ident)) if rightAssocValDefs.contains(id.symbol) =>
                        inlinedRightAssocValDefs += id.symbol
                        rightAssocValDefs.remove(id.symbol)
                      case _ =>
                    }

                  case List(id: Ident) if rightAssocValDefs.contains(id.symbol) =>
                    mt.params match {
                      case List(p) if p.isByNameParam =>
                        inlinedRightAssocValDefs += id.symbol
                        val rhs = rightAssocValDefs.remove(id.symbol).get
                        args2 = rhs.changeOwner(id.symbol -> context.owner) :: Nil
                        pos2 = wrappingPos(tree :: rhs :: Nil)
                      case _ =>
                    }
                  case _ =>
                }

                if (args.isEmpty && canTranslateEmptyListToNil && fun.symbol.isInitialized && currentRun.runDefinitions.isListApply(fun))
                  atPos(tree.pos)(gen.mkNil setType restpe)
                else {
                  val resTp = ifPatternSkipFormals(if (isPastTyper) restpe else restpe.deconst) // annoying issue with classOf that shouldn't be deconsted after typers (during fields phase)
                  constfold(treeCopy.Apply(tree, fun, args2) setType resTp setPos pos2)
                }
              }
              if (settings.warnDeadCode) {
                val sym = fun.symbol
                if (sym != null && sym.isMethod && !sym.isConstructor) {
                  val suppress = sym == Object_synchronized || (sym.isLabel && treeInfo.isSynthCaseSymbol(sym))
                  context.withSuppressDeadArgWarning(suppress) {
                    handleMonomorphicCall
                  }
                } else handleMonomorphicCall
              } else handleMonomorphicCall
            } else if (needsInstantiation(tparams, formals, args)) {
              //println("needs inst "+fun+" "+tparams+"/"+(tparams map (_.info)))
              inferExprInstance(fun, tparams)
              doTypedApply(tree, fun, args, mode, pt)
            } else {
              def handlePolymorphicCall = {
                assert(!mode.inPatternMode, mode) // this case cannot arise for patterns
                val lenientTargs = protoTypeArgs(tparams, formals, mt.resultApprox, pt)
                val strictTargs = map2(lenientTargs, tparams)((targ, tparam) =>
                  if (targ == WildcardType) tparam.tpeHK else targ)
                var remainingParams = paramTypes
                def typedArgToPoly(arg: Tree, formal: Type): Tree = { //TR TODO: cleanup
                  val lenientPt = formal.instantiateTypeParams(tparams, lenientTargs)
                  val newmode =
                    if (isByNameParamType(remainingParams.head)) POLYmode
                    else POLYmode | BYVALmode
                  if (remainingParams.tail.nonEmpty) remainingParams = remainingParams.tail
                  val arg1 = typedArg(arg, forArgMode(fun, mode), newmode, lenientPt)
                  val argtparams = context.extractUndetparams()
                  if (!argtparams.isEmpty) {
                    val strictPt = formal.instantiateTypeParams(tparams, strictTargs)
                    inferArgumentInstance(arg1, argtparams, strictPt, lenientPt)
                    arg1
                  } else arg1
                }
                val args1 = map2(args, formals)(typedArgToPoly)
                if (args1 exists { _.isErrorTyped }) duplErrTree
                else {
                  debuglog("infer method inst " + fun + ", tparams = " + tparams + ", args = " + args1.map(_.tpe) + ", pt = " + pt + ", lobounds = " + tparams.map(_.tpe.lowerBound) + ", parambounds = " + tparams.map(_.info)) //debug
                  // define the undetparams which have been fixed by this param list, replace the corresponding symbols in "fun"
                  // returns those undetparams which have not been instantiated.
                  val undetparams = inferMethodInstance(fun, tparams, args1, pt)
                  try doTypedApply(tree, fun, args1, mode, pt)
                  finally context.undetparams = undetparams
                }
              }
              handlePolymorphicCall
            }
          }

        case SingleType(_, _) =>
          doTypedApply(tree, fun setType fun.tpe.widen, args, mode, pt)

        case ErrorType =>
          if (!tree.isErrorTyped) setError(tree) else tree
          // @H change to setError(treeCopy.Apply(tree, fun, args))

        // scala/bug#7877 `isTerm` needed to exclude `class T[A] { def unapply(..) }; ... case T[X] =>`
        case HasUnapply(unapply) if mode.inPatternMode && fun.isTerm =>
          doTypedUnapply(tree, fun0, fun, args, mode, pt)

        case _ =>
          if (treeInfo.isMacroApplication(tree)) duplErrorTree(MacroTooManyArgumentListsError(tree, fun.symbol))
          else duplErrorTree(ApplyWithoutArgsError(tree, fun))
      }
    }

    /**
     * Convert an annotation constructor call into an AnnotationInfo.
     */
    def typedAnnotation(ann: Tree, mode: Mode = EXPRmode): AnnotationInfo = context.withinAnnotation {
      var hasError: Boolean = false
      val pending = ListBuffer[AbsTypeError]()
      def ErroneousAnnotation = new ErroneousAnnotation().setOriginal(ann)

      def finish(res: AnnotationInfo): AnnotationInfo = {
        if (hasError) {
          pending.foreach(ErrorUtils.issueTypeError)
          ErroneousAnnotation
        }
        else res
      }

      def reportAnnotationError(err: AbsTypeError) = {
        pending += err
        hasError = true
        ErroneousAnnotation
      }

      /* Calling constfold right here is necessary because some trees (negated
       * floats and literals in particular) are not yet folded.
       */
      def tryConst(tr: Tree, pt: Type): Option[LiteralAnnotArg] = {
        // The typed tree may be relevantly different than the tree `tr`,
        // e.g. it may have encountered an implicit conversion.
        val ttree = typed(constfold(tr), pt)
        val const: Constant = ttree match {
          case l @ Literal(c) if !l.isErroneous => c
          case tree => tree.tpe match {
            case ConstantType(c)  => c
            case tpe              => null
          }
        }

        if (const == null) {
          reportAnnotationError(AnnotationNotAConstantError(ttree)); None
        } else if (const.value == null) {
          reportAnnotationError(AnnotationArgNullError(tr)); None
        } else
          Some(LiteralAnnotArg(const))
      }

      /* Converts an untyped tree to a ClassfileAnnotArg. If the conversion fails,
       * an error message is reported and None is returned.
       */
      def tree2ConstArg(tree: Tree, pt: Type): Option[ClassfileAnnotArg] = tree match {
        case Apply(Select(New(tpt), nme.CONSTRUCTOR), args) if (pt.typeSymbol == ArrayClass) =>
          reportAnnotationError(ArrayConstantsError(tree)); None

        case ann @ Apply(Select(New(tpt), nme.CONSTRUCTOR), args) =>
          val annInfo = typedAnnotation(ann, mode)
          val annType = annInfo.atp

          if (!annType.typeSymbol.isSubClass(pt.typeSymbol))
            reportAnnotationError(AnnotationTypeMismatchError(tpt, annType, annType))
          else if (!annType.typeSymbol.isJavaDefined)
            reportAnnotationError(NestedAnnotationError(ann, annType))

          if (annInfo.atp.isErroneous) { hasError = true; None }
          else Some(NestedAnnotArg(annInfo))

        // use of Array.apply[T: ClassTag](xs: T*): Array[T]
        // and    Array.apply(x: Int, xs: Int*): Array[Int]       (and similar)
        case Apply(fun, args) =>
          val typedFun = typed(fun, mode.forFunMode)
          if (typedFun.symbol.owner == ArrayModule.moduleClass && typedFun.symbol.name == nme.apply)
            pt match {
              case TypeRef(_, ArrayClass, targ :: _) =>
                trees2ConstArg(args, targ)
              case _ =>
                // For classfile annotations, pt can only be T:
                //   BT = Int, .., String, Class[_], JavaAnnotClass
                //   T = BT | Array[BT]
                // So an array literal as argument can only be valid if pt is Array[_]
                reportAnnotationError(ArrayConstantsTypeMismatchError(tree, pt))
                None
            }
          else tryConst(tree, pt)

        case Typed(t, _) =>
          tree2ConstArg(t, pt)

        case tree =>
          tryConst(tree, pt)
      }
      def trees2ConstArg(trees: List[Tree], pt: Type): Option[ArrayAnnotArg] = {
        traverseOpt(trees)(tree2ConstArg(_, pt))
          .map(args => ArrayAnnotArg(args.toArray))
      }

      // begin typedAnnotation
      val treeInfo.Applied(fun0, targs, argss) = ann
      if (fun0.isErroneous) return finish(ErroneousAnnotation)
      val typedFun0 = typed(fun0, mode.forFunMode)
      val typedFunPart = (
        // If there are dummy type arguments in typeFun part, it suggests we
        // must type the actual constructor call, not only the select. The value
        // arguments are how the type arguments will be inferred.
        if (targs.isEmpty && typedFun0.exists(t => t.tpe != null && isDummyAppliedType(t.tpe)))
          logResult(s"Retyped $typedFun0 to find type args")(typed(argss.foldLeft(fun0)(Apply(_, _))))
        else
          typedFun0
      )
      if (typedFunPart.isErroneous) return finish(ErroneousAnnotation)

      val treeInfo.Applied(typedFun @ Select(New(annTpt), _), _, _) = typedFunPart
      val annType = annTpt.tpe // for a polymorphic annotation class, this type will have unbound type params (see context.undetparams)
      val annTypeSym = annType.typeSymbol
      val isJava = annType != null && annTypeSym.isJavaDefined

      typedFun0 match {
        case Select(New(a), _) =>

          val typedFun0ExtendsAnn = a.tpe.dealiasWiden.typeSymbol.isJavaAnnotation || a.tpe <:< AnnotationClass.tpe

          if (!typedFun0ExtendsAnn){
            reportAnnotationError(DoesNotExtendAnnotation(typedFun0, a.tpe.typeSymbol.initialize))
            return finish(ErroneousAnnotation)
          }
        case _ =>
      }

      @inline def constantly = {
        // Arguments of Java annotations and ConstantAnnotations are checked to be constants and
        // stored in the `assocs` field of the resulting AnnotationInfo
        if (argss.lengthIs > 1) {
          reportAnnotationError(MultipleArgumentListForAnnotationError(ann))
        } else {
          // TODO: annType may have undetermined type params -- can we infer them?
          val annScopeJava =
            if (isJava) annType.decls.filter(sym => sym.isMethod && !sym.isConstructor && sym.isJavaDefined)
            else EmptyScope // annScopeJava is only used if isJava

          val names = mutable.Set[Symbol]()
          names ++= (if (isJava) annScopeJava.iterator
                     else typedFun.tpe.params.iterator)

          def hasValue = names exists (_.name == nme.value)
          val namedArgs = argss match {
            case List(List(arg)) if !isNamedArg(arg) && hasValue => gen.mkNamedArg(nme.value, arg) :: Nil
            case List(args) => args
          }

          val nvPairs = namedArgs map {
            case arg @ NamedArg(Ident(name), rhs) =>
              val sym = if (isJava) annScopeJava.lookup(name)
                        else findSymbol(typedFun.tpe.params)(_.name == name)
              if (sym == NoSymbol) {
                reportAnnotationError(UnknownAnnotationNameError(arg, name))
                (nme.ERROR, None)
              } else if (!names.contains(sym)) {
                reportAnnotationError(DuplicateValueAnnotationError(arg, name))
                (nme.ERROR, None)
              } else {
                names -= sym
                if (isJava) sym.cookJavaRawInfo() // #3429
                val annArg = tree2ConstArg(rhs, sym.tpe.resultType)
                (sym.name, annArg)
              }
            case arg =>
              reportAnnotationError(ClassfileAnnotationsAsNamedArgsError(arg))
              (nme.ERROR, None)
          }
          for (sym <- names) {
            // make sure the flags are up to date before erroring (jvm/t3415 fails otherwise)
            sym.initialize
            if (!sym.hasAnnotation(AnnotationDefaultAttr) && !sym.hasDefault)
              reportAnnotationError(AnnotationMissingArgError(ann, annType, sym))
          }

          if (hasError) ErroneousAnnotation
          else AnnotationInfo(annType, List(), nvPairs map {p => (p._1, p._2.get)}).setOriginal(Apply(typedFun, namedArgs).setPos(ann.pos))
        }
      }
      @inline def statically = {
        val typedAnn: Tree = {
          // local dummy fixes scala/bug#5544
          val localTyper = newTyper(context.make(ann, context.owner.newLocalDummy(ann.pos)))
          localTyper.typed(ann, mode, deriveTypeWithWildcards(context.undetparams)(annType))
        }
        def annInfo(t: Tree): AnnotationInfo = t match {
          case Apply(Select(New(tpt), nme.CONSTRUCTOR), args) =>
            // `tpt.tpe` is more precise than `annType`, since it incorporates the types of `args`
            AnnotationInfo(tpt.tpe, args, List()).setOriginal(typedAnn).setPos(t.pos)

          case Block(stats, expr) =>
            context.warning(t.pos, "Usage of named or default arguments transformed this annotation\n"+
                              "constructor call into a block. The corresponding AnnotationInfo\n"+
                              "will contain references to local values and default getters instead\n"+
                              "of the actual argument trees")
            annInfo(expr)

          case Apply(fun, args) =>
            context.warning(t.pos, "Implementation limitation: multiple argument lists on annotations are\n"+
                                   "currently not supported; ignoring arguments "+ args)
            annInfo(fun)

          case _ =>
            reportAnnotationError(UnexpectedTreeAnnotationError(t, typedAnn))
        }

        if ((typedAnn.tpe == null) || typedAnn.tpe.isErroneous) ErroneousAnnotation
        else {
          val info = annInfo(typedAnn)
          // check message and since args to deprecated
          // when deprecated gets more params, those other args may also be defaults.
          def oneTwoPunch(p: Tree => Boolean) = (0 to 1).exists(info.argAtIndex(_).map(p).getOrElse(false))
          def usesDefault = oneTwoPunch(treeInfo.isDefaultGetter)
          def blockUsesDefault = cond(typedAnn) {
            case Block(vals, _) => oneTwoPunch(cond(_) {
              case Ident(n) =>
                vals.exists(cond(_) { case ValDef(_, `n`, _, rhs) => treeInfo.isDefaultGetter(rhs) })
            })
          }
          if (annTypeSym == DeprecatedAttr && argss.head.size < 2 && settings.lintDeprecation)
            if (usesDefault || blockUsesDefault)
              context.deprecationWarning(ann.pos, DeprecatedAttr, """Specify both message and version: @deprecated("message", since = "1.0")""", "2.11.0")
          info
        }
      }

      finish(
        if (typedFun.isErroneous || annType == null)
          ErroneousAnnotation
        else if (isJava || annTypeSym.isNonBottomSubClass(ConstantAnnotationClass))
          constantly
        else
          statically
      )
    }

    def typedMacroAnnotation(cdef: ClassDef) = {
      val clazz = cdef.symbol
      if (!isPastTyper) {
        if (clazz != null && (clazz isNonBottomSubClass AnnotationClass)) {
          val macroTransform = clazz.info.member(nme.macroTransform)
          if (macroTransform != NoSymbol) {
            clazz.setFlag(MACRO)
            if (clazz.getAnnotation(CompileTimeOnlyAttr).isEmpty) clazz.addAnnotation(AnnotationInfo(CompileTimeOnlyAttr.tpe, List(Literal(Constant(MacroAnnotationNotExpandedMessage)) setType StringClass.tpe), Nil))
            def flavorOk = macroTransform.isMacro
            def paramssOk = mmap(macroTransform.paramss)(p => (p.name, p.info)) == List(List((nme.annottees, scalaRepeatedType(AnyTpe))))
            def tparamsOk = macroTransform.typeParams.isEmpty
            def everythingOk = flavorOk && paramssOk && tparamsOk
            if (!everythingOk) MacroAnnotationShapeError(clazz)
            if (!(clazz isNonBottomSubClass StaticAnnotationClass)) MacroAnnotationMustBeStaticError(clazz)
            // TODO: revisit the decision about @Inherited
            if (clazz.getAnnotation(InheritedAttr).nonEmpty) MacroAnnotationCannotBeInheritedError(clazz)
            if (!clazz.isStatic) MacroAnnotationCannotBeMemberError(clazz)
          }
        }
      }
      cdef
    }

    /** Compute an existential type from raw hidden symbols `syms` and type `tp`
     */
    def packSymbols(hidden: List[Symbol], tp: Type): Type = global.packSymbols(hidden, tp, context.owner)

    def isReferencedFrom(ctx: Context, sym: Symbol): Boolean = (
       ctx.owner.isTerm && (ctx.scope.exists { dcl => dcl.isInitialized && (dcl.info contains sym) }) || {
          var ctx1 = ctx.outer
          while ((ctx1 != NoContext) && (ctx1.scope eq ctx.scope))
            ctx1 = ctx1.outer

          (ctx1 != NoContext) && isReferencedFrom(ctx1, sym)
       }
    )

    def isCapturedExistential(sym: Symbol) = (
      (sym hasAllFlags EXISTENTIAL | CAPTURED) && {
        val start = if (StatisticsStatics.areSomeColdStatsEnabled) statistics.startTimer(isReferencedNanos) else null
        try !isReferencedFrom(context, sym)
        finally if (StatisticsStatics.areSomeColdStatsEnabled) statistics.stopTimer(isReferencedNanos, start)
      }
    )

    def packCaptured(tpe: Type): Type = {
      val captured = mutable.Set[Symbol]()
      for (tp <- tpe)
        if (isCapturedExistential(tp.typeSymbol))
          captured += tp.typeSymbol
      existentialAbstraction(captured.toList, tpe)
    }

    /** convert local symbols and skolems to existentials */
    def packedType(tree: Tree, owner: Symbol): Type = {
      def defines(tree: Tree, sym: Symbol) = (
           sym.isExistentialSkolem && sym.unpackLocation == tree
        || tree.isDef && tree.symbol == sym
      )
      def isVisibleParameter(sym: Symbol) = (
           sym.isParameter
        && (sym.owner == owner)
        && (sym.isType || !owner.isAnonymousFunction)
      )
      def containsDef(owner: Symbol, sym: Symbol): Boolean =
        (!sym.hasPackageFlag) && {
          var o = sym.owner
          while (o != owner && o != NoSymbol && !o.hasPackageFlag) o = o.owner
          o == owner && !isVisibleParameter(sym)
        }
      val localSyms = mutable.LinkedHashSet[Symbol]()
      val boundSyms = mutable.LinkedHashSet[Symbol]()
      def isLocal(sym: Symbol): Boolean =
        if (sym == NoSymbol || sym.isRefinementClass || sym.isLocalDummy) false
        else if (owner == NoSymbol) tree exists (defines(_, sym))
        else containsDef(owner, sym) || isRawParameter(sym) || isCapturedExistential(sym)
      def containsLocal(tp: Type): Boolean =
        tp exists (t => isLocal(t.typeSymbol) || isLocal(t.termSymbol))

      val dealiasLocals = new TypeMap {
        def apply(tp: Type): Type = tp match {
          case TypeRef(pre, sym, args) =>
            if (sym.isAliasType && containsLocal(tp) && (tp.dealias ne tp)) apply(tp.dealias)
            else {
              if (pre.isVolatile) pre match {
                case SingleType(_, sym) if sym.isSynthetic && isPastTyper =>
                  debuglog(s"ignoring volatility of prefix in pattern matcher generated inferred type: $tp") // See pos/t7459c.scala
                case _ =>
                  InferTypeWithVolatileTypeSelectionError(tree, pre)
              }
              mapOver(tp)
            }
          case _ =>
            mapOver(tp)
        }
      }
      // add all local symbols of `tp` to `localSyms`
      // TODO: expand higher-kinded types into individual copies for each instance.
      def addLocals(tp: Type): Unit = {
        val remainingSyms = new ListBuffer[Symbol]
        def addIfLocal(sym: Symbol, tp: Type): Unit = {
          if (isLocal(sym) && !localSyms(sym) && !boundSyms(sym)) {
            if (sym.typeParams.isEmpty) {
              localSyms += sym
              remainingSyms += sym
            } else {
              AbstractExistentiallyOverParamerizedTpeError(tree, tp)
            }
          }
        }

        for (t <- tp) {
          t match {
            case ExistentialType(tparams, _) =>
              boundSyms ++= tparams
            case AnnotatedType(annots, _) =>
              for (annot <- annots; arg <- annot.args) {
                arg match {
                  case Ident(_) =>
                    // Check the symbol of an Ident, unless the
                    // Ident's type is already over an existential.
                    // (If the type is already over an existential,
                    // then remap the type, not the core symbol.)
                    if (!arg.tpe.typeSymbol.hasFlag(EXISTENTIAL))
                      addIfLocal(arg.symbol, arg.tpe)
                  case _ => ()
                }
              }
            case _ =>
          }
          addIfLocal(t.termSymbol, t)
          addIfLocal(t.typeSymbol, t)
        }
        for (sym <- remainingSyms) addLocals(sym.existentialBound)
      }

      val dealiasedType = dealiasLocals(tree.tpe)
      addLocals(dealiasedType)
      packSymbols(localSyms.toList, dealiasedType)
    }

    def typedClassOf(tree: Tree, tpt: Tree, noGen: Boolean = false) =
      if (!checkClassType(tpt) && noGen) tpt
      else atPos(tree.pos)(gen.mkClassOf(tpt.tpe))

    protected def typedExistentialTypeTree(tree: ExistentialTypeTree, mode: Mode): Tree = {
      for (wc <- tree.whereClauses)
        if (wc.symbol == NoSymbol) { namer enterSym wc; wc.symbol setFlag EXISTENTIAL }
        else context.scope enter wc.symbol
      val whereClauses1 = typedStats(tree.whereClauses, context.owner)
      for (vd @ ValDef(_, _, _, _) <- whereClauses1)
        if (vd.symbol.tpe.isVolatile)
          AbstractionFromVolatileTypeError(vd)
      val tpt1 = typedType(tree.tpt, mode)
      existentialTransform(whereClauses1 map (_.symbol), tpt1.tpe)((tparams, tp) => {
        val original = tpt1 match {
          case tpt : TypeTree => atPos(tree.pos)(ExistentialTypeTree(tpt.original, tree.whereClauses))
          case _ => {
            debuglog(s"cannot reconstruct the original for $tree, because $tpt1 is not a TypeTree")
            tree
          }
        }
        TypeTree(newExistentialType(tparams, tp)) setOriginal original
      }
      )
    }

    // lifted out of typed1 because it's needed in typedImplicit0
    protected def typedTypeApply(tree: Tree, mode: Mode, fun: Tree, args: List[Tree]): Tree = fun.tpe match {
      case OverloadedType(pre, alts) =>
        inferPolyAlternatives(fun, mapList(args)(treeTpe))

        // scala/bug#8267 `memberType` can introduce existentials *around* a PolyType/MethodType, see AsSeenFromMap#captureThis.
        //         If we had selected a non-overloaded symbol, `memberType` would have been called in `makeAccessible`
        //         and the resulting existential type would have been skolemized in `adapt` *before* we typechecked
        //         the enclosing type-/ value- application.
        //
        //         However, if the selection is overloaded, we defer calling `memberType` until we can select a single
        //         alternative here. It is therefore necessary to skolemize the existential here.
        //
        val fun1 = adaptAfterOverloadResolution(fun, mode.forFunMode | TAPPmode)

        val tparams = fun1.symbol.typeParams //@M TODO: fun.symbol.info.typeParams ? (as in typedAppliedTypeTree)
        val args1 = if (sameLength(args, tparams)) {
          //@M: in case TypeApply we can't check the kind-arities of the type arguments,
          // as we don't know which alternative to choose... here we do
          map2Conserve(args, tparams) {
            //@M! the polytype denotes the expected kind
            (arg, tparam) => typedHigherKindedType(arg, mode, Kind.FromParams(tparam.typeParams))
          }
        } else // @M: there's probably something wrong when args.length != tparams.length... (triggered by bug #320)
         // Martin, I'm using fake trees, because, if you use args or arg.map(typedType),
         // inferPolyAlternatives loops...  -- I have no idea why :-(
         // ...actually this was looping anyway, see bug #278.
          return TypedApplyWrongNumberOfTpeParametersError(fun, fun)

        typedTypeApply(tree, mode, fun1, args1)
      case SingleType(_, _) =>
        typedTypeApply(tree, mode, fun setType fun.tpe.widen, args)
      case PolyType(tparams, restpe) if tparams.nonEmpty =>
        if (sameLength(tparams, args)) {
          val targs = mapList(args)(treeTpe)
          checkBounds(tree, NoPrefix, NoSymbol, tparams, targs, "")
          if (fun.symbol.rawname == nme.classOf && currentRun.runDefinitions.isPredefClassOf(fun.symbol))
            typedClassOf(tree, args.head, noGen = true)
          else {
            if (!isPastTyper && fun.symbol == Any_isInstanceOf && targs.nonEmpty) {
              val scrutineeType = fun match {
                case Select(qual, _) => qual.tpe
                case _               => AnyTpe
              }
              checkCheckable(tree, targs.head, scrutineeType, inPattern = false)
            }
            val resultpe = restpe.instantiateTypeParams(tparams, targs)
            //@M substitution in instantiateParams needs to be careful!
            //@M example: class Foo[a] { def foo[m[x]]: m[a] = error("") } (new Foo[Int]).foo[List] : List[Int]
            //@M    --> first, m[a] gets changed to m[Int], then m gets substituted for List,
            //          this must preserve m's type argument, so that we end up with List[Int], and not List[a]
            //@M related bug: #1438
            //println("instantiating type params "+restpe+" "+tparams+" "+targs+" = "+resultpe)
            treeCopy.TypeApply(tree, fun, args) setType resultpe
          }
        }
        else {
          TypedApplyWrongNumberOfTpeParametersError(tree, fun)
        }
      case ErrorType =>
        setError(treeCopy.TypeApply(tree, fun, args))
      case _ =>
        fun match {
          // drop the application for an applyDynamic or selectDynamic call since it has been pushed down
          case treeInfo.DynamicApplication(_, _) => fun
          case _ => TypedApplyDoesNotTakeTpeParametersError(tree, fun)
        }
    }

    //
    // START: applyDynamic support
    //
    import treeInfo.{isApplyDynamicName, DynamicUpdate, DynamicApplicationNamed}

    private def acceptsApplyDynamic(tp: Type) = tp.typeSymbol isNonBottomSubClass DynamicClass

    /** Returns `Some(t)` if `name` can be selected dynamically on `qual`, `None` if not.
     * `t` specifies the type to be passed to the applyDynamic/selectDynamic call (unless it is NoType)
     * NOTE: currently either returns None or Some(NoType) (scala-virtualized extends this to Some(t) for selections on staged Structs)
     */
    private def acceptsApplyDynamicWithType(qual: Tree, name: Name): Option[Type] =
      // don't selectDynamic selectDynamic, do select dynamic at unknown type,
      // in scala-virtualized, we may return a Some(tp) where tp ne NoType
      if (!isApplyDynamicName(name) && acceptsApplyDynamic(qual.tpe.widen)) Some(NoType)
      else None

    // if the qualifier is a Dynamic, that's all we need to know
    private def isDynamicallyUpdatable(tree: Tree) = tree match {
      case DynamicUpdate(qual, name) => acceptsApplyDynamic(qual.tpe)
      case _                         => false
    }

    private def isApplyDynamicNamed(fun: Tree): Boolean = fun match {
      case DynamicApplicationNamed(qual, _) => acceptsApplyDynamic(qual.tpe.widen)
      case _ => false
        // look deeper?
        // val treeInfo.Applied(methPart, _, _) = fun
        // println("methPart of "+ fun +" is "+ methPart)
        // if (methPart ne fun) isApplyDynamicNamed(methPart)
        // else false
    }

    private def typedNamedApply(orig: Tree, fun: Tree, args: List[Tree], mode: Mode, pt: Type): Tree = {
      def argToBinding(arg: Tree): Tree = arg match {
        case NamedArg(i @ Ident(name), rhs) =>
          atPos(i.pos.withEnd(rhs.pos.end)) {
            gen.mkTuple(List(atPos(i.pos)(CODE.LIT(name.toString)), rhs))
          }
        case _ =>
          gen.mkTuple(List(CODE.LIT(""), arg))
      }

      val t = treeCopy.Apply(orig, unmarkDynamicRewrite(fun), args map argToBinding)
      wrapErrors(t, _.typed(t, mode, pt))
    }

    /** Translate selection that does not typecheck according to the normal rules into a selectDynamic/applyDynamic.
     *
     * foo.method("blah")  ~~> foo.applyDynamic("method")("blah")
     * foo.method(x = "blah")  ~~> foo.applyDynamicNamed("method")(("x", "blah"))
     * foo.varia = 10      ~~> foo.updateDynamic("varia")(10)
     * foo.field           ~~> foo.selectDynamic("field")
     * foo.arr(10) = 13    ~~> foo.selectDynamic("arr").update(10, 13)
     *
     * what if we want foo.field == foo.selectDynamic("field") == 1, but `foo.field = 10` == `foo.selectDynamic("field").update(10)` == ()
     * what would the signature for selectDynamic be? (hint: it needs to depend on whether an update call is coming or not)
     *
     * need to distinguish selectDynamic and applyDynamic somehow: the former must return the selected value, the latter must accept an apply or an update
     *  - could have only selectDynamic and pass it a boolean whether more is to come,
     *    so that it can either return the bare value or something that can handle the apply/update
     *      HOWEVER that makes it hard to return unrelated values for the two cases
     *      --> selectDynamic's return type is now dependent on the boolean flag whether more is to come
     *  - simplest solution: have two method calls
     *
     */
    private def mkInvoke(context: Context, tree: Tree, qual: Tree, name: Name): Option[Tree] = {
      val cxTree = context.enclosingNonImportContext.tree // scala/bug#8364
      debuglog(s"dyna.mkInvoke($cxTree, $tree, $qual, $name)")
      val treeInfo.Applied(treeSelection, _, _) = tree
      def isDesugaredApply = {
        val protoQual = macroExpandee(qual) orElse qual
        treeSelection match {
          case Select(`protoQual`, nme.apply) => true
          case _                              => false
        }
      }
      acceptsApplyDynamicWithType(qual, name) map { tp =>
        // If tp == NoType, pass only explicit type arguments to applyXXX.  Not used at all
        // here - it is for scala-virtualized, where tp will be passed as an argument (for
        // selection on a staged Struct)
        def matches(t: Tree)          = isDesugaredApply || treeInfo.dissectApplied(t).core == treeSelection

        /* Note that the trees which arrive here are potentially some distance from
         * the trees of direct interest. `cxTree` is some enclosing expression which
         * may apparently be arbitrarily larger than `tree`; and `tree` itself is
         * too small, having at least in some cases lost its explicit type parameters.
         * This logic is designed to use `tree` to pinpoint the immediately surrounding
         * Apply/TypeApply/Select node, and only then creates the dynamic call.
         * See scala/bug#6731 among others.
         */
        def findSelection(t: Tree): Option[(TermName, Tree)] = t match {
          case Apply(fn, args) if matches(fn) =>
            val op = if(args.exists(_.isInstanceOf[NamedArg])) nme.applyDynamicNamed else nme.applyDynamic
            // not supported: foo.bar(a1,..., an: _*)
            val fn1 = if(treeInfo.isWildcardStarArgList(args)) DynamicVarArgUnsupported(fn, op) else fn
            Some((op, fn1))
          case Assign(lhs, _) if matches(lhs) => Some((nme.updateDynamic, lhs))
          case _ if matches(t)                => Some((nme.selectDynamic, t))
          case _                              => t.children.flatMap(findSelection).headOption
        }
        findSelection(cxTree) map { case (opName, treeInfo.Applied(_, targs, _)) =>
          val fun = atPos(wrappingPos(qual :: targs)) {
            gen.mkTypeApply(Select(qual, opName) setPos qual.pos, targs)
          }
          if (opName == nme.updateDynamic) suppressMacroExpansion(fun) // scala/bug#7617
          val nameStringLit = atPos(treeSelection.pos.withStart(treeSelection.pos.point).makeTransparent) {
           Literal(Constant(name.decode))
          }
          markDynamicRewrite {
            atPos(wrappingPos(qual :: fun :: nameStringLit :: Nil)) {
              Apply(fun, List(nameStringLit))
            }
          }
        } getOrElse {
          // While there may be an error in the found tree itself, it should not be possible to *not find* it at all.
          devWarning(s"Tree $tree not found in the context $cxTree while trying to do a dynamic application")
          setError(tree)
        }
      }
    }
    private def wrapErrors(tree: Tree, typeTree: Typer => Tree): Tree = silent(typeTree) orElse (err => DynamicRewriteError(tree, err.head))
    //
    // END: applyDynamic support
    //

    def typed1(tree: Tree, mode: Mode, pt: Type): Tree = {
      // Lookup in the given class using the root mirror.
      def lookupInOwner(owner: Symbol, name: Name): Symbol =
        if (mode.inQualMode) rootMirror.missingHook(owner, name) else NoSymbol

      // Lookup in the given qualifier.  Used in last-ditch efforts by typedIdent and typedSelect.
      def lookupInRoot(name: Name): Symbol  = lookupInOwner(rootMirror.RootClass, name)
      def lookupInEmpty(name: Name): Symbol = rootMirror.EmptyPackageClass.info member name

      def lookupInQualifier(qual: Tree, name: Name): Symbol = (
        if (name == nme.ERROR || qual.tpe.widen.isErroneous)
          NoSymbol
        else lookupInOwner(qual.tpe.typeSymbol, name) orElse {
          NotAMemberError(tree, qual, name, startingIdentContext)
          NoSymbol
        }
      )

      def startingIdentContext = (
        // ignore current variable scope in patterns to enforce linearity
        if (mode.inNone(PATTERNmode | TYPEPATmode)) context
        else context.outer
      )

      def typedAnnotated(atd: Annotated): Tree = {
        val ann = atd.annot
        val arg1 = typed(atd.arg, mode, pt)
        /* mode for typing the annotation itself */
        val annotMode = (mode &~ TYPEmode) | EXPRmode

        def resultingTypeTree(tpe: Type) = {
          // we need symbol-ful originals for reification
          // hence we go the extra mile to hand-craft this guy
          val original = arg1 match {
            case tt @ TypeTree() if tt.original != null => Annotated(ann, tt.original)
            // this clause is needed to correctly compile stuff like "new C @D" or "@(inline @getter)"
            case _ => Annotated(ann, arg1)
          }
          original setType ann.tpe
          TypeTree(tpe) setOriginal original setPos tree.pos.focus
        }

        if (arg1.isType) {
          // make sure the annotation is only typechecked once
          if (ann.tpe == null) {
            val ainfo = typedAnnotation(ann, annotMode)
            val atype = arg1.tpe.withAnnotation(ainfo)

            if (ainfo.isErroneous)
              // Erroneous annotations were already reported in typedAnnotation
              arg1  // simply drop erroneous annotations
            else {
              ann setType atype
              resultingTypeTree(atype)
            }
          } else {
            // the annotation was typechecked before
            resultingTypeTree(ann.tpe)
          }
        }
        else {
          if (ann.tpe == null) {
            val annotInfo = typedAnnotation(ann, annotMode)
            ann setType arg1.tpe.withAnnotation(annotInfo)
          }
          val atype = ann.tpe
          // For `f(): @inline/noinline` callsites, add the InlineAnnotatedAttachment. TypeApplys
          // are eliminated by erasure, so add it to the underlying function in this case.
          def setInlineAttachment(t: Tree, att: InlineAnnotatedAttachment): Unit = t match {
            case TypeApply(fun, _) => setInlineAttachment(fun, att)
            case _ => t.updateAttachment(att)
          }
          if (atype.hasAnnotation(definitions.ScalaNoInlineClass)) setInlineAttachment(arg1, NoInlineCallsiteAttachment)
          else if (atype.hasAnnotation(definitions.ScalaInlineClass)) setInlineAttachment(arg1, InlineCallsiteAttachment)
          Typed(arg1, resultingTypeTree(atype)) setPos tree.pos setType atype
        }
      }

      def typedBind(tree: Bind) =
        tree match {
          case Bind(name: TypeName, body)  =>
            assert(body == EmptyTree, s"${context.unit} typedBind: ${name.debugString} ${body} ${body.getClass}")
            val sym =
              if (tree.symbol != NoSymbol) tree.symbol
              else {
                if (isFullyDefined(pt))
                  context.owner.newAliasType(name, tree.pos) setInfo pt
                else
                  context.owner.newAbstractType(name, tree.pos) setInfo TypeBounds.empty
              }

            if (name != tpnme.WILDCARD) namer.enterInScope(sym)
            else context.scope.enter(sym)

            tree setSymbol sym setType sym.tpeHK

          case Bind(name: TermName, body)  =>
            val sym =
              if (tree.symbol != NoSymbol) tree.symbol
              else context.owner.newValue(name, tree.pos)

            if (name != nme.WILDCARD) {
              if (context.inPatAlternative)
                VariableInPatternAlternativeError(tree)

              namer.enterInScope(sym)
            }

            val body1 = typed(body, mode, pt)
            val impliedType = patmat.binderTypeImpliedByPattern(body1, pt, sym) // scala/bug#1503, scala/bug#5204
            val symTp =
              if (treeInfo.isSequenceValued(body)) seqType(impliedType)
              else impliedType
            sym setInfo symTp

            // have to imperatively set the symbol for this bind to keep it in sync with the symbols used in the body of a case
            // when type checking a case we imperatively update the symbols in the body of the case
            // those symbols are bound by the symbols in the Binds in the pattern of the case,
            // so, if we set the symbols in the case body, but not in the patterns,
            // then re-type check the casedef (for a second try in typedApply for example -- scala/bug#1832),
            // we are no longer in sync: the body has symbols set that do not appear in the patterns
            // since body1 is not necessarily equal to body, we must return a copied tree,
            // but we must still mutate the original bind
            tree setSymbol sym
            treeCopy.Bind(tree, name, body1) setSymbol sym setType body1.tpe
        }

      def typedArrayValue(tree: ArrayValue) = {
        val elemtpt1 = typedType(tree.elemtpt, mode)
        val elems1   = tree.elems mapConserve (elem => typed(elem, mode, elemtpt1.tpe))
        // see run/t6126 for an example where `pt` does not suffice (tagged types)
        val tpe1     = if (isFullyDefined(pt) && !phase.erasedTypes) pt else arrayType(elemtpt1.tpe)

        treeCopy.ArrayValue(tree, elemtpt1, elems1) setType tpe1
      }

      def typedAssign(lhs: Tree, rhs: Tree): Tree = {
        // see scala/bug#7617 for an explanation of why macro expansion is suppressed
        def typedLhs(lhs: Tree) = typed(lhs, EXPRmode | LHSmode | POLYmode)
        val lhs1    = unsuppressMacroExpansion(typedLhs(suppressMacroExpansion(lhs)))
        val varsym  = lhs1.symbol

        // see #2494 for double error message example
        def fail() =
          if (lhs1.isErrorTyped) lhs1
          else AssignmentError(tree, varsym)

        if (varsym == null)
          return fail()

        if (treeInfo.mayBeVarGetter(varsym)) {
          lhs1 match {
            case treeInfo.Applied(Select(qual, _), _, _) =>
              val sel = Select(qual, varsym.name.setterName) setPos lhs.pos
              val app = Apply(sel, List(rhs)) setPos tree.pos
              return typed(app, mode, pt)

            case _ =>
          }
        }
//      if (varsym.isVariable ||
//        // setter-rewrite has been done above, so rule out methods here, but, wait a minute, why are we assigning to non-variables after erasure?!
//        (phase.erasedTypes && varsym.isValue && !varsym.isMethod)) {
        if (varsym.isVariable || varsym.isValue && phase.assignsFields) {
          val rhs1 = typedByValueExpr(rhs, lhs1.tpe)
          treeCopy.Assign(tree, lhs1, checkDead(context, rhs1)) setType UnitTpe
        }
        else if (isDynamicallyUpdatable(lhs1)) {
          val t = atPos(lhs1.pos.withEnd(rhs.pos.end)) {
            Apply(lhs1, List(rhs))
          }
          wrapErrors(t, _.typed1(t, mode, pt))
        }
        else fail()
      }

      def typedIf(tree: If): If = {
        val cond1 = checkDead(context, typedByValueExpr(tree.cond, BooleanTpe))
        // One-legged ifs don't need a lot of analysis
        if (tree.elsep.isEmpty)
          return treeCopy.If(tree, cond1, typed(tree.thenp, UnitTpe), tree.elsep) setType UnitTpe

        val thenp1 = typed(tree.thenp, pt)
        val elsep1 = typed(tree.elsep, pt)

        // in principle we should pack the types of each branch before lubbing, but lub doesn't really work for existentials anyway
        // in the special (though common) case where the types are equal, it pays to pack before comparing
        // especially virtpatmat needs more aggressive unification of skolemized types
        // this breaks src/library/scala/collection/immutable/TrieIterator.scala (which as of 2.13 doesn't actually exist anymore)
        // annotated types need to be lubbed regardless (at least, continuations break if you bypass them like this)
        def samePackedTypes = (
             !isPastTyper
          && thenp1.tpe.annotations.isEmpty
          && elsep1.tpe.annotations.isEmpty
          && packedType(thenp1, context.owner) =:= packedType(elsep1, context.owner)
        )
        def finish(ownType: Type) = treeCopy.If(tree, cond1, thenp1, elsep1) setType ownType
        // TODO: skolemize (lub of packed types) when that no longer crashes on files/pos/t4070b.scala
        // @PP: This was doing the samePackedTypes check BEFORE the isFullyDefined check,
        // which based on everything I see everywhere else was a bug. I reordered it.
        if (isFullyDefined(pt))
          finish(pt)
        // Important to deconst, otherwise `if (???) 0 else 0` evaluates to 0 (scala/bug#6331)
        else thenp1.tpe.deconst :: elsep1.tpe.deconst :: Nil match {
          case tp :: _ if samePackedTypes     => finish(tp)
          case tpes if sameWeakLubAsLub(tpes) => finish(lub(tpes))
          case tpes                           =>
            val lub = weakLub(tpes)
            treeCopy.If(tree, cond1, adapt(thenp1, mode, lub), adapt(elsep1, mode, lub)) setType lub
        }
      }

      // When there's a suitable __match in scope, virtualize the pattern match
      // otherwise, type the Match and leave it until phase `patmat` (immediately after typer)
      // empty-selector matches are transformed into synthetic PartialFunction implementations when the expected type demands it
      def typedVirtualizedMatch(tree: Match): Tree = {
        val selector = tree.selector
        val cases = tree.cases
        if (selector == EmptyTree) {
          if (pt.typeSymbol == PartialFunctionClass)
            synthesizePartialFunction(newTermName(fresh.newName("x")), tree.pos, paramSynthetic = true, tree, mode, pt)
          else {
            val arity = functionArityFromType(pt) match { case -1 => 1 case arity => arity } // scala/bug#8429: consider sam and function type equally in determining function arity

            val params = for (i <- List.range(0, arity)) yield
              atPos(tree.pos.focusStart) {
                ValDef(Modifiers(PARAM | SYNTHETIC),
                       freshTermName("x" + i + "$"), TypeTree(), EmptyTree)
              }
            val ids = for (p <- params) yield Ident(p.name)
            val selector1 = atPos(tree.pos.focusStart) { if (arity == 1) ids.head else gen.mkTuple(ids) }
            // scala/bug#8120 If we don't duplicate the cases, the original Match node will share trees with ones that
            //         receive symbols owned by this function. However if, after a silent mode session, we discard
            //         this Function and try a different approach (e.g. applying a view to the receiver) we end up
            //         with orphaned symbols which blows up far down the pipeline (or can be detected with -Ycheck:typer).
            val body = treeCopy.Match(tree, selector1, (cases map duplicateAndKeepPositions).asInstanceOf[List[CaseDef]])
            typed1(atPos(tree.pos) { Function(params, body) }, mode, pt)
          }
        } else
          typedMatch(selector, cases, mode, pt, tree)
      }

      def typedReturn(tree: Return) = {
        val expr = tree.expr
        val enclMethod = context.enclMethod
        if (enclMethod == NoContext ||
            enclMethod.owner.isConstructor ||
            context.enclClass.enclMethod == enclMethod // i.e., we are in a constructor of a local class
            ) {
          ReturnOutsideOfDefError(tree)
        } else {
          val DefDef(_, name, _, _, restpt, _) = enclMethod.tree
          if (restpt.tpe eq null) {
            ReturnWithoutTypeError(tree, enclMethod.owner)
          }
          else {
            val expr1 = context withinReturnExpr typedByValueExpr(expr, restpt.tpe)
            // Warn about returning a value if no value can be returned.
            if (restpt.tpe.typeSymbol == UnitClass) {
              // The typing in expr1 says expr is Unit (it has already been coerced if
              // it is non-Unit) so we have to retype it.  Fortunately it won't come up much
              // unless the warning is legitimate.
              if (typed(expr).tpe.typeSymbol != UnitClass)
                context.warning(tree.pos, "enclosing method " + name + " has result type Unit: return value discarded")
            }
            val res = treeCopy.Return(tree, checkDead(context, expr1)).setSymbol(enclMethod.owner)
            val tp = pluginsTypedReturn(NothingTpe, this, res, restpt.tpe)
            res.setType(tp)
          }
        }
      }

      def typedNew(tree: New) = {
        val tpt = tree.tpt
        val tpt1 = {
          // This way typedNew always returns a dealiased type. This used to happen by accident
          // for instantiations without type arguments due to ad hoc code in typedTypeConstructor,
          // and annotations depended on it (to the extent that they worked, which they did
          // not when given a parameterized type alias which dealiased to an annotation.)
          // typedTypeConstructor dealiases nothing now, but it makes sense for a "new" to always be
          // given a dealiased type.
          val tpt0 = typedTypeConstructor(tpt) modifyType (_.dealias)

          if (checkStablePrefixClassType(tpt0)) {
            tpt0.tpe.normalize match { // eta-expand
              case PolyType(undet, appliedToUndet) =>
                context.undetparams = undet // can reuse these type params, they're fresh
                notifyUndetparamsAdded(undet)
                TypeTree().setOriginal(tpt0).setType(appliedToUndet)
              case _                               => tpt0
            }
          }
          else tpt0
        }

        /* If current tree <tree> appears in <val x(: T)? = <tree>>
         * return `tp with x.type' else return `tp`.
         */
        def narrowRhs(tp: Type) = { val sym = context.tree.symbol
          context.tree match {
            case ValDef(mods, _, _, Apply(Select(`tree`, _), _)) if !mods.isMutable && sym != null && sym != NoSymbol =>
              val sym1 =
                if (sym.owner.isClass && sym.getterIn(sym.owner) != NoSymbol) sym.getterIn(sym.owner)
                else sym
              val pre = if (sym1.owner.isClass) sym1.owner.thisType else NoPrefix
              intersectionType(List(tp, singleType(pre, sym1)))
            case _ => tp
          }}

        val tp = tpt1.tpe
        val sym = tp.typeSymbol.initialize

        if ((sym.isAbstractType || sym.hasAbstractFlag)
          && !(sym.isJavaAnnotation && context.inAnnotation))
          IsAbstractError(tree, sym)
        else if (isPrimitiveValueClass(sym)) {
          NotAMemberError(tpt, TypeTree(tp), nme.CONSTRUCTOR, startingIdentContext)
          setError(tpt)
        }
        else if (!(  tp == sym.typeOfThis // when there's no explicit self type -- with (#3612) or without self variable
                     // sym.thisSym.tpe == tp.typeOfThis (except for objects)
                  || narrowRhs(tp) <:< tp.typeOfThis
                  || phase.erasedTypes
                  )) {
          DoesNotConformToSelfTypeError(tree, sym, tp.typeOfThis)
        } else
          treeCopy.New(tree, tpt1).setType(tp)
      }


      /** Eta expand an expression like `m _`, where `m` denotes a method or a by-name argument
        *
        * The spec says:
        * The expression `$e$ _` is well-formed if $e$ is of method type or if $e$ is a call-by-name parameter.
        *   (1) If $e$ is a method with parameters, `$e$ _` represents $e$ converted to a function type
        *       by [eta expansion](#eta-expansion).
        *   (2) If $e$ is a parameterless method or call-by-name parameter of type `=> $T$`, `$e$ _` represents
        *       the function of type `() => $T$`, which evaluates $e$ when it is applied to the empty parameter list `()`.
        */
      def typedEta(methodValue: Tree): Tree = methodValue.tpe match {
        case tp@(MethodType(_, _) | PolyType(_, MethodType(_, _))) => // (1)
          if (tp.params.lengthCompare(definitions.MaxFunctionArity) > 0) MaxFunctionArityError(methodValue, s"; method ${methodValue.symbol.name} cannot be eta-expanded because it takes ${tp.params.length} arguments")
          else {
            val etaPt =
              pt match {
                case pt: ProtoType =>
                  pt.asFunctionType orElse functionType(tp.params.map(_ => WildcardType), WildcardType) orElse WildcardType // arity overflow --> NoType
                case _             => pt
              }

            // We know syntactically methodValue can't refer to a constructor because you can't write `this _` for that (right???)
            typedEtaExpansion(methodValue, mode, etaPt)
          }

        case TypeRef(_, ByNameParamClass, _) |  NullaryMethodType(_) => // (2)
          val pos = methodValue.pos
          // must create it here to change owner (normally done by typed's typedFunction)
          val funSym = context.owner.newAnonymousFunctionValue(pos)
          new ChangeOwnerTraverser(context.owner, funSym) traverse methodValue

          typed(Function(List(), methodValue) setSymbol funSym setPos pos, mode, pt)

        case ErrorType =>
          methodValue

        case _ =>
          UnderscoreEtaError(methodValue)
      }

      def tryTypedArgs(args: List[Tree], mode: Mode): Option[List[Tree]] = {
        val c = context.makeSilent(reportAmbiguousErrors = false)
        c.retyping = true
        try {
          val res = newTyper(c).typedArgs(args, mode)
          if (c.reporter.hasErrors) None else Some(res)
        } catch {
          case ex: CyclicReference =>
            throw ex
          case te: TypeError =>
            // @H some of typer errors can still leak,
            // for instance in continuations
            None
        }
      }

      /* Try to apply function to arguments; if it does not work, try to convert Java raw to existentials, or try to
       * insert an implicit conversion.
       */
      def tryTypedApply(fun: Tree, args: List[Tree]): Tree = {
        val start = if (StatisticsStatics.areSomeColdStatsEnabled) statistics.startTimer(failedApplyNanos) else null

        def onError(typeErrors: Seq[AbsTypeError], warnings: Seq[(Position, String)]): Tree = {
          if (StatisticsStatics.areSomeColdStatsEnabled) statistics.stopTimer(failedApplyNanos, start)

          // If the problem is with raw types, convert to existentials and try again.
          // See #4712 for a case where this situation arises,
          if ((fun.symbol ne null) && fun.symbol.isJavaDefined) {
            val newtpe = rawToExistential(fun.tpe)
            if (fun.tpe ne newtpe) {
              // println("late cooking: "+fun+":"+fun.tpe) // DEBUG
              return tryTypedApply(fun setType newtpe, args)
            }
          }
          // TODO: case to recurse into Function?
          /* Only retry if the error hails from a result expression of `tree`
           * (for instance, it makes no sense to retry on an error from a block statement)
           * compare with `samePointAs` since many synthetic trees are made with
           * offset positions even under -Yrangepos.
           */
          def errorInResult(tree: Tree): Boolean = {
            def pred(tree: Tree) = typeErrors.exists(_.errPos samePointAs tree.pos)
            def loop(tree: Tree): Boolean = pred(tree) || (tree match {
              case Block(_, r)          => loop(r)
              case Match(_, cases)      => cases.exists(pred)
              case CaseDef(_, _, r)     => loop(r)
              case Annotated(_, r)      => loop(r)
              case If(_, t, e)          => loop(t) || loop(e)
              case Try(b, catches, _)   => loop(b) || catches.exists(pred)
              case MethodValue(r)       => loop(r)
              case Select(qual, name)   => loop(qual)
              case Apply(fun, args)     => loop(fun) || args.exists(loop)
              case TypeApply(fun, args) => loop(fun) || args.exists(loop)
              case _                    => false
            })
            loop(tree)
          }
          val retry = typeErrors.forall(_.errPos != null) && (errorInResult(fun) || errorInResult(tree) || args.exists(errorInResult))
          typingStack.printTyping({
            val funStr = ptTree(fun) + " and " + (args map ptTree mkString ", ")
            if (retry) "second try: " + funStr
            else "no second try: " + funStr + " because error not in result: " + typeErrors.head.errPos+"!="+tree.pos
          })
          if (retry) {
            val Select(qual, name) = fun
            tryTypedArgs(args, forArgMode(fun, mode)) match {
              case Some(args1) if !args1.exists(arg => arg.exists(_.isErroneous)) =>
                val qual1 =
                  if (!pt.isError) adaptToArguments(qual, name, args1, pt)
                  else qual
                if (qual1 ne qual) {
                  val tree1 = Apply(Select(qual1, name) setPos fun.pos, args1) setPos tree.pos
                  return context withinSecondTry typed1(tree1, mode, pt)
                }
              case _ => ()
            }
          }
          typeErrors foreach context.issue
          warnings foreach { case (p, m) => context.warning(p, m) }
          setError(treeCopy.Apply(tree, fun, args))
        }

        silent(_.doTypedApply(tree, fun, args, mode, pt)) match {
          case SilentResultValue(value) => value
          case e: SilentTypeError => onError(e.errors, e.warnings)
        }
      }

      def normalTypedApply(tree: Tree, fun: Tree, args: List[Tree]) = {
        // TODO: replace `fun.symbol.isStable` by `treeInfo.isStableIdentifierPattern(fun)`
        val stableApplication = (fun.symbol ne null) && fun.symbol.isMethod && fun.symbol.isStable
        val funpt = if (mode.inPatternMode) pt else WildcardType
        val appStart = if (StatisticsStatics.areSomeColdStatsEnabled) statistics.startTimer(failedApplyNanos) else null
        val opeqStart = if (StatisticsStatics.areSomeColdStatsEnabled) statistics.startTimer(failedOpEqNanos) else null

        def isConversionCandidate(qual: Tree, name: Name): Boolean =
          !mode.inPatternMode && nme.isOpAssignmentName(TermName(name.decode)) && !qual.exists(_.isErroneous)

        def reportError(error: SilentTypeError): Tree = {
          error.reportableErrors foreach context.issue
          error.warnings foreach { case (p, m) => context.warning(p, m) }
          args foreach (arg => typed(arg, mode, ErrorType))
          setError(tree)
        }
        def advice1(convo: Tree, errors: List[AbsTypeError], err: SilentTypeError): List[AbsTypeError] =
          errors.map { e =>
            if (e.errPos samePointAs tree.pos) {
              val header = f"${e.errMsg}%n  Expression does not convert to assignment because:%n    "
              val expansion = f"%n    expansion: ${show(convo)}"
              NormalTypeError(tree, err.errors.flatMap(_.errMsg.linesIterator.toList).mkString(header, f"%n    ", expansion))
            } else e
          }
        def advice2(errors: List[AbsTypeError]): List[AbsTypeError] =
          errors.map { e =>
            if (e.errPos samePointAs tree.pos) {
              val msg = f"${e.errMsg}%n  Expression does not convert to assignment because receiver is not assignable."
              NormalTypeError(tree, msg)
            } else e
          }
        def onError(error: SilentTypeError): Tree = fun match {
          case Select(qual, name) if isConversionCandidate(qual, name) =>
            val qual1 = typedQualifier(qual)
            if (treeInfo.isVariableOrGetter(qual1)) {
              if (StatisticsStatics.areSomeColdStatsEnabled) statistics.stopTimer(failedOpEqNanos, opeqStart)
              val erred = qual1.exists(_.isErroneous) || args.exists(_.isErroneous)
              if (erred) reportError(error) else {
                val convo = convertToAssignment(fun, qual1, name, args)
                silent(op = _.typed1(convo, mode, pt)) match {
                  case SilentResultValue(t) => t
                  case err: SilentTypeError => reportError(
                    SilentTypeError(advice1(convo, error.errors, err), error.warnings)
                  )
                }
              }
            } else {
              if (StatisticsStatics.areSomeColdStatsEnabled) statistics.stopTimer(failedApplyNanos, appStart)
              val Apply(Select(qual2, _), args2) = tree
              val erred = qual2.exists(_.isErroneous) || args2.exists(_.isErroneous)
              reportError {
                if (erred) error else SilentTypeError(advice2(error.errors), error.warnings)
              }
            }
          case _ =>
            if (StatisticsStatics.areSomeColdStatsEnabled) statistics.stopTimer(failedApplyNanos, appStart)
            reportError(error)
        }
        val silentResult = silent(
          op                    = _.typed(fun, mode.forFunMode, funpt),
          reportAmbiguousErrors = !mode.inExprMode && context.ambiguousErrors,
          newtree               = if (mode.inExprMode) tree else context.tree
        )
        silentResult match {
          case SilentResultValue(fun1) =>
            val fun2 = if (stableApplication) stabilizeFun(fun1, mode, pt) else fun1
            if (StatisticsStatics.areSomeColdStatsEnabled) statistics.incCounter(typedApplyCount)
            val noSecondTry = (
                 isPastTyper
              || context.inSecondTry
              || (fun2.symbol ne null) && fun2.symbol.isConstructor
              || isImplicitMethodType(fun2.tpe)
            )
            val isFirstTry = fun2 match {
              case Select(_, _) => !noSecondTry && mode.inExprMode
              case _            => false
            }
            if (isFirstTry)
              tryTypedApply(fun2, args)
            else
              doTypedApply(tree, fun2, args, mode, pt)
          case err: SilentTypeError => onError(err)
        }
      }

      def typedApply(tree: Apply) = tree match {
        case Apply(Block(stats, expr), args) =>
          typed1(atPos(tree.pos)(Block(stats, Apply(expr, args) setPos tree.pos.makeTransparent)), mode, pt)
        case Apply(fun, args) =>
          normalTypedApply(tree, fun, args) match {
            case treeInfo.ArrayInstantiation(level, componentType, arg) =>
              // convert new Array[T](len) to evidence[ClassTag[T]].newArray(len)
              // convert new Array^N[T](len) for N > 1 to evidence[ClassTag[Array[...Array[T]...]]].newArray(len)
              // where Array HK gets applied (N-1) times
              val tagType = (1 until level).foldLeft(componentType)((res, _) => arrayType(res))

              val tree1: Tree = resolveClassTag(tree.pos, tagType) match {
                case EmptyTree => MissingClassTagError(tree, tagType)
                case tag       => atPos(tree.pos)(new ApplyToImplicitArgs(Select(tag, nme.newArray), arg :: Nil))
              }
              if (tree1.isErrorTyped) tree1 else typed(tree1, mode, pt)
            case Apply(Select(fun, nme.apply), _) if treeInfo.isSuperConstrCall(fun) => TooManyArgumentListsForConstructor(tree) //scala/bug#5696
            case tree1 if mode.inPatternMode && tree1.tpe.paramSectionCount > 0 =>
              // For a case class C with more than two parameter lists,
              // C(_) is typed as C(_)() which is a method type like ()C.
              // In a pattern, just use the final result type, C in this case.
              // The enclosing context may be case c @ C(_) => or val c @ C(_) = v.
              tree1 modifyType (_.finalResultType)
              tree1
            case tree1                                                               => tree1
          }
      }

      def convertToAssignment(fun: Tree, qual: Tree, name: Name, args: List[Tree]): Tree = {
        val prefix = name.toTermName stripSuffix nme.EQL
        def mkAssign(vble: Tree): Tree =
          Assign(
            vble,
            Apply(
              Select(vble.duplicate, prefix) setPos fun.pos.focus, args) setPos tree.pos.makeTransparent
          ) setPos tree.pos

        def mkUpdate(table: Tree, indices: List[Tree], args_? : Option[List[Tree]]) =
          gen.evalOnceAll(table :: indices, context.owner, fresh) {
            case tab :: is =>
              def mkCall(name: Name, extraArgs: Tree*) = (
                Apply(
                  Select(tab(), name) setPos table.pos,
                  is.map(i => i()) ++ extraArgs
                ) setPos tree.pos
              )
              def mkApplies(core: Tree) = args_?.fold(core) { args =>
                Apply(core, args) setPos wrappingPos(core :: args)
              }
              mkCall(
                nme.update,
                Apply(Select(mkApplies(mkCall(nme.apply)), prefix) setPos fun.pos, args) setPos tree.pos
              )
            case _ => EmptyTree
          }

        val assignment = qual match {
          case Ident(_) =>
            mkAssign(qual)

          case Select(qualqual, vname) =>
            gen.evalOnce(qualqual, context.owner, fresh) { qq =>
              val qq1 = qq()
              mkAssign(Select(qq1, qual.symbol) setPos qual.pos)
            }

          case Apply(fn, extra) if qual.isInstanceOf[ApplyToImplicitArgs] =>
            fn match {
              case treeInfo.Applied(Select(table, nme.apply), _, indices :: Nil) =>
                // table(indices)(implicits)
                mkUpdate(table, indices, Some(extra))
              case _  => UnexpectedTreeAssignmentConversionError(qual)
            }

          case Apply(fn, indices) =>
            fn match {
              case treeInfo.Applied(Select(table, nme.apply), _, Nil) =>
                mkUpdate(table, indices, None)
              case _  => UnexpectedTreeAssignmentConversionError(qual)
            }
        }
        assignment
      }

      def typedSuper(tree: Super) = {
        val mix = tree.mix
        val qual1 = typed(tree.qual)

        val clazz = qual1 match {
          case This(_) => qual1.symbol
          case _ => qual1.tpe.typeSymbol
        }
        def findMixinSuper(site: Type): Type = {
          var ps = site.parents filter (_.typeSymbol.name == mix)
          if (ps.isEmpty)
            ps = site.parents filter (_.typeSymbol.name == mix)
          if (ps.isEmpty) {
            debuglog("Fatal: couldn't find site " + site + " in " + site.parents.map(_.typeSymbol.name))
            if (phase.erasedTypes && context.enclClass.owner.isTrait) {
              // the reference to super class got lost during erasure
              restrictionError(tree.pos, unit, "traits may not select fields or methods from super[C] where C is a class")
              ErrorType
            } else {
              MixinMissingParentClassNameError(tree, mix, clazz)
              ErrorType
            }
          } else if (!ps.tail.isEmpty) {
            AmbiguousParentClassError(tree)
            ErrorType
          } else {
            ps.head
          }
        }

        val owntype = (
          if (!mix.isEmpty) findMixinSuper(clazz.tpe)
          else if (context.inSuperInit) clazz.info.firstParent
          else intersectionType(clazz.info.parents)
        )
        treeCopy.Super(tree, qual1, mix) setType SuperType(clazz.thisType, owntype)
      }

      def typedThis(tree: This) =
        tree.symbol orElse qualifyingClass(tree, tree.qual, packageOK = false, immediate = true) match {
          case NoSymbol => tree
          case clazz    =>
            tree setSymbol clazz setType clazz.thisType.underlying
            if (isStableContext(tree, mode, pt)) tree setType clazz.thisType else tree
        }


      // For Java, instance and static members are in the same scope, but we put the static ones in the companion object
      // so, when we can't find a member in the class scope, check the companion
      def inCompanionForJavaStatic(cls: Symbol, name: Name): Symbol =
        if (!(context.unit.isJava && cls.isClass)) NoSymbol else {
          context.javaFindMember(cls.typeOfThis, name, _ => true)._2
        }

      /* Attribute a selection where `tree` is `qual.name`.
       * `qual` is already attributed.
       */
      def typedSelect(tree: Tree, qual: Tree, name: Name): Tree = {
        // note: on error, we discard the work we did in type checking tree.qualifier into qual
        // (tree is either Select or SelectFromTypeTree, and qual may be different from tree.qualifier because it has been type checked)
        val qualTp = qual.tpe
        if ((qualTp eq null) || qualTp.isError) setError(tree)
        else if (name.isTypeName && qualTp.isVolatile)  // TODO: use same error message for volatileType#T and volatilePath.T?
          if (tree.isInstanceOf[SelectFromTypeTree]) TypeSelectionFromVolatileTypeError(tree, qual)
          else UnstableTreeError(qual)
        else {
          def asDynamicCall = mkInvoke(context, tree, qual, name) map { t =>
            wrapErrors(t, (_.typed1(t, mode, pt)))
          }

          val sym = tree.symbol orElse member(qual.tpe, name) orElse inCompanionForJavaStatic(qual.symbol, name)
          if ((sym eq NoSymbol) && name != nme.CONSTRUCTOR && mode.inAny(EXPRmode | PATTERNmode)) {
            // symbol not found? --> try to convert implicitly to a type that does have the required
            // member.  Added `| PATTERNmode` to allow enrichment in patterns (so we can add e.g., an
            // xml member to StringContext, which in turn has an unapply[Seq] method)

              val qual1 = adaptToMemberWithArgs(tree, qual, name, mode)
              if ((qual1 ne qual) && !qual1.isErrorTyped)
                return typed(treeCopy.Select(tree, qual1, name), mode, pt)
          }

          // This special-case complements the logic in `adaptMember` in erasure, it handles selections
          // from `Super`. In `adaptMember`, if the erased type of a qualifier doesn't conform to the
          // owner of the selected member, a cast is inserted, e.g., (foo: Option[String]).get.trim).
          // Similarly, for `super.m`, typing `super` during erasure assigns the superclass. If `m`
          // is defined in a trait, this is incorrect, we need to assign a type to `super` that conforms
          // to the owner of `m`. Adding a cast (as in `adaptMember`) would not work, `super.asInstanceOf`
          // is not a valid tree.
          if (phase.erasedTypes && qual.isInstanceOf[Super]) {
            //  See the comment in `preErase` why we use the attachment (scala/bug#7936)
            val qualSym = tree.getAndRemoveAttachment[QualTypeSymAttachment] match {
              case Some(a) => a.sym
              case None => sym.owner
            }
            qual.setType(qualSym.tpe)
          }

          if (!reallyExists(sym)) {
            def handleMissing: Tree = {
              def errorTree = missingSelectErrorTree(tree, qual, name)
              def asTypeSelection = (
                if (context.unit.isJava && name.isTypeName) {
                  // scala/bug#3120 Java uses the same syntax, A.B, to express selection from the
                  // value A and from the type A. We have to try both.
                  atPos(tree.pos)(gen.convertToSelectFromType(qual, name)) match {
                    case EmptyTree => None
                    case tree1     => Some(typed1(tree1, mode, pt))
                  }
                }
                else None
              )
              debuglog(s"""
                |qual=$qual:${qual.tpe}
                |symbol=${qual.tpe.termSymbol.defString}
                |scope-id=${qual.tpe.termSymbol.info.decls.hashCode}
                |members=${qual.tpe.members mkString ", "}
                |name=$name
                |found=$sym
                |owner=${context.enclClass.owner}
                """.stripMargin)

              // 1) Try converting a term selection on a java class into a type selection.
              // 2) Try expanding according to Dynamic rules.
              // 3) Try looking up the name in the qualifier.
              asTypeSelection orElse asDynamicCall getOrElse (lookupInQualifier(qual, name) match {
                case NoSymbol => setError(errorTree)
                case found    => typed1(tree setSymbol found, mode, pt)
              })
            }
            handleMissing
          }
          else {
            if ((sym ne NoSymbol) && !qual.tpe.isStable && argsDependOnPrefix(sym)) {
              // Rewrites "qual.name ..." to "{ val lhs = qual ; lhs.name ... }" in cases where
              // qual is not stable and name has a method type which depends on its prefix. If
              // this is the case then hoisting qual out as a stable val means that members of
              // implicit scopes which are accessible via lhs can be candidates for satisfying
              // implicit (conversions to) arguments of name.

              // We have to introduce the ValDef before its use here, so we walk up the
              // context tree and attach it to the original root of this expression. It will
              // be extracted and inserted by insertStabilizer when typer unwinds out of this
              // expression. Stabilized args are introduced in the block arg expression.
              val insertionContext = context.nextEnclosing { ctx =>
                def isInsertionNode(tree: Tree) =
                  tree match {
                    case _: Apply | _: TypeApply | _: Select => true
                    case _                                   => false
                  }
                def isEnclosingInsertionNode(tree: Tree) =
                  tree match {
                    case Apply(_, args)           => args.contains(ctx.tree)
                    case _: TypeApply | _: Select => false
                    case _                        => true
                  }
                isInsertionNode(ctx.tree) && isEnclosingInsertionNode(ctx.outer.tree)
              }

              if (insertionContext != NoContext) {
                val vsym = insertionContext.owner.newValue(freshTermName(nme.STABILIZER_PREFIX), qual.pos.focus, SYNTHETIC | ARTIFACT | STABLE)
                vsym.setInfo(uncheckedBounds(qual.tpe))
                insertionContext.scope enter vsym
                val vdef = atPos(vsym.pos)(ValDef(vsym, focusInPlace(qual)) setType NoType)
                qual.changeOwner(insertionContext.owner -> vsym)
                addStabilizingDefinition(insertionContext.tree, vdef)
                val newQual = Ident(vsym) setType singleType(NoPrefix, vsym) setPos qual.pos.focus
                return typedSelect(tree, newQual, name)
              }
            }

            val tree1 = tree match {
              case Select(_, _) => treeCopy.Select(tree, qual, name)
              case SelectFromTypeTree(_, _) => treeCopy.SelectFromTypeTree(tree, qual, name)
            }
            val (result, accessibleError) = silent(_.makeAccessible(tree1, sym, qual.tpe, qual)) match {
              case SilentTypeError(err: AccessTypeError) =>
                (tree1, Some(err))
              case SilentTypeError(err) =>
                SelectWithUnderlyingError(tree, err)
                return tree
              case SilentResultValue((qual, pre)) =>
                (stabilize(qual, pre, mode, pt), None)
            }

            result match {
              // could checkAccessible (called by makeAccessible) potentially have skipped checking a type application in qual?
              case SelectFromTypeTree(qual@TypeTree(), name) if qual.tpe.typeArgs.nonEmpty => // TODO: somehow the new qual is not checked in refchecks
                treeCopy.SelectFromTypeTree(
                  result,
                  (TypeTreeWithDeferredRefCheck(){ () => val tp = qual.tpe; val sym = tp.typeSymbolDirect
                    // will execute during refchecks -- TODO: make private checkTypeRef in refchecks public and call that one?
                    checkBounds(qual, tp.prefix, sym.owner, sym.typeParams, tp.typeArgs, "")
                    qual // you only get to see the wrapped tree after running this check :-p
                  }) setType qual.tpe setPos qual.pos,
                  name)
              case _ if accessibleError.isDefined =>
                // don't adapt constructor, scala/bug#6074
                val qual1 = if (name == nme.CONSTRUCTOR) qual
                            else adaptToMemberWithArgs(tree, qual, name, mode, reportAmbiguous = false, saveErrors = false)
                if (!qual1.isErrorTyped && (qual1 ne qual))
                  typed(Select(qual1, name) setPos tree.pos, mode, pt)
                else
                  // before failing due to access, try a dynamic call.
                  asDynamicCall getOrElse {
                    context.issue(accessibleError.get)
                    setError(tree)
                  }
              case _ =>
                result
            }
          }
        }
      }

      def typedTypeSelectionQualifier(tree: Tree, pt: Type) =
        context.withImplicitsDisabled {
          val mode1 = MonoQualifierModes | mode.onlyTypePat
          typed(checkRootOfQualifier(tree, mode1), mode1, pt)
        }

      def typedSelectOrSuperCall(tree: Select) = tree match {
        case Select(qual @ Super(_, _), nme.CONSTRUCTOR) =>
          // the qualifier type of a supercall constructor is its first parent class
          typedSelect(tree, typedSelectOrSuperQualifier(qual), nme.CONSTRUCTOR)
        case Select(qual, name) =>
          if (name.isTypeName) {
            val qualTyped = typedTypeSelectionQualifier(tree.qualifier, WildcardType)
            val qualStableOrError =
              if (qualTyped.isErrorTyped || unit.isJava || treeInfo.admitsTypeSelection(qualTyped)) qualTyped
              else UnstableTreeError(qualTyped)
            typedSelect(tree, qualStableOrError, name)
          } else {
            if (StatisticsStatics.areSomeColdStatsEnabled) statistics.incCounter(typedSelectCount)
            val qualTyped = checkDead(context, typedQualifier(qual, mode))
            val tree1 = typedSelect(tree, qualTyped, name)

            if (tree.isInstanceOf[PostfixSelect])
              checkFeature(tree.pos, currentRun.runDefinitions.PostfixOpsFeature, name.decode)
            val sym = tree1.symbol
            if (sym != null && sym.isOnlyRefinementMember && !sym.isMacro)
              checkFeature(tree1.pos, currentRun.runDefinitions.ReflectiveCallsFeature, sym.toString)

            qualTyped.symbol match {
              case s: Symbol if s.isRootPackage => treeCopy.Ident(tree1, name)
              case _ => tree1
            }
          }
      }

      /* A symbol qualifies if:
       *  - it exists
       *  - it is not stale (stale symbols are made to disappear here)
       *  - if we are in a constructor pattern, method definitions do not qualify
       *    unless they are stable.  Otherwise, 'case x :: xs' would find the :: method.
       */
      def qualifies(sym: Symbol) = (
           sym.hasRawInfo
        && reallyExists(sym)
        && !(mode.typingConstructorPattern && sym.isMethod && !sym.isStable)
      )

      /* Attribute an identifier consisting of a simple name or an outer reference.
       *
       * @param tree      The tree representing the identifier.
       * @param name      The name of the identifier.
       * Transformations: (1) Prefix class members with this.
       *                  (2) Change imported symbols to selections
       */
      def typedIdent(tree: Tree, name: Name): Tree = {
        // setting to enable unqualified idents in empty package (used by the repl)
        def inEmptyPackage = if (settings.exposeEmptyPackage) lookupInEmpty(name) else NoSymbol

        def issue(err: AbsTypeError) = {
          // Avoiding some spurious error messages: see scala/bug#2388.
          val suppress = reporter.hasErrors && (name startsWith tpnme.ANON_CLASS_NAME)
          if (!suppress)
            ErrorUtils.issueTypeError(err)

          setError(tree)
        }
          // ignore current variable scope in patterns to enforce linearity
        val startContext = if (mode.typingPatternOrTypePat) context.outer else context

        def asTypeName = if (mode.inAll(MonoQualifierModes) && unit.isJava && name.isTermName) {
          startContext.lookupSymbol(name.toTypeName, qualifies).symbol
        } else NoSymbol

        val nameLookup   = tree.symbol match {
          case NoSymbol   => startContext.lookupSymbol(name, qualifies)
          case sym        => LookupSucceeded(EmptyTree, sym)
        }
        import InferErrorGen._
        nameLookup match {
          case LookupAmbiguous(msg)         => issue(AmbiguousIdentError(tree, name, msg))
          case LookupInaccessible(sym, msg) => issue(AccessError(tree, sym, context, msg))
          case LookupNotFound               =>
            asTypeName orElse inEmptyPackage orElse lookupInRoot(name) match {
              case NoSymbol => issue(SymbolNotFoundError(tree, name, context.owner, startContext))
              case sym      => typed1(tree setSymbol sym, mode, pt)
            }
          case LookupSucceeded(qual, sym)   =>
            (// this -> Foo.this
            if (sym.isThisSym)
              typed1(This(sym.owner) setPos tree.pos, mode, pt)
            else if (sym.rawname == nme.classOf && currentRun.runDefinitions.isPredefClassOf(sym) && pt.typeSymbol == ClassClass && pt.typeArgs.nonEmpty) {
              // Inferring classOf type parameter from expected type.  Otherwise an
              // actual call to the stubbed classOf method is generated, returning null.
              typedClassOf(tree, TypeTree(pt.typeArgs.head).setPos(tree.pos.focus))
            }
          else {
              val pre1  = if (sym.isTopLevel) sym.owner.thisType else if (qual == EmptyTree) NoPrefix else qual.tpe
              val tree1 = if (qual == EmptyTree) tree else {
                val pos = tree.pos
                Select(atPos(pos.focusStart)(qual), name).setPos(pos)
              }
              val (tree2, pre2) = makeAccessible(tree1, sym, pre1, qual)
            // scala/bug#5967 Important to replace param type A* with Seq[A] when seen from from a reference, to avoid
            //         inference errors in pattern matching.
              stabilize(tree2, pre2, mode, pt) modifyType dropIllegalStarTypes
            }) setAttachments tree.attachments
          }
        }

      def typedIdentOrWildcard(tree: Ident) = {
        val name = tree.name
        if (StatisticsStatics.areSomeColdStatsEnabled) statistics.incCounter(typedIdentCount)
        if (!tree.isBackquoted &&
            ((name == nme.WILDCARD && mode.typingPatternNotConstructor) ||
             (name == tpnme.WILDCARD && mode.inTypeMode)))
          tree setType makeFullyDefined(pt)
        else
          typedIdent(tree, name)
      }

      def typedCompoundTypeTree(tree: CompoundTypeTree) = {
        val templ = tree.templ
        val parents1 = templ.parents mapConserve (typedType(_, mode))

        // This is also checked later in typedStats, but that is too late for scala/bug#5361, so
        // we eagerly check this here.
        for (stat <- templ.body if !treeInfo.isDeclarationOrTypeDef(stat))
          OnlyDeclarationsError(stat)

        if ((parents1 ++ templ.body) exists (_.isErrorTyped)) tree setType ErrorType
        else {
          val decls = newScope
          //Console.println("Owner: " + context.enclClass.owner + " " + context.enclClass.owner.id)
          val self = refinedType(parents1 map (_.tpe), context.enclClass.owner, decls, templ.pos)
          newTyper(context.make(templ, self.typeSymbol, decls)).typedRefinement(templ)
          templ updateAttachment CompoundTypeTreeOriginalAttachment(parents1, Nil) // stats are set elsewhere
          tree setType (if (templ.exists(_.isErroneous)) ErrorType else self) // Being conservative to avoid scala/bug#5361
        }
      }

      def typedAppliedTypeTree(tree: AppliedTypeTree) = {
        val tpt        = tree.tpt
        val args       = tree.args
        val tpt1       = typed1(tpt, mode | FUNmode | TAPPmode, WildcardType)
        def isPoly     = tpt1.tpe.isInstanceOf[PolyType]
        def isComplete = tpt1.symbol.rawInfo.isComplete

        if (tpt1.isErrorTyped) {
          tpt1
        } else if (!tpt1.hasSymbolField) {
          AppliedTypeNoParametersError(tree, tpt1.tpe)
        } else {
          val tparams = tpt1.symbol.typeParams

          if (sameLength(tparams, args)) {
            // @M: kind-arity checking is done here and in adapt, full kind-checking is in checkKindBounds (in Infer)
            val args1 = map2Conserve(args, tparams) { (arg, tparam) =>
              def ptParams = Kind.FromParams(tparam.typeParams)

              // if symbol hasn't been fully loaded, can't check kind-arity except when we're in a pattern,
              // where we can (we can't take part in F-Bounds) and must (scala/bug#8023)
              val pt = if (mode.typingPatternOrTypePat) {
                tparam.initialize; ptParams
              }
              else if (isComplete) ptParams
              else Kind.Wildcard

              typedHigherKindedType(arg, mode, pt)
            }
            val argtypes = mapList(args1)(treeTpe)

            foreach2(args, tparams) { (arg, tparam) =>
              // note: can't use args1 in selector, because Binds got replaced
              val asym = arg.symbol
              def abounds = asym.info.bounds
              def tbounds = tparam.info.bounds
              // TODO investigate whether this should be merged with the near duplicate in Inferencer
              // and whether or not we should avoid using setInfo here as well to avoid potentially
              // trampling on type history.
              def enhanceBounds(): Unit = {
                val TypeBounds(lo0, hi0) = abounds
                val TypeBounds(lo1, hi1) = tbounds.subst(tparams, argtypes)
                val lo = lub(List(lo0, lo1))
                val hi = glb(List(hi0, hi1))
                if (!(lo =:= lo0 && hi =:= hi0))
                  asym setInfo logResult(s"Updating bounds of ${asym.fullLocationString} in $tree from '$abounds' to")(TypeBounds(lo, hi))
              }
              if (asym != null && asym.isAbstractType) {
                arg match {
                  // I removed the Ident() case that partially fixed scala/bug#1786,
                  // because the stricter bounds being inferred broke e.g., slick
                  // worse, the fix was compilation order-dependent
                  // sharpenQuantifierBounds (used in skolemizeExistential) has an alternative fix (scala/bug#6169) that's less invasive
                  case Bind(_, _) => enhanceBounds()
                  case _          =>
                }
              }
            }
            val original = treeCopy.AppliedTypeTree(tree, tpt1, args1)
            val result = TypeTree(appliedType(tpt1.tpe, argtypes)) setOriginal original
            if (isPoly) // did the type application (performed by appliedType) involve an unchecked beta-reduction?
              TypeTreeWithDeferredRefCheck(){ () =>
                // wrap the tree and include the bounds check -- refchecks will perform this check (that the beta reduction was indeed allowed) and unwrap
                // we can't simply use original in refchecks because it does not contains types
                // (and the only typed trees we have been mangled so they're not quite the original tree anymore)
                checkBounds(result, tpt1.tpe.prefix, tpt1.symbol.owner, tpt1.symbol.typeParams, argtypes, "")
                result // you only get to see the wrapped tree after running this check :-p
              } setType (result.tpe) setPos(result.pos)
            else result
          } else if (tparams.isEmpty) {
            AppliedTypeNoParametersError(tree, tpt1.tpe)
          } else {
            //Console.println("\{tpt1}:\{tpt1.symbol}:\{tpt1.symbol.info}")
            if (settings.debug) Console.println(tpt1+":"+tpt1.symbol+":"+tpt1.symbol.info)//debug
            AppliedTypeWrongNumberOfArgsError(tree, tpt1, tparams)
          }
        }
      }

      val sym: Symbol = tree.symbol
      if ((sym ne null) && (sym ne NoSymbol)) sym.initialize

      def typedPackageDef(pdef0: PackageDef) = {
        val pdef = treeCopy.PackageDef(pdef0, pdef0.pid, pluginsEnterStats(this, namer.expandMacroAnnotations(pdef0.stats)))
        val pid1 = typedPackageQualifier(pdef.pid).asInstanceOf[RefTree]
        assert(sym.moduleClass ne NoSymbol, sym)
        if (pid1.symbol.ne(NoSymbol) && !(pid1.symbol.hasPackageFlag || pid1.symbol.isModule))
          reporter.error(pdef.pos, s"There is name conflict between the ${pid1.symbol.fullName} and the package ${sym.fullName}.")
        val stats1 = newTyper(context.make(tree, sym.moduleClass, sym.info.decls))
          .typedStats(pdef.stats, NoSymbol)
        treeCopy.PackageDef(tree, pid1, stats1) setType NoType
      }

      /*
       * The typer with the correct context for a method definition. If the method is a default getter for
       * a constructor default, the resulting typer has a constructor context (fixes scala/bug#5543).
       */
      def defDefTyper(ddef: DefDef) = {
        val isConstrDefaultGetter = ddef.mods.hasDefault && sym.owner.isModuleClass &&
            nme.defaultGetterToMethod(sym.name) == nme.CONSTRUCTOR
        newTyper(context.makeNewScope(ddef, sym)).constrTyperIf(isConstrDefaultGetter)
      }

      def typedAlternative(alt: Alternative) = {
        context withinPatAlternative (
          treeCopy.Alternative(tree, alt.trees mapConserve (alt => typed(alt, mode, pt))) setType pt
        )
      }
      def typedStar(tree: Star) = {
        if (!context.starPatterns && !isPastTyper)
          StarPatternWithVarargParametersError(tree)

        treeCopy.Star(tree, typed(tree.elem, mode, pt)) setType makeFullyDefined(pt)
      }
      def issueTryWarnings(tree: Try): Try = {
        def checkForCatchAll(cdef: CaseDef): Unit = {
          def unbound(t: Tree) = t.symbol == null || t.symbol == NoSymbol
          def warn(name: Name) = {
            val msg = s"This catches all Throwables. If this is really intended, use `case ${name.decoded} : Throwable` to clear this warning."
            context.warning(cdef.pat.pos, msg)
          }
          if (cdef.guard.isEmpty) cdef.pat match {
            case Bind(name, i @ Ident(_)) if unbound(i) => warn(name)
            case i @ Ident(name) if unbound(i)          => warn(name)
            case _                                      =>
          }
        }
        if (!isPastTyper) tree match {
          case Try(_, Nil, fin) =>
            if (fin eq EmptyTree)
              context.warning(tree.pos, "A try without a catch or finally is equivalent to putting its body in a block; no exceptions are handled.")
          case Try(_, catches, _) =>
            catches foreach checkForCatchAll
        }
        tree
      }

      def typedTry(tree: Try) = {
        val Try(block, catches, fin) = tree
        val block1   = typed(block, pt)
        val catches1 = typedCases(catches, ThrowableTpe, pt)
        val fin1     = if (fin.isEmpty) fin else typed(fin, UnitTpe)

        def finish(ownType: Type) = treeCopy.Try(tree, block1, catches1, fin1) setType ownType

        issueTryWarnings(
          if (isFullyDefined(pt))
            finish(pt)
          else block1 :: catches1 map (_.tpe.deconst) match {
            case tpes if sameWeakLubAsLub(tpes) => finish(lub(tpes))
            case tpes                           =>
              val lub      = weakLub(tpes)
              val block2   = adapt(block1, mode, lub)
              val catches2 = catches1 map (adaptCase(_, mode, lub))
              treeCopy.Try(tree, block2, catches2, fin1) setType lub
          }
        )
      }

      def typedThrow(tree: Throw) = {
        val expr1 = typedByValueExpr(tree.expr, ThrowableTpe)
        treeCopy.Throw(tree, expr1) setType NothingTpe
      }

      def typedTyped(tree: Typed) = {
        if (treeInfo isWildcardStarType tree.tpt)
          typedStarInPattern(tree, mode.onlySticky, pt)
        else if (mode.inPatternMode)
          typedInPattern(tree, mode.onlySticky, pt)
        else tree match {
          // find out whether the programmer is trying to eta-expand a macro def
          // to do that we need to typecheck the tree first (we need a symbol of the eta-expandee)
          // that typecheck must not trigger macro expansions, so we explicitly prohibit them
          // however we cannot do `context.withMacrosDisabled`
          // because `expr` might contain nested macro calls (see scala/bug#6673).
          // Otherwise, (check for dead code, and) eta-expand.
          case MethodValue(expr) =>
            // Need to type in FUNmode so that we accept a method type (which also means we can't use our pt),
            // this does mean no overloading is performed. The main reason to ignore pt and move to FUNmode is that
            // the `m` in `m _` could involve an implicit conversion, which will go through adapt after converting,
            // which will run afoul of the restriction that a method-typed tree is only allowed when a function type is expected.
            // We peeled off the `_` marker for the typed1 call, so we don't know that the user has requested eta-expansion.
            // See scala/bug#8299.
            val funTyped = typed1(suppressMacroExpansion(expr), mode | FUNmode, WildcardType)
            if (funTyped.tpe.isInstanceOf[OverloadedType]) inferExprAlternative(funTyped, pt)
            funTyped match {
              case macroDef if treeInfo.isMacroApplication(macroDef) => MacroEtaError(macroDef)
              case methodValue                                       => typedEta(checkDead(context, methodValue))
            }
          case Typed(expr, tpt) =>
            val tpt1  = typedType(tpt, mode)                           // type the ascribed type first
            val exprWithAttachment =
              if (definitions.isUnitType(tpt1.tpe)) expr.updateAttachment(TypedExpectingUnitAttachment)
              else expr
            val expr1 = typed(exprWithAttachment, mode.onlySticky, tpt1.tpe.deconst) // then type the expression with tpt1 as the expected type
            treeCopy.Typed(tree, expr1, tpt1) setType tpt1.tpe
        }
      }

      def typedTypeApply(tree: TypeApply) = {
        val fun = tree.fun
        val args = tree.args
        // @M: kind-arity checking is done here and in adapt, full kind-checking is in checkKindBounds (in Infer)
        //@M! we must type fun in order to type the args, as that requires the kinds of fun's type parameters.
        // However, args should apparently be done first, to save context.undetparams. Unfortunately, the args
        // *really* have to be typed *after* fun. We escape from this classic Catch-22 by simply saving&restoring undetparams.

        // @M TODO: the compiler still bootstraps&all tests pass when this is commented out..
        //val undets = context.undetparams

        // @M: fun is typed in TAPPmode because it is being applied to its actual type parameters
        val fun1 = typed(fun, mode.forFunMode | TAPPmode)
        val tparams = if (fun1.symbol == null) Nil else fun1.symbol.typeParams

        //@M TODO: val undets_fun = context.undetparams  ?
        // "do args first" (by restoring the context.undetparams) in order to maintain context.undetparams on the function side.

        // @M TODO: the compiler still bootstraps when this is commented out.. TODO: run tests
        //context.undetparams = undets

        // @M maybe the well-kindedness check should be done when checking the type arguments conform to the type parameters' bounds?
        val args1 = if (sameLength(args, tparams)) map2Conserve(args, tparams) {
          (arg, tparam) => typedHigherKindedType(arg, mode, Kind.FromParams(tparam.typeParams))
        }
        else {
          //@M  this branch is correctly hit for an overloaded polymorphic type. It also has to handle erroneous cases.
          // Until the right alternative for an overloaded method is known, be very liberal,
          // typedTypeApply will find the right alternative and then do the same check as
          // in the then-branch above. (see pos/tcpoly_overloaded.scala)
          // this assert is too strict: be tolerant for errors like trait A { def foo[m[x], g]=error(""); def x[g] = foo[g/*ERR: missing argument type*/] }
          //assert(fun1.symbol.info.isInstanceOf[OverloadedType] || fun1.symbol.isError) //, (fun1.symbol,fun1.symbol.info,fun1.symbol.info.getClass,args,tparams))
          args mapConserve (typedHigherKindedType(_, mode))
        }

        //@M TODO: context.undetparams = undets_fun ?
        Typer.this.typedTypeApply(tree, mode, fun1, args1)
      }

      def typedApplyDynamic(tree: ApplyDynamic) = {
        assert(phase.erasedTypes)
        val qual1 = typed(tree.qual, AnyRefTpe)
        val args1 = tree.args mapConserve (arg => typed(arg, AnyRefTpe))
        treeCopy.ApplyDynamic(tree, qual1, args1) setType AnyRefTpe
      }

      def typedReferenceToBoxed(tree: ReferenceToBoxed) = {
        val id = tree.ident
        val id1 = typed1(id, mode, pt) match { case id: Ident => id }
        // [Eugene] am I doing it right?
        val erasedTypes = phaseId(currentPeriod) >= currentRun.erasurePhase.id
        val tpe = capturedVariableType(id.symbol, erasedTypes = erasedTypes)
        treeCopy.ReferenceToBoxed(tree, id1) setType tpe
      }

      // Warn about likely interpolated strings which are missing their interpolators
      def warnMissingInterpolator(lit: Literal): Unit = if (!isPastTyper) {
        // attempt to avoid warning about trees munged by macros
        def isMacroExpansion = {
          // context.tree is not the expandee; it is plain new SC(ps).m(args)
          //context.tree exists (t => (t.pos includes lit.pos) && hasMacroExpansionAttachment(t))
          // testing pos works and may suffice
          //openMacros exists (_.macroApplication.pos includes lit.pos)
          // tests whether the lit belongs to the expandee of an open macro
          openMacros exists (_.macroApplication.attachments.get[MacroExpansionAttachment] match {
            case Some(MacroExpansionAttachment(_, t: Tree)) => t exists (_ == lit)
            case _                                          => false
          })
        }
        // attempt to avoid warning about the special interpolated message string
        // for implicitNotFound or any standard interpolation (with embedded $$).
        def isRecognizablyNotForInterpolation = context.enclosingApply.tree match {
          case Apply(Select(Apply(RefTree(_, nme.StringContextName), _), _), _) => true
          case Apply(Select(New(RefTree(_, tpnme.implicitNotFound)), _), _) => true
          case _                                                            => isMacroExpansion
        }
        def requiresNoArgs(tp: Type): Boolean = tp match {
          case PolyType(_, restpe)     => requiresNoArgs(restpe)
          case MethodType(Nil, restpe) => requiresNoArgs(restpe)  // may be a curried method - can't tell yet
          case MethodType(p :: _, _)   => p.isImplicit            // implicit method requires no args
          case _                       => true                    // catches all others including NullaryMethodType
        }
        def isPlausible(m: Symbol) = !m.isPackage && m.alternatives.exists(x => requiresNoArgs(x.info))

        def maybeWarn(s: String): Unit = {
          def warn(message: String)         = context.warning(lit.pos, s"possible missing interpolator: $message")
          def suspiciousSym(name: TermName) = context.lookupSymbol(name, _ => true).symbol
          val suspiciousExprs               = InterpolatorCodeRegex findAllMatchIn s
          def suspiciousIdents              = InterpolatorIdentRegex findAllIn s map (s => suspiciousSym(TermName(s drop 1)))
          def isCheapIdent(expr: String)    = (Character.isJavaIdentifierStart(expr.charAt(0)) &&
                                               expr.tail.forall(Character.isJavaIdentifierPart))
          def warnableExpr(expr: String)    = !expr.isEmpty && (!isCheapIdent(expr) || isPlausible(suspiciousSym(TermName(expr))))

          if (suspiciousExprs.nonEmpty) {
            val exprs = (suspiciousExprs map (_ group 1)).toList
            // short-circuit on leading ${}
            if (!exprs.head.isEmpty && exprs.exists(warnableExpr))
              warn("detected an interpolated expression") // "${...}"
          } else
            suspiciousIdents find isPlausible foreach (sym => warn(s"detected interpolated identifier `$$${sym.name}`")) // "$id"
        }
        lit match {
          case Literal(Constant(s: String)) if !isRecognizablyNotForInterpolation => maybeWarn(s)
          case _                                                                  =>
        }
      }

      def typedLiteral(tree: Literal) = {
        if (settings.warnMissingInterpolator) warnMissingInterpolator(tree)

        tree setType (if (tree.value.tag == UnitTag) UnitTpe else ConstantType(tree.value))
      }

      def typedSingletonTypeTree(tree: SingletonTypeTree) = {
        val refTyped = typedTypeSelectionQualifier(tree.ref, WildcardType)

        if (refTyped.isErrorTyped) setError(tree)
        else {
          // .resultType unwraps NullaryMethodType (accessor of a path)
          // .deconst unwraps the ConstantType to a LiteralType (for literal-based singleton types)
          tree setType refTyped.tpe.resultType.deconst
          if (!treeInfo.admitsTypeSelection(refTyped)) UnstableTreeError(tree)
          else tree
        }
      }

      def typedTypeBoundsTree(tree: TypeBoundsTree) = {
        val lo1 = if (tree.lo.isEmpty) TypeTree(NothingTpe) else typedType(tree.lo, mode)
        val hi1 = if (tree.hi.isEmpty) TypeTree(AnyTpe) else typedType(tree.hi, mode)
        treeCopy.TypeBoundsTree(tree, lo1, hi1) setType TypeBounds(lo1.tpe, hi1.tpe)
      }

      def typedExistentialTypeTree(tree: ExistentialTypeTree) = {
        val tree1 = typerWithLocalContext(context.makeNewScope(tree, context.owner)){
          typer =>
            if (context.inTypeConstructorAllowed)
              typer.context.withinTypeConstructorAllowed(typer.typedExistentialTypeTree(tree, mode))
            else
              typer.typedExistentialTypeTree(tree, mode)
        }
        checkExistentialsFeature(tree1.pos, tree1.tpe, "the existential type")
        tree1
      }

      def typedTypeTree(tree: TypeTree) = {
        if (tree.original != null) {
          val newTpt = typedType(tree.original, mode)
          tree setType newTpt.tpe
          newTpt match {
            case tt @ TypeTree() => tree setOriginal tt.original
            case _ => tree
          }
        }
        else {
          // we should get here only when something before failed
          // and we try again (@see tryTypedApply). In that case we can assign
          // whatever type to tree; we just have to survive until a real error message is issued.
          devWarning(tree.pos, s"Assigning Any type to TypeTree because tree.original is null: tree is $tree/${System.identityHashCode(tree)}, sym=${tree.symbol}, tpe=${tree.tpe}")
          tree setType AnyTpe
        }
      }
      def typedFunction(fun: Function) = {
        if (fun.symbol == NoSymbol)
          fun.symbol = context.owner.newAnonymousFunctionValue(fun.pos)

        typerWithLocalContext(context.makeNewScope(fun, fun.symbol))(_.typedFunction(fun, mode, pt))
      }

      // Trees only allowed during pattern mode.
      def typedInPatternMode(tree: Tree): Tree = tree match {
        case tree: Alternative => typedAlternative(tree)
        case tree: Star        => typedStar(tree)
        case _                 => abort(s"unexpected tree in pattern mode: ${tree.getClass}\n$tree")
      }

      @inline def typedTypTree(tree: TypTree): Tree = tree match {
        case tree: TypeTree                     => typedTypeTree(tree)
        case tree: AppliedTypeTree              => typedAppliedTypeTree(tree)
        case tree: TypeBoundsTree               => typedTypeBoundsTree(tree)
        case tree: SingletonTypeTree            => typedSingletonTypeTree(tree)
        case tree: SelectFromTypeTree           => typedSelect(tree, typedType(tree.qualifier, mode), tree.name)
        case tree: CompoundTypeTree             => typedCompoundTypeTree(tree)
        case tree: ExistentialTypeTree          => typedExistentialTypeTree(tree)
        case tree: TypeTreeWithDeferredRefCheck => tree // TODO: retype the wrapped tree? TTWDRC would have to change to hold the wrapped tree (not a closure)
        case _                                  => abort(s"unexpected type-representing tree: ${tree.getClass}\n$tree")
      }

      @inline def typedMemberDef(tree: MemberDef): Tree = tree match {
        case tree: ValDef     => typedValDef(tree)
        case tree: DefDef     => defDefTyper(tree).typedDefDef(tree)
        case tree: ClassDef   => newTyper(context.makeNewScope(tree, sym)).typedClassDef(tree)
        case tree: ModuleDef  => newTyper(context.makeNewScope(tree, sym.moduleClass)).typedModuleDef(tree)
        case tree: TypeDef    => typedTypeDef(tree)
        case tree: PackageDef => typedPackageDef(tree)
        case _                => abort(s"unexpected member def: ${tree.getClass}\n$tree")
      }

      // Extract and insert stabilizing ValDefs (if any) which might have been
      // introduced during the typing of the original expression.
      def insertStabilizer(tree: Tree, original: Tree): Tree = {
        if (phase.erasedTypes) tree
        else stabilizingDefinitions(original) match {
          case Nil => tree
          case vdefs =>
            removeStabilizingDefinitions(tree)
            Block(vdefs.reverse, tree) setType tree.tpe setPos tree.pos
        }
      }

      // Trees not allowed during pattern mode.
      def typedOutsidePatternMode(tree: Tree): Tree = tree match {
        case tree: Block            => typerWithLocalContext(context.makeNewScope(tree, context.owner))(_.typedBlock(tree, mode, pt))
        case tree: If               => typedIf(tree)
        case tree: TypeApply        => insertStabilizer(typedTypeApply(tree), tree)
        case tree: Function         => typedFunction(tree)
        case tree: Match            => typedVirtualizedMatch(tree)
        case tree: New              => typedNew(tree)
        case tree: Assign           => typedAssign(tree.lhs, tree.rhs)
        case tree: NamedArg         => typedAssign(tree.lhs, tree.rhs)
        case tree: Super            => typedSuper(tree)
        case tree: Annotated        => typedAnnotated(tree)
        case tree: Return           => typedReturn(tree)
        case tree: Try              => typedTry(tree)
        case tree: Throw            => typedThrow(tree)
        case tree: ArrayValue       => typedArrayValue(tree)
        case tree: ApplyDynamic     => typedApplyDynamic(tree)
        case tree: ReferenceToBoxed => typedReferenceToBoxed(tree)
        case tree: LabelDef         => labelTyper(tree).typedLabelDef(tree)
        case tree: DocDef           => typedDocDef(tree, mode, pt)
        case _                      => abort(s"unexpected tree: ${tree.getClass}\n$tree")
      }

      // Trees allowed in or out of pattern mode.
      @inline def typedInAnyMode(tree: Tree): Tree = tree match {
        case tree: Ident   => typedIdentOrWildcard(tree)
        case tree: Bind    => typedBind(tree)
        case tree: Apply   => insertStabilizer(typedApply(tree), tree)
        case tree: Select  => insertStabilizer(typedSelectOrSuperCall(tree), tree)
        case tree: Literal => typedLiteral(tree)
        case tree: Typed   => typedTyped(tree)
        case tree: This    => typedThis(tree)  // scala/bug#6104
        case tree: UnApply => abort(s"unexpected UnApply $tree") // turns out UnApply never reaches here
        case _             =>
          if (mode.inPatternMode)
            typedInPatternMode(tree)
          else
            typedOutsidePatternMode(tree)
      }

      // begin typed1
      tree match {
        case tree: TypTree   => typedTypTree(tree)
        case tree: MemberDef => typedMemberDef(tree)
        case _               => typedInAnyMode(tree)
      }
    }

    def typed(tree: Tree, mode: Mode, pt: Type): Tree = {
      lastTreeToTyper = tree
      val statsEnabled = StatisticsStatics.areSomeHotStatsEnabled() && statistics.areHotStatsLocallyEnabled
      val startByType = if (statsEnabled) statistics.pushTimer(byTypeStack, byTypeNanos(tree.getClass)) else null
      if (statsEnabled) statistics.incCounter(visitsByType, tree.getClass)
      val shouldPrintTyping = printTypings && !phase.erasedTypes && !noPrintTyping(tree)
      val shouldPopTypingStack = shouldPrintTyping && typingStack.beforeNextTyped(tree, mode, pt, context)
      try {

        val ptPlugins = pluginsPt(pt, this, tree, mode)
        def retypingOk = (
          context.retyping
            && (tree.tpe ne null)
            && (tree.tpe.isErroneous || !(tree.tpe <:< ptPlugins))
          )
        if (retypingOk) {
          tree.setType(null)
          if (tree.hasSymbolField) tree.symbol = NoSymbol
        }
        val alreadyTyped = tree.tpe ne null
        val shouldPrint = !alreadyTyped && !phase.erasedTypes
        val ptWild = if (mode.inPatternMode)
          ptPlugins // scala/bug#5022 don't widen pt for patterns as types flow from it to the case body.
        else
          dropExistential(ptPlugins) // FIXME: document why this is done.
        val tree1: Tree = if (alreadyTyped) tree else typed1(tree, mode, ptWild)
        if (shouldPrint)
          typingStack.showTyped(tree1)

        // Can happen during erroneous compilation - error(s) have been
        // reported, but we need to avoid causing an NPE with this tree
        if (tree1.tpe eq null)
          return setError(tree)

        tree1 modifyType (pluginsTyped(_, this, tree1, mode, ptPlugins))

        val result =
          if (tree1.isEmpty) tree1
          else {
            val result = adapt(tree1, mode, ptPlugins, tree)
            if (typerShouldExpandDeferredMacros) {
              macroExpandAll(this, result)
            } else result
          }

        if (shouldPrint)
          typingStack.showAdapt(tree1, result, ptPlugins, context)

        if (!isPastTyper)
          signalDone(context.asInstanceOf[analyzer.Context], tree, result)

        if (mode.inPatternMode && !mode.inPolyMode && result.isType)
          PatternMustBeValue(result, pt)

        if (shouldPopTypingStack) typingStack.showPop(result)

        result
      } catch {
        case ex: CyclicReference if global.propagateCyclicReferences =>
          throw ex
        case ex: TypeError =>
          tree.clearType()
          // The only problematic case are (recoverable) cyclic reference errors which can pop up almost anywhere.
          typingStack.printTyping(tree, "caught %s: while typing %s".format(ex, tree)) //DEBUG
          reportTypeError(context, tree.pos, ex)
          setError(tree)
        case ex: Exception =>
          // @M causes cyclic reference error
          devWarning(s"exception when typing $tree, pt=$pt")
          if (context != null && context.unit.exists && tree != null)
            logError("AT: " + tree.pos, ex)
          throw ex
      } finally {
        if (shouldPopTypingStack) typingStack.pop(tree)
        if (statsEnabled) statistics.popTimer(byTypeStack, startByType)
      }
    }

    def atOwner(owner: Symbol): Typer =
      newTyper(context.make(owner = owner))

    def atOwner(tree: Tree, owner: Symbol): Typer =
      newTyper(context.make(tree, owner))

    /** Types expression or definition `tree`.
     */
    @inline final def typed(tree: Tree): Tree =
      typed(tree, context.defaultModeForTyped, WildcardType)

    @inline final def typedByValueExpr(tree: Tree, pt: Type = WildcardType): Tree = typed(tree, EXPRmode | BYVALmode, pt)

    def typedPos(pos: Position, mode: Mode, pt: Type)(tree: Tree) = typed(atPos(pos)(tree), mode, pt)
    def typedPos(pos: Position)(tree: Tree) = typed(atPos(pos)(tree))
    // TODO: see if this formulation would impose any penalty, since
    // it makes for a lot less casting.
    // def typedPos[T <: Tree](pos: Position)(tree: T): T = typed(atPos(pos)(tree)).asInstanceOf[T]

    /** Types expression `tree` with given prototype `pt`.
     */
    @inline final def typed(tree: Tree, pt: Type): Tree =
      typed(tree, context.defaultModeForTyped, pt)

    @inline final def typed(tree: Tree, mode: Mode): Tree =
      typed(tree, mode, WildcardType)

    /** Types qualifier `tree` of a select node.
     *  E.g. is tree occurs in a context like `tree.m`.
     */
    @inline final def typedQualifier(tree: Tree, mode: Mode, pt: Type): Tree =
      typed(checkRootOfQualifier(tree, mode), PolyQualifierModes | mode.onlyTypePat, pt) // TR: don't set BYVALmode, since qualifier might end up as by-name param to an implicit

    /** Types qualifier `tree` of a select node.
     *  E.g. is tree occurs in a context like `tree.m`.
     */
    @inline final def typedQualifier(tree: Tree, mode: Mode): Tree =
      typedQualifier(tree, mode, WildcardType)

    @inline final def typedQualifier(tree: Tree): Tree = typedQualifier(tree, NOmode, WildcardType)

    // if a package id is a selection from _root_ in scope, warn about semantics and set symbol for typedQualifier
    @inline final def typedPackageQualifier(tree: Tree): Tree = typedQualifier(packageQualifierTraverser(tree))

    object packageQualifierTraverser extends Traverser {
      def checkRootSymbol(t: Tree): Unit =
        context.lookupSymbol(nme.ROOTPKG, p => p.isPackage && !p.isRootPackage) match {
          case LookupSucceeded(_, sym) =>
            warning(t.pos, s"${nme.ROOTPKG} in root position in package definition does not refer to the root package, but to ${sym.fullLocationString}, which is in scope")
            t.setSymbol(sym)
          case _ => ()
        }
      override def traverse(tree: Tree): Unit =
        tree match {
          case Select(id@Ident(nme.ROOTPKG), _) if !id.hasExistingSymbol => checkRootSymbol(id)
          case _ => super.traverse(tree)
        }
    }

    /** If import from path starting with _root_, warn if there is a _root_ value in scope,
     *  and ensure _root_ can only be the root package in that position.
     */
    @inline def checkRootOfQualifier(q: Tree, mode: Mode): Tree =
      if (mode.typingPatternOrTypePat) patternQualifierTraverser(q) else nonpatternQualifierTraverser(q)

    abstract class QualifierTraverser extends Traverser {
      def startContext: Context
      def checkRootSymbol(t: Tree): Unit = {
        startContext.lookupSymbol(nme.ROOTPKG, !_.isRootPackage) match {
          case LookupSucceeded(_, sym) =>
            warning(t.pos, s"${nme.ROOTPKG} in root position of qualifier refers to the root package, not ${sym.fullLocationString}, which is in scope")
            t.setSymbol(rootMirror.RootPackage)
          case _ => ()
        }
      }
      override def traverse(tree: Tree): Unit =
        tree match {
          case Select(id@Ident(nme.ROOTPKG), _) if !id.hasExistingSymbol => checkRootSymbol(id)
          case _ => super.traverse(tree)
        }
    }
    object patternQualifierTraverser extends QualifierTraverser {
      override def startContext = context.outer
    }
    object nonpatternQualifierTraverser extends QualifierTraverser {
      override def startContext = context
    }

    /** Types function part of an application */
    @inline final def typedOperator(tree: Tree): Tree = typed(tree, OperatorModes)

    // the qualifier type of a supercall constructor is its first parent class
    private def typedSelectOrSuperQualifier(qual: Tree) =
      context withinSuperInit typed(qual, PolyQualifierModes)

    /** Types a pattern with prototype `pt` */
    def typedPattern(tree: Tree, pt: Type): Tree = {
      // We disable implicits because otherwise some constructs will
      // type check which should not.  The pattern matcher does not
      // perform implicit conversions in an attempt to consummate a match.

      // on the one hand,
      //   "abc" match { case Seq('a', 'b', 'c') => true }
      // should be ruled out statically, otherwise this is a runtime
      // error both because there is an implicit from String to Seq
      // (even though such implicits are not used by the matcher) and
      // because the typer is fine with concluding that "abc" might
      // be of type "String with Seq[T]" and thus eligible for a call
      // to unapplySeq.

      // on the other hand, we want to be able to use implicits to add members retro-actively (e.g., add xml to StringContext)

      // as a compromise, context.enrichmentEnabled tells adaptToMember to go ahead and enrich,
      // but arbitrary conversions (in adapt) are disabled
      // TODO: can we achieve the pattern matching bit of the string interpolation SIP without this?
      typingInPattern(context.withImplicitsDisabledAllowEnrichment(typed(tree, PATTERNmode, pt)))
    }

    /** Types a (fully parameterized) type tree */
    def typedType(tree: Tree, mode: Mode): Tree =
      typed(tree, mode.forTypeMode, WildcardType)

    /** Types a (fully parameterized) type tree */
    def typedType(tree: Tree): Tree = typedType(tree, NOmode)

    /** Types a higher-kinded type tree -- pt denotes the expected kind and must be one of `Kind.WildCard` and `Kind.FromParams` */
    def typedHigherKindedType(tree: Tree, mode: Mode, pt: Type): Tree =
      if (pt != Kind.Wildcard && pt.typeParams.isEmpty) typedType(tree, mode) // kind is known and it's *
      else context withinTypeConstructorAllowed typed(tree, NOmode, pt)

    def typedHigherKindedType(tree: Tree, mode: Mode): Tree =
      context withinTypeConstructorAllowed typed(tree)

    /** Types a type constructor tree used in a new or supertype */
    def typedTypeConstructor(tree: Tree, mode: Mode): Tree = {
      val result = typed(tree, mode.forTypeMode | FUNmode, WildcardType)

      // get rid of type aliases for the following check (#1241)
      result.tpe.dealias match {
        case restpe @ TypeRef(pre, _, _) if !phase.erasedTypes && !pre.isStable && !context.unit.isJava =>
          // The isJava exception if OK only because the only type constructors scalac gets
          // to see are those in the signatures. These do not need a unique object as a prefix.
          // The situation is different for new's and super's, but scalac does not look deep
          // enough to see those. See #3938
          ConstructorPrefixError(tree, restpe)
        case _ =>
          // must not normalize: type application must be (bounds-)checked (during RefChecks), see #2208
          // during uncurry (after refchecks), all types are normalized
          result
      }
    }

    def typedTypeConstructor(tree: Tree): Tree = typedTypeConstructor(tree, NOmode)

    def computeType(tree: Tree, pt: Type): Type = {
      // macros employ different logic of `computeType`
      assert(!context.owner.isMacro, context.owner)
      val tree1 = typed(tree, pt)
      transformed(tree) = tree1
      val tpe = packedType(tree1, context.owner)
      checkExistentialsFeature(tree.pos, tpe, "inferred existential type")
      tpe
    }

    def computeMacroDefType(ddef: DefDef, pt: Type): Type = {
      assert(context.owner.isMacro, context.owner)
      assert(ddef.symbol.isMacro, ddef.symbol)

      // macro defs are typechecked in `methodSig` (by calling this method) in order to establish their link to macro implementation asap
      // if a macro def doesn't have explicitly specified return type, this method will be called again by `assignTypeToTree`
      // here we guard against this case
      val rhs1 =
        if (transformed contains ddef.rhs) {
          transformed(ddef.rhs)
        } else {
          val rhs1 = typedMacroBody(this, ddef)
          transformed(ddef.rhs) = rhs1
          rhs1
        }

      val isMacroBodyOkay = !ddef.symbol.isErroneous && !(rhs1 exists (_.isErroneous)) && rhs1 != EmptyTree
      val shouldInheritMacroImplReturnType = ddef.tpt.isEmpty
      if (isMacroBodyOkay && shouldInheritMacroImplReturnType) {
        val commonMessage = "macro defs must have explicitly specified return types"
        def reportFailure() = {
          ddef.symbol.setFlag(IS_ERROR)
          context.error(ddef.pos, commonMessage)
        }
        reportFailure()
      }
      AnyTpe
    }

    @inline final def transformedOr(tree: Tree, op: => Tree): Tree = lookupTransformed(tree) match {
      case Some(tree1) => tree1
      case _           => op
    }

    @inline
    final def transformedOrTyped(tree: Tree, mode: Mode, pt: Type): Tree = {
      lookupTransformed(tree) match {
        case Some(tree1) => tree1
        case _           => if (canSkipRhs(tree)) EmptyTree else typed(tree, mode, pt)
      }
    }
    final def lookupTransformed(tree: Tree): Option[Tree] =
      if (phase.erasedTypes) None // OPT save the hashmap lookup in erasure type and beyond
      else transformed remove tree

    private final def canSkipRhs(tree: Tree) = settings.Youtline.value && !tree.exists {
      case Super(qual, mix) =>
        // conservative approximation of method bodies that may give rise to super accessors which must be
        // stored in pickle.
        context.owner.enclClass.isTrait || mix != tpnme.EMPTY
      case _ => false
    }
  }

  /** Finish computation of param aliases after typechecking is completed */
  final def finishComputeParamAlias(): Unit = {
    val classes = superConstructorCalls.keys.toArray
    // superclasses before subclasses to avoid a data race between `superAcc.alias` and `acc.setAlias` below.
    scala.util.Sorting.quickSort(classes)(Ordering.fromLessThan((a, b) => b.isLess(a)))

    for (sym <- classes) {
      for ((ownAcc, superAcc) <- superConstructorCalls.getOrElse(sym, Nil)) {
        // We have a corresponding parameter in the super class.
        val superClazz = sym.superClass
        val alias = (
          superAcc.initialize.alias // Is the param accessor is an alias for a field further up  the class hierarchy?
            orElse (superAcc getterIn superAcc.owner) // otherwise, lookup the accessor for the super
            filter (alias => superClazz.info.nonPrivateMember(alias.name) == alias) // the accessor must be public
          )
        if (alias.exists && !alias.accessed.isVariable && !isRepeatedParamType(alias.accessed.info)) {
          ownAcc match {
            case acc: TermSymbol if !acc.isVariable && !isByNameParamType(acc.info) =>
              debuglog(s"$acc has alias ${alias.fullLocationString}")
              acc setAlias alias
            case _ =>
          }
        }
      }
    }
    superConstructorCalls.clear()
  }

}

trait TypersStats {
  self: TypesStats with Statistics =>
  val typedIdentCount     = newCounter("#typechecked identifiers")
  val typedSelectCount    = newCounter("#typechecked selections")
  val typedApplyCount     = newCounter("#typechecked applications")
  val rawTypeFailed       = newSubCounter ("  of which in failed", rawTypeCount)
  val subtypeFailed       = newSubCounter("  of which in failed", subtypeCount)
  val findMemberFailed    = newSubCounter("  of which in failed", findMemberCount)
  val failedSilentNanos   = newSubTimer("time spent in failed", typerNanos)
  val failedApplyNanos    = newSubTimer("  failed apply", typerNanos)
  val failedOpEqNanos     = newSubTimer("  failed op=", typerNanos)
  val isReferencedNanos   = newSubTimer("time spent ref scanning", typerNanos)
  val visitsByType        = newByClass("#visits by tree node", "typer")(newCounter(""))
  val byTypeNanos         = newByClass("time spent by tree node", "typer")(newStackableTimer("", typerNanos))
  val byTypeStack         = newTimerStack()
}<|MERGE_RESOLUTION|>--- conflicted
+++ resolved
@@ -461,13 +461,8 @@
      *  of a this or super with prefix `qual`.
      *  packageOk is equal false when qualifying class symbol
      */
-<<<<<<< HEAD
     def qualifyingClass(tree: Tree, qual: Name, packageOK: Boolean, immediate: Boolean) =
-      context.enclClass.owner.ownerChain.find(o => qual.isEmpty || o.isClass && o.name == qual) match {
-=======
-    def qualifyingClass(tree: Tree, qual: Name, packageOK: Boolean) =
       context.enclClass.owner.ownersIterator.find(o => qual.isEmpty || o.isClass && o.name == qual) match {
->>>>>>> 61840780
         case Some(c) if packageOK || !c.isPackageClass => c
         case _ =>
           QualifyingClassError(tree, qual)
