--- conflicted
+++ resolved
@@ -1802,13 +1802,7 @@
       assert(clazz != NoSymbol, cdef)
       reenterTypeParams(cdef.tparams)
       val tparams1 = cdef.tparams mapConserve (typedTypeDef)
-<<<<<<< HEAD
-      val impl1 = typerReportAnyContextErrors(context.make(cdef.impl, clazz, newScope)) {
-        _.typedTemplate(cdef.impl, typedParentTypes(cdef.impl))
-      }
-=======
-      val impl1 = newTyper(context.make(cdef.impl, clazz, newScope)).typedTemplate(cdef.impl, parentTypes(cdef.impl))
->>>>>>> 5147bb27
+      val impl1 = newTyper(context.make(cdef.impl, clazz, newScope)).typedTemplate(cdef.impl, typedParentTypes(cdef.impl))
       val impl2 = finishMethodSynthesis(impl1, clazz, context)
       if (clazz.isTrait && clazz.info.parents.nonEmpty && clazz.info.firstParent.typeSymbol == AnyClass)
         checkEphemeral(clazz, impl2.body)
@@ -1849,21 +1843,8 @@
         || !linkedClass.isSerializable
         || clazz.isSerializable
       )
-<<<<<<< HEAD
-      val impl1 = typerReportAnyContextErrors(context.make(mdef.impl, clazz, newScope)) {
-        _.typedTemplate(mdef.impl, {
-          typedParentTypes(mdef.impl) ++ (
-            if (noSerializable) Nil
-            else {
-              clazz.makeSerializable()
-              List(TypeTree(SerializableClass.tpe) setPos clazz.pos.focus)
-            }
-          )
-        })
-      }
-=======
       val impl1 = newTyper(context.make(mdef.impl, clazz, newScope)).typedTemplate(mdef.impl, {
-        parentTypes(mdef.impl) ++ (
+        typedParentTypes(mdef.impl) ++ (
           if (noSerializable) Nil
           else {
             clazz.makeSerializable()
@@ -1872,7 +1853,6 @@
         )
       })
 
->>>>>>> 5147bb27
       val impl2  = finishMethodSynthesis(impl1, clazz, context)
 
       if (mdef.symbol == PredefModule)
@@ -4454,16 +4434,12 @@
         val stableApplication = (fun.symbol ne null) && fun.symbol.isMethod && fun.symbol.isStable
         if (args.isEmpty && stableApplication && isPatternMode) {
           // treat stable function applications f() as expressions.
-<<<<<<< HEAD
-          typed1(tree, (mode &~ PATTERNmode) | EXPRmode, pt)
-=======
           //
           // [JZ] According to Martin, this is related to the old pattern matcher, which
           //      needs to typecheck after a the translation of `x.f` to `x.f()` in a prior
           //      compilation phase. As part of SI-7377, this has been tightened with `args.isEmpty`,
           //      but we should remove it altogether in Scala 2.11.
-          typed1(tree, mode & ~PATTERNmode | EXPRmode, pt)
->>>>>>> 5147bb27
+          typed1(tree, mode &~ PATTERNmode | EXPRmode, pt)
         } else {
           val funpt = if (isPatternMode) pt else WildcardType
           val appStart = if (Statistics.canEnable) Statistics.startTimer(failedApplyNanos) else null
