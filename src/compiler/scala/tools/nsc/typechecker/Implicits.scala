--- conflicted
+++ resolved
@@ -671,7 +671,7 @@
             if(!matchesPt(tpInstantiated, wildPt, allUndetparams)) {
               if (StatisticsStatics.areSomeColdStatsEnabled) statistics.incCounter(matchesPtInstMismatch1)
               false
-            } else if(!isView && !isViewLike) {
+            } else {
               // we can't usefully prune views any further because we would need to type an application
               // of the view to the term as is done in the computation of itree2 in typedImplicit1.
               tvars.foreach(_.constr.stopWideningIfPrecluded)
@@ -682,31 +682,13 @@
               if(!matchesPt(tpSubst, wildPt, remainingUndet)) {
                 if (StatisticsStatics.areSomeColdStatsEnabled) statistics.incCounter(matchesPtInstMismatch2)
                 false
-<<<<<<< HEAD
               } else true
-            } else true
+              }
           } catch {
             case _: NoInstance => false
           }
         case _ => true
       }
-=======
-              } else {
-                val targs = solvedTypes(tvars, allUndetparams, allUndetparams map varianceInType(wildPt), upper = false, lubDepth(tpInstantiated :: wildPt :: Nil))
-                val AdjustedTypeArgs(okParams, okArgs) = adjustTypeArgs(allUndetparams, tvars, targs)
-                val remainingUndet = allUndetparams diff okParams
-                val tpSubst = deriveTypeWithWildcards(remainingUndet)(tp.instantiateTypeParams(okParams, okArgs))
-                if(!matchesPt(tpSubst, wildPt, remainingUndet)) {
-                  if (StatisticsStatics.areSomeColdStatsEnabled) statistics.incCounter(matchesPtInstMismatch2)
-                  false
-                } else true
-              }
-            } catch {
-              case _: NoInstance => false
-            }
-          case _ => true
-        }
->>>>>>> 2f42b90f
     }
 
     /** Capturing the overlap between isPlausiblyCompatible and normSubType.
@@ -1126,23 +1108,16 @@
             )
 
           val mark = undoLog.log
-<<<<<<< HEAD
           val savedInfos = undetParams.map(_.info)
           val typedFirstPending = {
             try {
-              if(wildPtNotInstantiable || matchesPtInst(firstPending))
+              if(isView || wildPtNotInstantiable || matchesPtInst(firstPending))
                 typedImplicit(firstPending, ptChecked = true, isLocalToCallsite)
               else SearchFailure
             } finally {
               foreach2(undetParams, savedInfos){ (up, si) => up.setInfo(si) }
             }
           }
-=======
-          val typedFirstPending =
-            if(isView || wildPtNotInstantiable || matchesPtInst(firstPending))
-              typedImplicit(firstPending, ptChecked = true, isLocalToCallsite)
-            else SearchFailure
->>>>>>> 2f42b90f
           if (typedFirstPending.isFailure && settings.isScala213)
             undoLog.undoTo(mark) // Don't accumulate constraints from typechecking or type error message creation for failed candidates
 
