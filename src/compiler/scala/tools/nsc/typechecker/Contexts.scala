--- conflicted
+++ resolved
@@ -1773,29 +1773,17 @@
       var selectors = tree.selectors
       @inline def current = selectors.head
       @inline def maybeNonLocalMember(nom: Name): Symbol =
-        if (qual.tpe.isError) NoSymbol else qual.tpe.nonLocalMember(nom)
+        if (qual.tpe.isError) NoSymbol
+        else qual.tpe.nonLocalMember(nom).orElse {
+          if (pos.source.isJava) qual.tpe.companion nonLocalMember nom else NoSymbol
+        }
       while ((selectors ne Nil) && result == NoSymbol) {
-<<<<<<< HEAD
         if (current.introduces(name))
-          result = maybeNonLocalMember(if (name.isTypeName) current.name.toTypeName else current.name)
+          result = maybeNonLocalMember(current.name asTypeOf name)
         else if (!current.isWildcard && current.hasName(name))
           renamed = true
         else if (current.isWildcard && !renamed && !requireExplicit)
           result = maybeNonLocalMember(name)
-=======
-        def sameName(name: Name, other: Name) = {
-          (name eq other) || (name ne null) && name.start == other.start && name.length == other.length
-        }
-        def tryJavaCompanion(target: Name) =
-          if (pos.source.isJava) qual.tpe.companion nonLocalMember target else NoSymbol
-        if (sameName(current.rename, name)) {
-          val target = current.name asTypeOf name
-          result = qual.tpe nonLocalMember target orElse tryJavaCompanion(target)
-        } else if (sameName(current.name, name))
-          renamed = true
-        else if (current.name == nme.WILDCARD && !renamed && !requireExplicit)
-          result = qual.tpe nonLocalMember name orElse tryJavaCompanion(name)
->>>>>>> 88cb6f22
 
         if (result == NoSymbol)
           selectors = selectors.tail
