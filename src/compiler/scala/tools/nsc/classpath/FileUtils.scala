--- conflicted
+++ resolved
@@ -63,11 +63,7 @@
 
   // probably it should match a pattern like [a-z_]{1}[a-z0-9_]* but it cannot be changed
   // because then some tests in partest don't pass
-<<<<<<< HEAD
-  private def maybeValidPackage(dirName: String): Boolean =
-=======
-  def mayBeValidPackage(dirName: String): Boolean =
->>>>>>> db8520e5
+  def maybeValidPackage(dirName: String): Boolean =
     (dirName != "META-INF") && (dirName != "") && (dirName.charAt(0) != '.')
 
   def mkFileFilter(f: JFile => Boolean) = new FileFilter {
