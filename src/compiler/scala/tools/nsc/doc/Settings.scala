/* NSC -- new Scala compiler
 * Copyright 2005-2013 LAMP/EPFL
 * @author  Martin Odersky
 */

package scala.tools.nsc
package doc

<<<<<<< HEAD
import java.net.URI
=======
import java.io.File
>>>>>>> 6f3ea778
import scala.language.postfixOps

/** An extended version of compiler settings, with additional Scaladoc-specific options.
  * @param error A function that prints a string to the appropriate error stream
  * @param print A function that prints the string, without any extra boilerplate of error */
class Settings(error: String => Unit, val printMsg: String => Unit = println(_)) extends scala.tools.nsc.Settings(error) {

  /** A setting that defines in which format the documentation is output. ''Note:'' this setting is currently always
    * `html`. */
  val docformat = ChoiceSetting (
    "-doc-format",
    "format",
    "Selects in which format documentation is rendered",
    List("html"),
    "html"
  )

  /** A setting that defines the overall title of the documentation, typically the name of the library being
    * documented. ''Note:'' This setting is currently not used. */
  val doctitle = StringSetting (
    "-doc-title",
    "title",
    "The overall name of the Scaladoc site",
    ""
  )

  /** A setting that defines the overall version number of the documentation, typically the version of the library being
    * documented. ''Note:'' This setting is currently not used. */
  val docversion = StringSetting (
    "-doc-version",
    "version",
    "An optional version number, to be appended to the title",
    ""
  )

  val docfooter = StringSetting (
    "-doc-footer",
    "footer",
    "A footer on every ScalaDoc page, by default the EPFL/Typesafe copyright notice. Can be overridden with a custom footer.",
    ""
  )

  val docUncompilable = StringSetting (
    "-doc-no-compile",
    "path",
    "A directory containing sources which should be parsed, no more (e.g. AnyRef.scala)",
    ""
  )

  lazy val uncompilableFiles = docUncompilable.value match {
    case ""     => Nil
    case path   => io.Directory(path).deepFiles filter (_ hasExtension "scala") toList
  }

  /** A setting that defines a URL to be concatenated with source locations and show a link to source files.
   * If needed the sourcepath option can be used to exclude undesired initial part of the link to sources */
  val docsourceurl = StringSetting (
    "-doc-source-url",
    "url",
    "A URL pattern used to build links to template sources; use variables, for example: ?{TPL_NAME} ('Seq'), ?{TPL_OWNER} ('scala.collection'), ?{FILE_PATH} ('scala/collection/Seq')",
    ""
  )

  val docExternalDoc = MultiStringSetting (
    "-doc-external-doc",
    "external-doc",
    "comma-separated list of classpath_entry_path#doc_URL pairs describing external dependencies."
  )

  val useStupidTypes = BooleanSetting (
    "-Yuse-stupid-types",
    "Print the types of inherited members as seen from their original definition context. Hint: you don't want to do that!"
  )

  val docgenerator = StringSetting (
    "-doc-generator",
    "class-name",
    "The fully qualified name of a doclet class, which will be used to generate the documentation",
    "scala.tools.nsc.doc.html.Doclet"
  )

  val docRootContent = PathSetting (
    "-doc-root-content",
    "The file from which the root package documentation should be imported.",
    ""
  )

  val docImplicits = BooleanSetting (
    "-implicits",
    "Document members inherited by implicit conversions."
  )

  val docImplicitsDebug = BooleanSetting (
    "-implicits-debug",
    "Show debugging information for members inherited by implicit conversions."
  )

  val docImplicitsShowAll = BooleanSetting (
    "-implicits-show-all",
    "Show members inherited by implicit conversions that are impossible in the default scope. " +
    "(for example conversions that require Numeric[String] to be in scope)"
  )

  val docImplicitsSoundShadowing = BooleanSetting (
    "-implicits-sound-shadowing",
    "Use a sound implicit shadowing calculation. Note: this interacts badly with usecases, so " +
    "only use it if you haven't defined usecase for implicitly inherited members."
  )

  val docImplicitsHide = MultiStringSetting (
	  "-implicits-hide",
    "implicit(s)",
    "Hide the members inherited by the given comma separated, fully qualified implicit conversions. Add dot (.) to include default conversions."
  )

  val docDiagrams = BooleanSetting (
    "-diagrams",
    "Create inheritance diagrams for classes, traits and packages."
  )

  val docDiagramsDebug = BooleanSetting (
    "-diagrams-debug",
    "Show debugging information for the diagram creation process."
  )

  val docDiagramsDotPath = PathSetting (
    "-diagrams-dot-path",
    "The path to the dot executable used to generate the inheritance diagrams. Eg: /usr/bin/dot",
    "dot" // by default, just pick up the system-wide dot
  )

  /** The maxium nuber of normal classes to show in the diagram */
  val docDiagramsMaxNormalClasses = IntSetting(
    "-diagrams-max-classes",
    "The maximum number of superclasses or subclasses to show in a diagram",
    15,
    None,
    _ => None
  )

  /** The maxium nuber of implcit classes to show in the diagram */
  val docDiagramsMaxImplicitClasses = IntSetting(
    "-diagrams-max-implicits",
    "The maximum number of implicitly converted classes to show in a diagram",
    10,
    None,
    _ => None
  )

  val docDiagramsDotTimeout = IntSetting(
    "-diagrams-dot-timeout",
    "The timeout before the graphviz dot util is forcefully closed, in seconds (default: 10)",
    10,
    None,
    _ => None
  )

  val docDiagramsDotRestart = IntSetting(
    "-diagrams-dot-restart",
    "The number of times to restart a malfunctioning dot process before disabling diagrams (default: 5)",
    5,
    None,
    _ => None
  )

  val docRawOutput = BooleanSetting (
    "-raw-output",
    "For each html file, create another .html.raw file containing only the text. (can be used for quickly diffing two scaladoc outputs)"
  )

  val docNoPrefixes = BooleanSetting (
    "-no-prefixes",
    "Prevents generating prefixes in types, possibly creating ambiguous references, but significantly speeding up scaladoc."
  )

  val docNoLinkWarnings = BooleanSetting (
    "-no-link-warnings",
    "Avoid warnings for ambiguous and incorrect links."
  )

  val docSkipPackages = StringSetting (
    "-skip-packages",
    "<package1>:...:<packageN>",
    "A colon-delimited list of fully qualified package names that will be skipped from scaladoc.",
    ""
  )

  val docExpandAllTypes = BooleanSetting (
    "-expand-all-types",
    "Expand all type aliases and abstract types into full template pages. (locally this can be done with the @template annotation)"
  )

  val docExternalUrls = MultiStringSetting (
    "-external-urls",
    "externalUrl(s)",
    "(deprecated) comma-separated list of package_names=doc_URL for external dependencies, where package names are ':'-separated"
  )

  val docGroups = BooleanSetting (
    "-groups",
    "Group similar functions together (based on the @group annotation)"
  )

  // Somewhere slightly before r18708 scaladoc stopped building unless the
  // self-type check was suppressed.  I hijacked the slotted-for-removal-anyway
  // suppress-vt-warnings option and renamed it for this purpose.
  noSelfCheck.value = true

  // For improved help output.
  def scaladocSpecific = Set[Settings#Setting](
    docformat, doctitle, docfooter, docversion, docUncompilable, docsourceurl, docgenerator, docRootContent, useStupidTypes,
    docDiagrams, docDiagramsDebug, docDiagramsDotPath,
    docDiagramsDotTimeout, docDiagramsDotRestart,
    docImplicits, docImplicitsDebug, docImplicitsShowAll, docImplicitsHide,
    docDiagramsMaxNormalClasses, docDiagramsMaxImplicitClasses,
    docNoPrefixes, docNoLinkWarnings, docRawOutput, docSkipPackages,
    docExpandAllTypes, docGroups
  )
  val isScaladocSpecific: String => Boolean = scaladocSpecific map (_.name)

  override def isScaladoc = true

  // set by the testsuite, when checking test output
  var scaladocQuietRun = false

  lazy val skipPackageNames =
    if (docSkipPackages.value == "")
      Set[String]()
    else
      docSkipPackages.value.toLowerCase.split(':').toSet

  def skipPackage(qname: String) =
    skipPackageNames(qname.toLowerCase)

  lazy val hiddenImplicits: Set[String] = {
    if (docImplicitsHide.value.isEmpty) hardcoded.commonConversionTargets
    else docImplicitsHide.value.toSet flatMap { name: String =>
      if(name == ".") hardcoded.commonConversionTargets
      else Set(name)
    }
  }

  def appendIndex(url: String): String = {
    val index = "/index.html"
    if (url.endsWith(index)) url else url + index
  }

  // Deprecated together with 'docExternalUrls' option.
  lazy val extUrlPackageMapping: Map[String, String] = (Map.empty[String, String] /: docExternalUrls.value) {
    case (map, binding) =>
      val idx = binding indexOf "="
      val pkgs = binding substring (0, idx) split ":"
      val url = appendIndex(binding substring (idx + 1))
      map ++ (pkgs map (_ -> url))
  }

  lazy val extUrlMapping: Map[String, String] = docExternalDoc.value flatMap { s =>
    val idx = s.indexOf("#")
    if (idx > 0) {
      val (first, last) = s.splitAt(idx)
      Some(new File(first).getAbsolutePath -> appendIndex(last.substring(1)))
    } else {
      error(s"Illegal -doc-external-doc option; expected a pair with '#' separator, found: '$s'")
      None
    }
  } toMap

  /**
   *  This is the hardcoded area of Scaladoc. This is where "undesirable" stuff gets eliminated. I know it's not pretty,
   *  but ultimately scaladoc has to be useful. :)
   */
  object hardcoded {

    /** The common context bounds and some humanly explanations. Feel free to add more explanations
     *  `<root>.scala.package.Numeric` is the type class
     *  `tparam` is the name of the type parameter it gets (this only describes type classes with 1 type param)
     *  the function result should be a humanly-understandable description of the type class
     */
    val knownTypeClasses: Map[String, String => String] = Map() +
      ("scala.math.Numeric"                     -> ((tparam: String) => tparam + " is a numeric class, such as Int, Long, Float or Double")) +
      ("scala.math.Integral"                    -> ((tparam: String) => tparam + " is an integral numeric class, such as Int or Long")) +
      ("scala.math.Fractional"                  -> ((tparam: String) => tparam + " is a fractional numeric class, such as Float or Double")) +
      ("scala.reflect.Manifest"                 -> ((tparam: String) => tparam + " is accompanied by a Manifest, which is a runtime representation of its type that survives erasure")) +
      ("scala.reflect.ClassManifest"            -> ((tparam: String) => tparam + " is accompanied by a ClassManifest, which is a runtime representation of its type that survives erasure")) +
      ("scala.reflect.OptManifest"              -> ((tparam: String) => tparam + " is accompanied by an OptManifest, which can be either a runtime representation of its type or the NoManifest, which means the runtime type is not available")) +
      ("scala.reflect.ClassTag"                 -> ((tparam: String) => tparam + " is accompanied by a ClassTag, which is a runtime representation of its type that survives erasure")) +
      ("scala.reflect.api.TypeTags.WeakTypeTag" -> ((tparam: String) => tparam + " is accompanied by an WeakTypeTag, which is a runtime representation of its type that survives erasure")) +
      ("scala.reflect.api.TypeTags.TypeTag"     -> ((tparam: String) => tparam + " is accompanied by a TypeTag, which is a runtime representation of its type that survives erasure"))

    /**
     * Set of classes to exclude from index and diagrams
     * TODO: Should be configurable
     */
    def isExcluded(qname: String) = {
      ( ( qname.startsWith("scala.Tuple") || qname.startsWith("scala.Product") ||
         qname.startsWith("scala.Function") || qname.startsWith("scala.runtime.AbstractFunction")
       ) && !(
        qname == "scala.Tuple1" || qname == "scala.Tuple2" ||
        qname == "scala.Product" || qname == "scala.Product1" || qname == "scala.Product2" ||
        qname == "scala.Function" || qname == "scala.Function1" || qname == "scala.Function2" ||
        qname == "scala.runtime.AbstractFunction0" || qname == "scala.runtime.AbstractFunction1" ||
        qname == "scala.runtime.AbstractFunction2"
      )
     )
    }

    /** Common conversion targets that affect any class in Scala */
    val commonConversionTargets = Set(
      "scala.Predef.any2stringfmt",
      "scala.Predef.any2stringadd",
      "scala.Predef.any2ArrowAssoc",
      "scala.Predef.any2Ensuring",
      "scala.collection.TraversableOnce.alternateImplicit")

    /** There's a reason all these are specialized by hand but documenting each of them is beyond the point */
    val arraySkipConversions = List(
      "scala.Predef.refArrayOps",
      "scala.Predef.intArrayOps",
      "scala.Predef.doubleArrayOps",
      "scala.Predef.longArrayOps",
      "scala.Predef.floatArrayOps",
      "scala.Predef.charArrayOps",
      "scala.Predef.byteArrayOps",
      "scala.Predef.shortArrayOps",
      "scala.Predef.booleanArrayOps",
      "scala.Predef.unitArrayOps",
      "scala.LowPriorityImplicits.wrapRefArray",
      "scala.LowPriorityImplicits.wrapIntArray",
      "scala.LowPriorityImplicits.wrapDoubleArray",
      "scala.LowPriorityImplicits.wrapLongArray",
      "scala.LowPriorityImplicits.wrapFloatArray",
      "scala.LowPriorityImplicits.wrapCharArray",
      "scala.LowPriorityImplicits.wrapByteArray",
      "scala.LowPriorityImplicits.wrapShortArray",
      "scala.LowPriorityImplicits.wrapBooleanArray",
      "scala.LowPriorityImplicits.wrapUnitArray",
      "scala.LowPriorityImplicits.genericWrapArray")

    // included as names as here we don't have access to a Global with Definitions :(
    def valueClassList = List("unit", "boolean", "byte", "short", "char", "int", "long", "float", "double")
    def valueClassFilterPrefixes = List("scala.LowPriorityImplicits", "scala.Predef")

    /** Dirty, dirty, dirty hack: the value params conversions can all kick in -- and they are disambiguated by priority
     *  but showing priority in scaladoc would make no sense -- so we have to manually remove the conversions that we
     *  know will never get a chance to kick in. Anyway, DIRTY DIRTY DIRTY! */
    def valueClassFilter(value: String, conversionName: String): Boolean = {
      val valueName = value.toLowerCase
      val otherValues = valueClassList.filterNot(_ == valueName)

      for (prefix <- valueClassFilterPrefixes)
        if (conversionName.startsWith(prefix))
          for (otherValue <- otherValues)
            if (conversionName.startsWith(prefix + "." + otherValue))
              return false

      true
    }
  }
}<|MERGE_RESOLUTION|>--- conflicted
+++ resolved
@@ -6,11 +6,7 @@
 package scala.tools.nsc
 package doc
 
-<<<<<<< HEAD
-import java.net.URI
-=======
 import java.io.File
->>>>>>> 6f3ea778
 import scala.language.postfixOps
 
 /** An extended version of compiler settings, with additional Scaladoc-specific options.
