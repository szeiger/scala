--- conflicted
+++ resolved
@@ -161,22 +161,13 @@
       // require special handling. Excluding is OK because they are never inlined.
       // Here we are parsing from a classfile and we don't need to do anything special. Many of these
       // primitives don't even exist, for example Any.isInstanceOf.
-<<<<<<< HEAD
-      val methodInfos:Map[String,MethodInlineInfo] = classNode.methods.asScala.iterator.map(methodNode => {
-=======
-      val methodInfos:Map[(String, String),MethodInlineInfo] = classNode.methods.asScala.map(methodNode => {
->>>>>>> 3d9409dc
+      val methodInfos:Map[(String, String),MethodInlineInfo] = classNode.methods.asScala.iterator.map(methodNode => {
         val info = MethodInlineInfo(
           effectivelyFinal                    = BytecodeUtils.isFinalMethod(methodNode),
           annotatedInline                     = false,
           annotatedNoInline                   = false)
-<<<<<<< HEAD
-        (methodNode.name + methodNode.desc, info)
+          ((methodNode.name, methodNode.desc), info)
       }).toMap
-=======
-        ((methodNode.name, methodNode.desc), info)
-      })(scala.collection.breakOut)
->>>>>>> 3d9409dc
       InlineInfo(
         isEffectivelyFinal = BytecodeUtils.isFinalClass(classNode),
         sam = inlinerHeuristics.javaSam(classNode.name),
