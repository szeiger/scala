--- conflicted
+++ resolved
@@ -401,7 +401,6 @@
           )
         case DefDef(_, _, _, vparamss, _, rhs) =>
           if (sym.isClassConstructor) {
-<<<<<<< HEAD
             val clazz = sym.owner
             val vparamss1 =
               if (isInner(clazz)) { // (4)
@@ -409,28 +408,10 @@
                   reporter.error(tree.pos, s"Implementation restriction: ${clazz.fullLocationString} requires premature access to ${clazz.outerClass}.")
                 }
                 val outerParam =
-                  sym.newValueParameter(nme.OUTER, sym.pos) setInfo clazz.outerClass.thisType
+                  sym.newValueParameter(nme.OUTER, sym.pos, ARTIFACT) setInfo clazz.outerClass.thisType
                 ((ValDef(outerParam) setType NoType) :: vparamss.head) :: vparamss.tail
               } else vparamss
             super.transform(copyDefDef(tree)(vparamss = vparamss1))
-=======
-            rhs match {
-              case Literal(_) =>
-                sys.error("unexpected case") //todo: remove
-              case _ =>
-                val clazz = sym.owner
-                val vparamss1 =
-                  if (isInner(clazz)) { // (4)
-                    if (isUnderConstruction(clazz.outerClass)) {
-                      reporter.error(tree.pos, s"Implementation restriction: ${clazz.fullLocationString} requires premature access to ${clazz.outerClass}.")
-                    }
-                    val outerParam =
-                      sym.newValueParameter(nme.OUTER, sym.pos, ARTIFACT) setInfo clazz.outerClass.thisType
-                    ((ValDef(outerParam) setType NoType) :: vparamss.head) :: vparamss.tail
-                  } else vparamss
-                super.transform(copyDefDef(tree)(vparamss = vparamss1))
-            }
->>>>>>> 58a6b314
           } else
             super.transform(tree)
 
