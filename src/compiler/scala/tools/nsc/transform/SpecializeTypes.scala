--- conflicted
+++ resolved
@@ -1173,17 +1173,12 @@
       debuglog(s"Unify polytypes $tp1 and $tp2")
       if (strict && tparams1.length != tparams2.length)
         unifyError(tp1, tp2)
-<<<<<<< HEAD
-      else if (tparams && tparams1.sizeCompare(tparams2) == 0)
-        unify(res1 :: tparams1.map(_.info), res2 :: tparams2.map(_.info), env, strict)
-=======
-      else if (tparams && tparams1.length == tparams2.length) {
+      else if (tparams && tparams1.sizeCompare(tparams2) == 0) {
         val env1 = unifyAux(res1, res2, env, strict)
         if (tparams1.isEmpty) env1
         else
           foldLeft2(tparams1, tparams2)(env1){ (e, tp1, tp2) => unifyAux(tp1.info, tp2.info, e, strict) }
       }
->>>>>>> cc1ae70a
       else
         unify(res1, res2, env, strict)
     case (TypeBounds(lo1, hi1), TypeBounds(lo2, hi2)) =>
