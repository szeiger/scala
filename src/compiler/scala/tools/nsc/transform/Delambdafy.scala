package scala.tools.nsc
package transform

import symtab._
import Flags._
import scala.collection._
import scala.language.postfixOps
import scala.reflect.internal.Symbols
import scala.collection.mutable.LinkedHashMap

/**
 * This transformer is responsible for preparing lambdas for runtime, by either translating to anonymous classes
 * or to a tree that will be convereted to invokedynamic by the JVM 1.8+ backend.
 *
 * The main assumption it makes is that a lambda {args => body} has been turned into
 * {args => liftedBody()} where lifted body is a top level method that implements the body of the lambda.
 * Currently Uncurry is responsible for that transformation.
 *
 * From a lambda, Delambdafy will create:
 *
 * Under GenASM
 *
 * 1) a new top level class that
      a) has fields and a constructor taking the captured environment (including possibly the "this"
 *       reference)
 *    b) an apply method that calls the target method
 *    c) if needed a bridge method for the apply method
 * 2) an instantiation of the newly created class which replaces the lambda
 *
 * Under GenBCode:
 *
 * 1) An application of the captured arguments to a fictional symbol representing the lambda factory.
 *    This will be translated by the backed into an invokedynamic using a bootstrap method in JDK8's `LambdaMetaFactory`.
 *    The captured arguments include `this` if `liftedBody` is unable to be made STATIC.
 */
abstract class Delambdafy extends Transform with TypingTransformers with ast.TreeDSL with TypeAdaptingTransformer {
  import global._
  import definitions._

  val analyzer: global.analyzer.type = global.analyzer

  /** the following two members override abstract members in Transform */
  val phaseName: String = "delambdafy"

  override def newPhase(prev: scala.tools.nsc.Phase): StdPhase = {
    if (settings.Ydelambdafy.value == "method") new Phase(prev)
    else new SkipPhase(prev)
  }

  class SkipPhase(prev: scala.tools.nsc.Phase) extends StdPhase(prev) {
    def apply(unit: global.CompilationUnit): Unit = ()
  }

  protected def newTransformer(unit: CompilationUnit): Transformer =
    new DelambdafyTransformer(unit)

  class DelambdafyTransformer(unit: CompilationUnit) extends TypingTransformer(unit) with TypeAdapter {
    private val lambdaClassDefs = new mutable.LinkedHashMap[Symbol, List[Tree]] withDefaultValue Nil


    val typer = localTyper

    // we need to know which methods refer to the 'this' reference so that we can determine
    // which lambdas need access to it
    val thisReferringMethods: Set[Symbol] = {
      val thisReferringMethodsTraverser = new ThisReferringMethodsTraverser()
      thisReferringMethodsTraverser traverse unit.body
      val methodReferringMap = thisReferringMethodsTraverser.liftedMethodReferences
      val referrers = thisReferringMethodsTraverser.thisReferringMethods
      // recursively find methods that refer to 'this' directly or indirectly via references to other methods
      // for each method found add it to the referrers set
      def refersToThis(symbol: Symbol): Boolean = {
        if (referrers contains symbol) true
        else if (methodReferringMap(symbol) exists refersToThis) {
          // add it early to memoize
          debuglog(s"$symbol indirectly refers to 'this'")
          referrers += symbol
          true
        } else false
      }
      methodReferringMap.keys foreach refersToThis
      referrers
    }

    // the result of the transformFunction method.
    sealed abstract class TransformedFunction
    // A class definition for the lambda, an expression instantiating the lambda class
    case class DelambdafyAnonClass(lambdaClassDef: ClassDef, newExpr: Tree) extends TransformedFunction
    case class InvokeDynamicLambda(tree: Apply) extends TransformedFunction

    private val boxingBridgeMethods = mutable.ArrayBuffer[Tree]()

    // here's the main entry point of the transform
    override def transform(tree: Tree): Tree = tree match {
      // the main thing we care about is lambdas
      case fun @ Function(_, _) =>
        transformFunction(fun) match {
          case DelambdafyAnonClass(lambdaClassDef, newExpr) =>
            // a lambda becomes a new class, an instantiation expression
            val pkg = lambdaClassDef.symbol.owner

            // we'll add the lambda class to the package later
            lambdaClassDefs(pkg) = lambdaClassDef :: lambdaClassDefs(pkg)

            super.transform(newExpr)
          case InvokeDynamicLambda(apply) =>
            // ... or an invokedynamic call
            super.transform(apply)
        }
      case Template(_, _, _) =>
        try {
          // during this call boxingBridgeMethods will be populated from the Function case
          val Template(parents, self, body) = super.transform(tree)
          Template(parents, self, body ++ boxingBridgeMethods)
        } finally boxingBridgeMethods.clear()
      case _ => super.transform(tree)
    }

    // this entry point is aimed at the statements in the compilation unit.
    // after working on the entire compilation until we'll have a set of
    // new class definitions to add to the top level
    override def transformStats(stats: List[Tree], exprOwner: Symbol): List[Tree] = {
      // Need to remove from the lambdaClassDefs map: there may be multiple PackageDef for the same
      // package when defining a package object. We only add the lambda class to one. See SI-9097.
      super.transformStats(stats, exprOwner) ++ lambdaClassDefs.remove(exprOwner).getOrElse(Nil)
    }

    private def optionSymbol(sym: Symbol): Option[Symbol] = if (sym.exists) Some(sym) else None

    // turns a lambda into a new class def, a New expression instantiating that class
    private def transformFunction(originalFunction: Function): TransformedFunction = {
      val functionTpe = originalFunction.tpe
      val targs = functionTpe.typeArgs
      val formals :+ restpe = targs
      val oldClass = originalFunction.symbol.enclClass

      // find which variables are free in the lambda because those are captures that need to be
      // passed into the constructor of the anonymous function class
      val captures = FreeVarTraverser.freeVarsOf(originalFunction)

      val target = targetMethod(originalFunction)
      target.makeNotPrivate(target.owner)
      if (!thisReferringMethods.contains(target))
        target setFlag STATIC

      val isStatic = target.hasFlag(STATIC)

      def createBoxingBridgeMethod(functionParamTypes: List[Type], functionResultType: Type): Tree = {
        // Note: we bail out of this method and return EmptyTree if we find there is no adaptation required.
        // If we need to improve performance, we could check the types first before creating the
        // method and parameter symbols.
        val methSym = oldClass.newMethod(target.name.append("$adapted").toTermName, target.pos, target.flags | FINAL | ARTIFACT)
        var neededAdaptation = false
        def boxedType(tpe: Type): Type = {
          if (isPrimitiveValueClass(tpe.typeSymbol)) {neededAdaptation = true; ObjectTpe}
          else if (enteringErasure(tpe.typeSymbol.isDerivedValueClass)) {neededAdaptation = true; ObjectTpe}
          else tpe
        }
        val targetParams: List[Symbol] = target.paramss.head
        val numCaptures = targetParams.length - functionParamTypes.length
        val (targetCaptureParams, targetFunctionParams) = targetParams.splitAt(numCaptures)
        val bridgeParams: List[Symbol] =
          targetCaptureParams.map(param => methSym.newSyntheticValueParam(param.tpe, param.name.toTermName)) :::
          map2(targetFunctionParams, functionParamTypes)((param, tp) => methSym.newSyntheticValueParam(boxedType(tp), param.name.toTermName))

        val bridgeResultType: Type = {
          if (target.info.resultType == UnitTpe && functionResultType != UnitTpe) {
            neededAdaptation = true
            ObjectTpe
          } else
            boxedType(functionResultType)
        }
        val methodType = MethodType(bridgeParams, bridgeResultType)
        methSym setInfo methodType
        if (!neededAdaptation)
          EmptyTree
        else {
          val bridgeParamTrees = bridgeParams.map(ValDef(_))

          oldClass.info.decls enter methSym

          val body = localTyper.typedPos(originalFunction.pos) {
            val newTarget = Select(gen.mkAttributedThis(oldClass), target)
            val args: List[Tree] = mapWithIndex(bridgeParams) { (param, i) =>
              if (i < numCaptures) {
                gen.mkAttributedRef(param)
              } else {
                val functionParam = functionParamTypes(i - numCaptures)
                val targetParam = targetParams(i)
                if (enteringErasure(functionParam.typeSymbol.isDerivedValueClass)) {
                  val casted = cast(gen.mkAttributedRef(param), functionParam)
                  val unboxed = unbox(casted, ErasedValueType(functionParam.typeSymbol, targetParam.tpe)).modifyType(postErasure.elimErasedValueType)
                  unboxed
                } else adaptToType(gen.mkAttributedRef(param), targetParam.tpe)
              }
            }
            gen.mkMethodCall(newTarget, args)
          }
          val body1 = if (enteringErasure(functionResultType.typeSymbol.isDerivedValueClass))
            adaptToType(box(body.setType(ErasedValueType(functionResultType.typeSymbol, body.tpe)), "boxing lambda target"), bridgeResultType)
          else adaptToType(body, bridgeResultType)
          val methDef0 = DefDef(methSym, List(bridgeParamTrees), body1)
          postErasure.newTransformer(unit).transform(methDef0).asInstanceOf[DefDef]
        }
      }
      /**
       * Creates the apply method for the anonymous subclass of FunctionN
       */
      def createApplyMethod(newClass: Symbol, fun: Function, thisProxy: Symbol): DefDef = {
        val methSym = newClass.newMethod(nme.apply, fun.pos, FINAL | SYNTHETIC)
        val params = fun.vparams map (_.duplicate)

        val paramSyms = map2(formals, params) {
          (tp, vparam) => methSym.newSyntheticValueParam(tp, vparam.name)
        }
        params zip paramSyms foreach { case (valdef, sym) => valdef.symbol = sym }
        params foreach (_.symbol.owner = methSym)

        val methodType = MethodType(paramSyms, restpe)
        methSym setInfo methodType

        newClass.info.decls enter methSym

        val Apply(_, oldParams) = fun.body
        val qual = if (thisProxy.exists)
          Select(gen.mkAttributedThis(newClass), thisProxy)
        else
          gen.mkAttributedThis(oldClass) // sort of a lie, EmptyTree.<static method> would be more honest, but the backend chokes on that.

        val body = localTyper typed Apply(Select(qual, target), oldParams)
        body.substituteSymbols(fun.vparams map (_.symbol), params map (_.symbol))
        body changeOwner (fun.symbol -> methSym)

        val methDef = DefDef(methSym, List(params), body)

        // Have to repack the type to avoid mismatches when existentials
        // appear in the result - see SI-4869.
        // TODO probably don't need packedType
        methDef.tpt setType localTyper.packedType(body, methSym)
        methDef
      }

      /**
       * Creates the constructor on the newly created class. It will handle
       * initialization of members that represent the captured environment
       */
      def createConstructor(newClass: Symbol, members: List[ValDef]): DefDef = {
        val constrSym = newClass.newConstructor(originalFunction.pos, SYNTHETIC)

        val (paramSymbols, params, assigns) = (members map {member =>
          val paramSymbol = newClass.newVariable(member.symbol.name.toTermName, newClass.pos, 0)
          paramSymbol.setInfo(member.symbol.info)
          val paramVal = ValDef(paramSymbol)
          val paramIdent = Ident(paramSymbol)
          val assign = Assign(Select(gen.mkAttributedThis(newClass), member.symbol), paramIdent)

          (paramSymbol, paramVal, assign)
        }).unzip3

        val constrType = MethodType(paramSymbols, newClass.thisType)
        constrSym setInfoAndEnter constrType

        val body =
          Block(
            List(
              Apply(Select(Super(gen.mkAttributedThis(newClass), tpnme.EMPTY) setPos newClass.pos, nme.CONSTRUCTOR) setPos newClass.pos, Nil) setPos newClass.pos
            ) ++ assigns,
            Literal(Constant(())): Tree
          ) setPos newClass.pos

        (localTyper typed DefDef(constrSym, List(params), body) setPos newClass.pos).asInstanceOf[DefDef]
      }

      val pkg = oldClass.owner

      // Parent for anonymous class def
      val abstractFunctionErasedType = AbstractFunctionClass(formals.length).tpe

      // anonymous subclass of FunctionN with an apply method
      def makeAnonymousClass: ClassDef = {
        val parents = addSerializable(abstractFunctionErasedType)
        val funOwner = originalFunction.symbol.owner

        // TODO harmonize the naming of delamdafy anon-fun classes with those spun up by Uncurry
        //      - make `anonClass.isAnonymousClass` true.
        //      - use `newAnonymousClassSymbol` or push the required variations into a similar factory method
        //      - reinstate the assertion in `Erasure.resolveAnonymousBridgeClash`
        val suffix = nme.DELAMBDAFY_LAMBDA_CLASS_NAME + "$" + (
          if (funOwner.isPrimaryConstructor) ""
          else "$" + funOwner.name + "$"
        )
        val oldClassPart = oldClass.name.decode
        // make sure the class name doesn't contain $anon, otherwise isAnonymousClass/Function may be true
        val name = unit.freshTypeName(s"$oldClassPart$suffix".replace("$anon", "$nestedInAnon"))

        val lambdaClass = pkg newClassSymbol(name, originalFunction.pos, FINAL | SYNTHETIC) addAnnotation SerialVersionUIDAnnotation
        // make sure currentRun.compiles(lambdaClass) is true (AddInterfaces does the same for trait impl classes)
        currentRun.symSource(lambdaClass) = funOwner.sourceFile
        lambdaClass setInfo ClassInfoType(parents, newScope, lambdaClass)
        assert(!lambdaClass.isAnonymousClass && !lambdaClass.isAnonymousFunction, "anonymous class name: "+ lambdaClass.name)
        assert(lambdaClass.isDelambdafyFunction, "not lambda class name: " + lambdaClass.name)

        val captureProxies2 = new LinkedHashMap[Symbol, TermSymbol]
        captures foreach {capture =>
          val sym = lambdaClass.newVariable(unit.freshTermName(capture.name.toString + "$"), capture.pos, SYNTHETIC)
          sym setInfo capture.info
          captureProxies2 += ((capture, sym))
        }

        // the Optional proxy that will hold a reference to the 'this'
        // object used by the lambda, if any. NoSymbol if there is no this proxy
        val thisProxy = {
          if (isStatic)
            NoSymbol
          else {
            val sym = lambdaClass.newVariable(nme.FAKE_LOCAL_THIS, originalFunction.pos, SYNTHETIC)
            sym.setInfo(oldClass.tpe)
          }
        }

        val decapturify = new DeCapturifyTransformer(captureProxies2, unit, oldClass, lambdaClass, originalFunction.symbol.pos, thisProxy)

        val decapturedFunction = decapturify.transform(originalFunction).asInstanceOf[Function]

        val members = (optionSymbol(thisProxy).toList ++ (captureProxies2 map (_._2))) map {member =>
          lambdaClass.info.decls enter member
          ValDef(member, gen.mkZero(member.tpe)) setPos decapturedFunction.pos
        }

        // constructor
        val constr = createConstructor(lambdaClass, members)

        // apply method with same arguments and return type as original lambda.
        val applyMethodDef = createApplyMethod(lambdaClass, decapturedFunction, thisProxy)

        val bridgeMethod = createBridgeMethod(lambdaClass, originalFunction, applyMethodDef)

        def fulldef(sym: Symbol) =
          if (sym == NoSymbol) sym.toString
          else s"$sym: ${sym.tpe} in ${sym.owner}"

        bridgeMethod foreach (bm =>
          // TODO SI-6260 maybe just create the apply method with the signature (Object => Object) in all cases
          //      rather than the method+bridge pair.
          if (bm.symbol.tpe =:= applyMethodDef.symbol.tpe)
            erasure.resolveAnonymousBridgeClash(applyMethodDef.symbol, bm.symbol)
        )

        val body = members ++ List(constr, applyMethodDef) ++ bridgeMethod

        // TODO if member fields are private this complains that they're not accessible
        localTyper.typedPos(decapturedFunction.pos)(ClassDef(lambdaClass, body)).asInstanceOf[ClassDef]
      }

      val allCaptureArgs: List[Tree] = {
        val thisArg = if (isStatic) Nil else (gen.mkAttributedThis(oldClass) setPos originalFunction.pos) :: Nil
        val captureArgs = captures.iterator.map(capture => gen.mkAttributedRef(capture) setPos originalFunction.pos).toList
        thisArg ::: captureArgs
      }

      val arity = originalFunction.vparams.length

      // Reconstruct the type of the function entering erasure.
      // We do this by taking the type after erasure, and re-boxing `ErasedValueType`.
      //
      // Unfortunately, the more obvious `enteringErasure(target.info)` doesn't work
      // as we would like, value classes in parameter position show up as the unboxed types.
      val (functionParamTypes, functionResultType) = exitingErasure {
        def boxed(tp: Type) = tp match {
          case ErasedValueType(valueClazz, _) => TypeRef(NoPrefix, valueClazz, Nil)
          case _ => tp
        }
        // We don't need to deeply map `boxedValueClassType` over the infos as `ErasedValueType`
        // will only appear directly as a parameter type in a method signature, as shown
        // https://gist.github.com/retronym/ba81dbd462282c504ff8
        val info = target.info
        val boxedParamTypes = info.paramTypes.takeRight(arity).map(boxed)
        (boxedParamTypes, boxed(info.resultType))
      }
      val functionType = definitions.functionType(functionParamTypes, functionResultType)

      val (functionalInterface, isSpecialized) = java8CompatFunctionalInterface(target, functionType)
      if (functionalInterface.exists) {
        // Create a symbol representing a fictional lambda factory method that accepts the captured
        // arguments and returns a Function.
        val msym = currentOwner.newMethod(nme.ANON_FUN_NAME, originalFunction.pos, ARTIFACT)
        val argTypes: List[Type] = allCaptureArgs.map(_.tpe)
        val params = msym.newSyntheticValueParams(argTypes)
        msym.setInfo(MethodType(params, functionType))
        val arity = originalFunction.vparams.length

        val lambdaTarget =
          if (isSpecialized)
            target
          else {
            createBoxingBridgeMethod(functionParamTypes, functionResultType) match {
              case EmptyTree =>
                target
              case bridge =>
                boxingBridgeMethods += bridge
                bridge.symbol
            }
          }

        // We then apply this symbol to the captures.
        val apply = localTyper.typedPos(originalFunction.pos)(Apply(Ident(msym), allCaptureArgs)).asInstanceOf[Apply]

        // The backend needs to know the target of the lambda and the functional interface in order
        // to emit the invokedynamic instruction. We pass this information as tree attachment.
        apply.updateAttachment(LambdaMetaFactoryCapable(lambdaTarget, arity, functionalInterface))
        InvokeDynamicLambda(apply)
      } else {
        val anonymousClassDef = makeAnonymousClass
        pkg.info.decls enter anonymousClassDef.symbol
        val newStat = Typed(New(anonymousClassDef.symbol, allCaptureArgs: _*), TypeTree(abstractFunctionErasedType))
        val typedNewStat = localTyper.typedPos(originalFunction.pos)(newStat)
        DelambdafyAnonClass(anonymousClassDef, typedNewStat)
      }
    }

    /**
     * Creates a bridge method if needed. The bridge method forwards from apply(x1: Object, x2: Object...xn: Object): Object to
     * apply(x1: T1, x2: T2...xn: Tn): T0 using type adaptation on each input and output. The only time a bridge isn't needed
     * is when the original lambda is already erased to type Object, Object, Object... => Object
     */
    def createBridgeMethod(newClass:Symbol, originalFunction: Function, applyMethod: DefDef): Option[DefDef] = {
      val bridgeMethSym = newClass.newMethod(nme.apply, applyMethod.pos, FINAL | SYNTHETIC | BRIDGE)
      val originalParams = applyMethod.vparamss(0)
      val bridgeParams = originalParams map { originalParam =>
        val bridgeSym = bridgeMethSym.newSyntheticValueParam(ObjectTpe, originalParam.name)
        ValDef(bridgeSym)
      }

      val bridgeSyms = bridgeParams map (_.symbol)

      val methodType = MethodType(bridgeSyms, ObjectTpe)
      bridgeMethSym setInfo methodType

      def adapt(tree: Tree, expectedTpe: Type): (Boolean, Tree) = {
        if (tree.tpe =:= expectedTpe) (false, tree)
        else (true, adaptToType(tree, expectedTpe))
      }

      def adaptAndPostErase(tree: Tree, pt: Type): (Boolean, Tree) = {
        val (needsAdapt, adaptedTree) = adapt(tree, pt)
        val trans = postErasure.newTransformer(unit)
        val postErasedTree = trans.atOwner(currentOwner)(trans.transform(adaptedTree)) // SI-8017 eliminates ErasedValueTypes
        (needsAdapt, postErasedTree)
      }

      enteringPhase(currentRun.posterasurePhase) {
        // e.g, in:
        //   class C(val a: Int) extends AnyVal; (x: Int) => new C(x)
        //
        // This type is:
        //    (x: Int)ErasedValueType(class C, Int)
        val liftedBodyDefTpe: MethodType = {
          val liftedBodySymbol = {
            val Apply(method, _) = originalFunction.body
            method.symbol
          }
          liftedBodySymbol.info.asInstanceOf[MethodType]
        }
        val (paramNeedsAdaptation, adaptedParams) = (bridgeSyms zip liftedBodyDefTpe.params map {case (bridgeSym, param) => adapt(Ident(bridgeSym) setType bridgeSym.tpe, param.tpe)}).unzip
        // SI-8017 Before, this code used `applyMethod.symbol.info.resultType`.
        //         But that symbol doesn't have a type history that goes back before `delambdafy`,
        //         so we just see a plain `Int`, rather than `ErasedValueType(C, Int)`.
        //         This triggered primitive boxing, rather than value class boxing.
        val resTp = liftedBodyDefTpe.finalResultType
        val body = Apply(gen.mkAttributedSelect(gen.mkAttributedThis(newClass), applyMethod.symbol), adaptedParams) setType resTp
        val (needsReturnAdaptation, adaptedBody) = adaptAndPostErase(body, ObjectTpe)

        val needsBridge = (paramNeedsAdaptation contains true) || needsReturnAdaptation
        if (needsBridge) {
          val methDef = DefDef(bridgeMethSym, List(bridgeParams), adaptedBody)
          newClass.info.decls enter bridgeMethSym
          Some((localTyper typed methDef).asInstanceOf[DefDef])
        } else None
      }
    }
  } // DelambdafyTransformer

  // A traverser that finds symbols used but not defined in the given Tree
  // TODO freeVarTraverser in LambdaLift does a very similar task. With some
  // analysis this could probably be unified with it
  class FreeVarTraverser extends Traverser {
    val freeVars = mutable.LinkedHashSet[Symbol]()
    val declared = mutable.LinkedHashSet[Symbol]()

    override def traverse(tree: Tree) = {
      tree match {
        case Function(args, _) =>
          args foreach {arg => declared += arg.symbol}
        case ValDef(_, _, _, _) =>
          declared += tree.symbol
        case _: Bind =>
          declared += tree.symbol
        case Ident(_) =>
          val sym = tree.symbol
          if ((sym != NoSymbol) && sym.isLocalToBlock && sym.isTerm && !sym.isMethod && !declared.contains(sym)) freeVars += sym
        case _ =>
      }
      super.traverse(tree)
    }
  }

  object FreeVarTraverser {
    def freeVarsOf(function: Function) = {
      val freeVarsTraverser = new FreeVarTraverser
      freeVarsTraverser.traverse(function)
      freeVarsTraverser.freeVars
    }
  }

  // A transformer that converts specified captured symbols into other symbols
  // TODO this transform could look more like ThisSubstituter and TreeSymSubstituter. It's not clear that it needs that level of sophistication since the types
  // at this point are always very simple flattened/erased types, but it would probably be more robust if it tried to take more complicated types into account
  class DeCapturifyTransformer(captureProxies: Map[Symbol, TermSymbol], unit: CompilationUnit, oldClass: Symbol, newClass:Symbol, pos: Position, thisProxy: Symbol) extends TypingTransformer(unit) {
    override def transform(tree: Tree) = tree match {
      case tree@This(encl) if tree.symbol == oldClass && thisProxy.exists =>
        gen mkAttributedSelect (gen mkAttributedThis newClass, thisProxy)
      case Ident(name) if (captureProxies contains tree.symbol) =>
        gen mkAttributedSelect (gen mkAttributedThis newClass, captureProxies(tree.symbol))
      case _ => super.transform(tree)
    }
  }

  /**
   * Get the symbol of the target lifted lambda body method from a function. I.e. if
   * the function is {args => anonfun(args)} then this method returns anonfun's symbol
   */
  private def targetMethod(fun: Function): Symbol = fun match {
    case Function(_, Apply(target, _)) =>
      target.symbol
    case _ =>
      // any other shape of Function is unexpected at this point
      abort(s"could not understand function with tree $fun")
  }

  // finds all methods that reference 'this'
  class ThisReferringMethodsTraverser() extends Traverser {
    private var currentMethod: Symbol = NoSymbol
    // the set of methods that refer to this
    val thisReferringMethods = mutable.Set[Symbol]()
    // the set of lifted lambda body methods that each method refers to
    val liftedMethodReferences = mutable.Map[Symbol, Set[Symbol]]().withDefault(_ => mutable.Set())
    override def traverse(tree: Tree) = tree match {
      case DefDef(_, _, _, _, _, _) =>
        // we don't expect defs within defs. At this phase trees should be very flat
        if (currentMethod.exists) devWarning("Found a def within a def at a phase where defs are expected to be flattened out.")
        currentMethod = tree.symbol
        super.traverse(tree)
        currentMethod = NoSymbol
      case fun@Function(_, _) =>
        // we don't drill into functions because at the beginning of this phase they will always refer to 'this'.
        // They'll be of the form {(args...) => this.anonfun(args...)}
        // but we do need to make note of the lifted body method in case it refers to 'this'
        if (currentMethod.exists) liftedMethodReferences(currentMethod) += targetMethod(fun)
      case This(_) =>
        if (currentMethod.exists && tree.symbol == currentMethod.enclClass) {
          debuglog(s"$currentMethod directly refers to 'this'")
          thisReferringMethods add currentMethod
        }
      case _ =>
        super.traverse(tree)
    }
  }

  final case class LambdaMetaFactoryCapable(target: Symbol, arity: Int, functionalInterface: Symbol)

  // The functional interface that can be used to adapt the lambda target method `target` to the
  // given function type. Returns `NoSymbol` if the compiler settings are unsuitable.
  private def java8CompatFunctionalInterface(target: Symbol, functionType: Type): (Symbol, Boolean) = {
    val canUseLambdaMetafactory: Boolean = {
<<<<<<< HEAD
      val hasValueClass = exitingErasure {
        val methodType: Type = target.info
        methodType.exists(_.isInstanceOf[ErasedValueType])
      }
      settings.isBCodeActive && !hasValueClass
=======
      val isTarget18 = settings.target.value.contains("jvm-1.8")
      settings.isBCodeActive && isTarget18
>>>>>>> 1b09e12e
    }

    val sym = functionType.typeSymbol
    val pack = currentRun.runDefinitions.Scala_Java8_CompatPackage
    val name1 = specializeTypes.specializedFunctionName(sym, functionType.typeArgs)
    val paramTps :+ restpe = functionType.typeArgs
    val arity = paramTps.length
    val isSpecialized = name1.toTypeName != sym.name
    val functionalInterface = if (!isSpecialized) {
      currentRun.runDefinitions.Scala_Java8_CompatPackage_JFunction(arity)
    } else {
      pack.info.decl(name1.toTypeName.prepend("J"))
    }
    (if (canUseLambdaMetafactory) functionalInterface else NoSymbol, isSpecialized)
  }
}<|MERGE_RESOLUTION|>--- conflicted
+++ resolved
@@ -571,18 +571,7 @@
   // The functional interface that can be used to adapt the lambda target method `target` to the
   // given function type. Returns `NoSymbol` if the compiler settings are unsuitable.
   private def java8CompatFunctionalInterface(target: Symbol, functionType: Type): (Symbol, Boolean) = {
-    val canUseLambdaMetafactory: Boolean = {
-<<<<<<< HEAD
-      val hasValueClass = exitingErasure {
-        val methodType: Type = target.info
-        methodType.exists(_.isInstanceOf[ErasedValueType])
-      }
-      settings.isBCodeActive && !hasValueClass
-=======
-      val isTarget18 = settings.target.value.contains("jvm-1.8")
-      settings.isBCodeActive && isTarget18
->>>>>>> 1b09e12e
-    }
+    val canUseLambdaMetafactory = settings.isBCodeActive
 
     val sym = functionType.typeSymbol
     val pack = currentRun.runDefinitions.Scala_Java8_CompatPackage
