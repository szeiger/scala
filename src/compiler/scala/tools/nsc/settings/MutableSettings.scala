--- conflicted
+++ resolved
@@ -344,13 +344,9 @@
   /** A base class for settings of all types.
    *  Subclasses each define a `value` field of the appropriate type.
    */
-<<<<<<< HEAD
   abstract class Setting(val name: String, val helpDescription: String) extends AbsSetting with SettingValue {
-=======
-  abstract class Setting(val name: String, val helpDescription: String) extends AbsSetting with SettingValue with Mutable {
     def withDefault(value: T): this.type = { v = value; this }
 
->>>>>>> 4c726dbb
     /** Will be called after this Setting is set for any extra work. */
     private[this] var _postSetHook: this.type => Unit = (x: this.type) => ()
     override def postSetHook(): Unit = _postSetHook(this)
