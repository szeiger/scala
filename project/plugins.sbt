--- conflicted
+++ resolved
@@ -7,7 +7,6 @@
 
 libraryDependencies += "biz.aQute" % "bndlib" % "1.50.0"
 
-<<<<<<< HEAD
 enablePlugins(BuildInfoPlugin)
 
 // configure sbt-buildinfo to send the externalDependencyClasspath to the main build, which allows using it for the IntelliJ project config
@@ -19,6 +18,5 @@
 buildInfoKeys := Seq[BuildInfoKey](buildClasspath)
 
 buildInfoPackage := "scalabuild"
-=======
-libraryDependencies += "com.typesafe" %% "mima-reporter" % "0.1.8"
->>>>>>> a00d60e0
+
+libraryDependencies += "com.typesafe" %% "mima-reporter" % "0.1.8"