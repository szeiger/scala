--- conflicted
+++ resolved
@@ -5,12 +5,7 @@
 object Test {
   def main(args:Array[String]) {
     val f = new Foo(333)
-<<<<<<< HEAD
-    val ms = f.getClass().getDeclaredMethods().sortBy(_.getName)
-    ms.foreach(m => println(m.getName))
-=======
     val ms = f.getClass().getDeclaredMethods().map(_.getName).sorted
     ms.foreach(println)
->>>>>>> a4785baf
   }
 }