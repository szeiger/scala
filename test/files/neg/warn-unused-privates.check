--- conflicted
+++ resolved
@@ -43,26 +43,10 @@
 warn-unused-privates.scala:75: warning: private default argument in trait DefaultArgs is never used
   private def bippy(x1: Int, x2: Int = 10, x3: Int = 15): Int = x1 + x2 + x3
                                            ^
-<<<<<<< HEAD
-warn-unused-privates.scala:91: warning: local var x in method f0 is never used
-    var x = 1 // warn
-        ^
-warn-unused-privates.scala:98: warning: local val b in method f1 is never used
-    val b = new Outer // warn
-        ^
 warn-unused-privates.scala:108: warning: private object Dongo in object Types is never used
   private object Dongo { def f = this } // warn
                  ^
-warn-unused-privates.scala:118: warning: local object HiObject in method l1 is never used
-    object HiObject { def f = this } // warn
-           ^
 warn-unused-privates.scala:141: warning: private method x_= in class OtherNames is never used
-=======
-warn-unused-privates.scala:103: warning: private object Dongo in object Types is never used
-  private object Dongo { def f = this } // warn
-                 ^
-warn-unused-privates.scala:136: warning: private method x_= in class OtherNames is never used
->>>>>>> 3d9409dc
   private def x_=(i: Int): Unit = ()
               ^
 warn-unused-privates.scala:142: warning: private method x in class OtherNames is never used
@@ -71,76 +55,21 @@
 warn-unused-privates.scala:143: warning: private method y_= in class OtherNames is never used
   private def y_=(i: Int): Unit = ()
               ^
-<<<<<<< HEAD
-warn-unused-privates.scala:102: warning: local var x in method f2 is never updated: consider using immutable val
-    var x = 100 // warn about it being a var
-        ^
 warn-unused-privates.scala:109: warning: private class Bar1 in object Types is never used
-=======
-warn-unused-privates.scala:104: warning: private class Bar1 in object Types is never used
->>>>>>> 3d9409dc
   private class Bar1 // warn
                 ^
 warn-unused-privates.scala:111: warning: private type Alias1 in object Types is never used
   private type Alias1 = String // warn
                ^
-<<<<<<< HEAD
-warn-unused-privates.scala:119: warning: local class Hi is never used
-    class Hi { // warn
-          ^
-warn-unused-privates.scala:123: warning: local class DingDongDoobie is never used
-    class DingDongDoobie // warn
-          ^
-warn-unused-privates.scala:126: warning: local type OtherThing is never used
-    type OtherThing = String // warn
-         ^
 warn-unused-privates.scala:221: warning: private class for your eyes only in object not even using companion privates is never used
-=======
-warn-unused-privates.scala:216: warning: private class for your eyes only in object not even using companion privates is never used
->>>>>>> 3d9409dc
   private implicit class `for your eyes only`(i: Int) {  // warn
                          ^
 warn-unused-privates.scala:237: warning: private class D in class nonprivate alias is enclosing is never used
   private class D extends C2   // warn
                 ^
-<<<<<<< HEAD
-warn-unused-privates.scala:158: warning: pattern var x in method f is never used; `x@_` suppresses this warning
-    val C(x, y, Some(z)) = c              // warn
-          ^
-warn-unused-privates.scala:158: warning: pattern var y in method f is never used; `y@_` suppresses this warning
-    val C(x, y, Some(z)) = c              // warn
-             ^
-warn-unused-privates.scala:158: warning: pattern var z in method f is never used; `z@_` suppresses this warning
-    val C(x, y, Some(z)) = c              // warn
-                     ^
-warn-unused-privates.scala:166: warning: pattern var z in method h is never used; `z@_` suppresses this warning
-    val C(x @ _, y @ _, z @ Some(_)) = c  // warn for z?
-                        ^
-warn-unused-privates.scala:171: warning: pattern var x in method v is never used; `x@_` suppresses this warning
-    val D(x) = d                          // warn
-         ^
-warn-unused-privates.scala:206: warning: pattern var z in method f is never used; `z@_` suppresses this warning
-    case z => "warn"
-         ^
-warn-unused-privates.scala:213: warning: pattern var z in method f is never used; `z@_` suppresses this warning
-    case Some(z) => "warn"
-              ^
-warn-unused-privates.scala:23: warning: parameter value msg0 in class B3 is never used
-class B3(msg0: String) extends A("msg")
-         ^
-warn-unused-privates.scala:141: warning: parameter value i in method x_= is never used
-  private def x_=(i: Int): Unit = ()
-                  ^
-warn-unused-privates.scala:143: warning: parameter value i in method y_= is never used
-  private def y_=(i: Int): Unit = ()
-                  ^
-error: No warnings can be incurred under -Werror.
-40 warnings found
-=======
-warn-unused-privates.scala:97: warning: local var x in method f2 is never updated: consider using immutable val
+warn-unused-privates.scala:102: warning: local var x in method f2 is never updated: consider using immutable val
     var x = 100 // warn about it being a var
         ^
-error: No warnings can be incurred under -Xfatal-warnings.
-23 warnings found
->>>>>>> 3d9409dc
+error: No warnings can be incurred under -Werror.
+24 warnings found
 one error found